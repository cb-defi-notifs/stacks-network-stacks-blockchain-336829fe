// Copyright (C) 2013-2020 Blockstack PBC, a public benefit corporation
// Copyright (C) 2020 Stacks Open Internet Foundation
//
// This program is free software: you can redistribute it and/or modify
// it under the terms of the GNU General Public License as published by
// the Free Software Foundation, either version 3 of the License, or
// (at your option) any later version.
//
// This program is distributed in the hope that it will be useful,
// but WITHOUT ANY WARRANTY; without even the implied warranty of
// MERCHANTABILITY or FITNESS FOR A PARTICULAR PURPOSE.  See the
// GNU General Public License for more details.
//
// You should have received a copy of the GNU General Public License
// along with this program.  If not, see <http://www.gnu.org/licenses/>.

use std::collections::btree_map::Entry;
// TypeSignatures
use std::collections::{BTreeMap, HashMap, HashSet};
use std::convert::{TryFrom, TryInto};
use std::hash::{Hash, Hasher};
use std::{cmp, fmt};

use stacks_common::address::c32;
use stacks_common::types::StacksEpochId;
use stacks_common::util::hash;

use crate::vm::costs::{cost_functions, runtime_cost, CostOverflowingMath};
use crate::vm::errors::{CheckErrors, Error as VMError, IncomparableError, RuntimeErrorType};
use crate::vm::representations::{
    ClarityName, ContractName, SymbolicExpression, SymbolicExpressionType, TraitDefinition,
    CONTRACT_MAX_NAME_LENGTH,
};
use crate::vm::types::{
    CharType, PrincipalData, QualifiedContractIdentifier, SequenceData, SequencedValue,
    StandardPrincipalData, TraitIdentifier, Value, MAX_TYPE_DEPTH, MAX_VALUE_SIZE,
    WRAPPER_VALUE_SIZE,
};

type Result<R> = std::result::Result<R, CheckErrors>;

#[derive(Debug, Clone, PartialEq, PartialOrd, Eq, Serialize, Deserialize, Hash)]
pub struct AssetIdentifier {
    pub contract_identifier: QualifiedContractIdentifier,
    pub asset_name: ClarityName,
}

impl AssetIdentifier {
    #[allow(clippy::unwrap_used)]
    pub fn STX() -> AssetIdentifier {
        AssetIdentifier {
            contract_identifier: QualifiedContractIdentifier::new(
                StandardPrincipalData(0, [0u8; 20]),
                ContractName::try_from("STX".to_string()).unwrap(),
            ),
            asset_name: ClarityName::try_from("STX".to_string()).unwrap(),
        }
    }

    #[allow(clippy::unwrap_used)]
    pub fn STX_burned() -> AssetIdentifier {
        AssetIdentifier {
            contract_identifier: QualifiedContractIdentifier::new(
                StandardPrincipalData(0, [0u8; 20]),
                ContractName::try_from("BURNED".to_string()).unwrap(),
            ),
            asset_name: ClarityName::try_from("BURNED".to_string()).unwrap(),
        }
    }

    pub fn sugared(&self) -> String {
        format!(".{}.{}", self.contract_identifier.name, self.asset_name)
    }
}

#[derive(Clone, PartialEq, Eq, Serialize, Deserialize)]
pub struct TupleTypeSignature {
    type_map: BTreeMap<ClarityName, TypeSignature>,
}

#[derive(Debug, Clone, PartialEq, Eq, PartialOrd, Ord, Serialize, Deserialize)]
pub struct BufferLength(u32);

#[derive(Debug, Clone, PartialEq, Eq, Serialize, Deserialize)]
pub struct StringUTF8Length(u32);

// INVARIANTS enforced by the Type Signatures.
//   1. A TypeSignature constructor will always fail rather than construct a
//        type signature for a too large or invalid type. This is why any variable length
//        type signature has a guarded constructor.
//   2. The only methods which may be called on TypeSignatures that are too large
//        (i.e., the only function that can be called by the constructor before
//         it fails) is the `.size()` method, which may be used to check the size.
#[derive(Debug, Clone, PartialEq, Eq, Serialize, Deserialize)]
pub enum TypeSignature {
    NoType,
    IntType,
    UIntType,
    BoolType,
    SequenceType(SequenceSubtype),
    PrincipalType,
    TupleType(TupleTypeSignature),
    OptionalType(Box<TypeSignature>),
    ResponseType(Box<(TypeSignature, TypeSignature)>),
    CallableType(CallableSubtype),
    // Suppose we have a list of contract principal literals, e.g.
    // `(list .foo .bar)`. This list could be used as a list of `principal`
    // types, or it could be passed into a function where it is used a list of
    // some trait type, which every contract in the list implements, e.g.
    // `(list 4 <my-trait>)`. There could also be a trait value, `t`, in that
    // list. In that case, the list could no longer be coerced to a list of
    // principals, but it could be coerced to a list of traits, either the type
    // of `t`, or a compatible sub-trait of that type. `ListUnionType` is a
    // data structure to maintain the set of types in the list, so that when
    // we reach the place where the coercion needs to happen, we can perform
    // the check -- see `concretize` method.
    ListUnionType(HashSet<CallableSubtype>),
    // This is used only below epoch 2.1. It has been replaced by CallableType.
    TraitReferenceType(TraitIdentifier),
}

#[derive(Debug, Clone, PartialEq, Eq, Serialize, Deserialize)]
pub enum SequenceSubtype {
    BufferType(BufferLength),
    ListType(ListTypeData),
    StringType(StringSubtype),
}

impl SequenceSubtype {
    pub fn unit_type(&self) -> Result<TypeSignature> {
        match &self {
            SequenceSubtype::ListType(ref list_data) => Ok(list_data.clone().destruct().0),
            SequenceSubtype::BufferType(_) => TypeSignature::min_buffer(),
            SequenceSubtype::StringType(StringSubtype::ASCII(_)) => {
                TypeSignature::min_string_ascii()
            }
            SequenceSubtype::StringType(StringSubtype::UTF8(_)) => TypeSignature::min_string_utf8(),
        }
    }

    pub fn is_list_type(&self) -> bool {
        matches!(self, SequenceSubtype::ListType(_))
    }
}

#[derive(Debug, Clone, PartialEq, Eq, Serialize, Deserialize)]
pub enum StringSubtype {
    ASCII(BufferLength),
    UTF8(StringUTF8Length),
}

#[derive(Debug, Clone, PartialEq, Eq, Serialize, Deserialize, Hash)]
pub enum CallableSubtype {
    Principal(QualifiedContractIdentifier),
    Trait(TraitIdentifier),
}

use self::TypeSignature::{
    BoolType, CallableType, IntType, ListUnionType, NoType, OptionalType, PrincipalType,
    ResponseType, SequenceType, TraitReferenceType, TupleType, UIntType,
};

lazy_static! {
    pub static ref BUFF_64: TypeSignature = {
        #[allow(clippy::expect_used)]
        SequenceType(SequenceSubtype::BufferType(
            BufferLength::try_from(64u32).expect("BUG: Legal Clarity buffer length marked invalid"),
        ))
    };
    pub static ref BUFF_65: TypeSignature = {
        #[allow(clippy::expect_used)]
        SequenceType(SequenceSubtype::BufferType(
            BufferLength::try_from(65u32).expect("BUG: Legal Clarity buffer length marked invalid"),
        ))
    };
    pub static ref BUFF_32: TypeSignature = {
        #[allow(clippy::expect_used)]
        SequenceType(SequenceSubtype::BufferType(
            BufferLength::try_from(32u32).expect("BUG: Legal Clarity buffer length marked invalid"),
        ))
    };
    pub static ref BUFF_33: TypeSignature = {
        #[allow(clippy::expect_used)]
        SequenceType(SequenceSubtype::BufferType(
            BufferLength::try_from(33u32).expect("BUG: Legal Clarity buffer length marked invalid"),
        ))
    };
    pub static ref BUFF_20: TypeSignature = {
        #[allow(clippy::expect_used)]
        SequenceType(SequenceSubtype::BufferType(
            BufferLength::try_from(20u32).expect("BUG: Legal Clarity buffer length marked invalid"),
        ))
    };
    pub static ref BUFF_21: TypeSignature = {
        #[allow(clippy::expect_used)]
        SequenceType(SequenceSubtype::BufferType(
            BufferLength::try_from(21u32).expect("BUG: Legal Clarity buffer length marked invalid"),
        ))
    };
    pub static ref BUFF_1: TypeSignature = {
        #[allow(clippy::expect_used)]
        SequenceType(SequenceSubtype::BufferType(
            BufferLength::try_from(1u32).expect("BUG: Legal Clarity buffer length marked invalid"),
        ))
    };
    pub static ref BUFF_16: TypeSignature = {
        #[allow(clippy::expect_used)]
        SequenceType(SequenceSubtype::BufferType(
            BufferLength::try_from(16u32).expect("BUG: Legal Clarity buffer length marked invalid"),
        ))
    };
}

pub const ASCII_40: TypeSignature = SequenceType(SequenceSubtype::StringType(
    StringSubtype::ASCII(BufferLength(40)),
));
pub const UTF8_40: TypeSignature = SequenceType(SequenceSubtype::StringType(StringSubtype::UTF8(
    StringUTF8Length(40),
)));

#[derive(Debug, Clone, PartialEq, Eq, Serialize, Deserialize)]
pub struct ListTypeData {
    max_len: u32,
    entry_type: Box<TypeSignature>,
}

#[derive(Debug, Clone, PartialEq, Eq, Serialize, Deserialize)]
pub struct FunctionSignature {
    pub args: Vec<TypeSignature>,
    pub returns: TypeSignature,
}

#[derive(Debug, Clone, PartialEq, Eq, Serialize, Deserialize)]
pub struct FixedFunction {
    pub args: Vec<FunctionArg>,
    pub returns: TypeSignature,
}

#[derive(Debug, Clone, PartialEq, Eq, Serialize, Deserialize)]
pub enum FunctionArgSignature {
    Union(Vec<TypeSignature>),
    Single(TypeSignature),
}

#[derive(Debug, Clone, PartialEq, Eq, Serialize, Deserialize)]
pub enum FunctionReturnsSignature {
    TypeOfArgAtPosition(usize),
    Fixed(TypeSignature),
}

#[derive(Debug, Clone, PartialEq, Eq, Serialize, Deserialize)]
pub enum FunctionType {
    Variadic(TypeSignature, TypeSignature),
    Fixed(FixedFunction),
    // Functions where the single input is a union type, e.g., Buffer or Int
    UnionArgs(Vec<TypeSignature>, TypeSignature),
    ArithmeticVariadic,
    ArithmeticUnary,
    ArithmeticBinary,
    ArithmeticComparison,
    Binary(
        FunctionArgSignature,
        FunctionArgSignature,
        FunctionReturnsSignature,
    ),
}

impl FunctionArgSignature {
    pub fn canonicalize(&self, epoch: &StacksEpochId) -> FunctionArgSignature {
        match self {
            FunctionArgSignature::Union(arg_types) => {
                let arg_types = arg_types
                    .iter()
                    .map(|arg_type| arg_type.canonicalize(epoch))
                    .collect();
                FunctionArgSignature::Union(arg_types)
            }
            FunctionArgSignature::Single(arg_type) => {
                let arg_type = arg_type.canonicalize(epoch);
                FunctionArgSignature::Single(arg_type)
            }
        }
    }
}

impl FunctionReturnsSignature {
    pub fn canonicalize(&self, epoch: &StacksEpochId) -> FunctionReturnsSignature {
        match self {
            FunctionReturnsSignature::TypeOfArgAtPosition(_) => self.clone(),
            FunctionReturnsSignature::Fixed(return_type) => {
                let return_type = return_type.canonicalize(epoch);
                FunctionReturnsSignature::Fixed(return_type)
            }
        }
    }
}

impl FunctionType {
    pub fn canonicalize(&self, epoch: &StacksEpochId) -> FunctionType {
        match self {
            FunctionType::Variadic(arg_type, return_type) => {
                let arg_type = arg_type.canonicalize(epoch);
                let return_type = return_type.canonicalize(epoch);
                FunctionType::Variadic(arg_type, return_type)
            }
            FunctionType::Fixed(fixed_function) => {
                let args = fixed_function
                    .args
                    .iter()
                    .map(|arg| FunctionArg {
                        signature: arg.signature.canonicalize(epoch),
                        name: arg.name.clone(),
                    })
                    .collect();
                let returns = fixed_function.returns.canonicalize(epoch);
                FunctionType::Fixed(FixedFunction { args, returns })
            }
            FunctionType::UnionArgs(arg_types, return_type) => {
                let arg_types = arg_types
                    .iter()
                    .map(|arg_type| arg_type.canonicalize(epoch))
                    .collect();
                let return_type = return_type.canonicalize(epoch);
                FunctionType::UnionArgs(arg_types, return_type)
            }
            FunctionType::ArithmeticVariadic => FunctionType::ArithmeticVariadic,
            FunctionType::ArithmeticUnary => FunctionType::ArithmeticUnary,
            FunctionType::ArithmeticBinary => FunctionType::ArithmeticBinary,
            FunctionType::ArithmeticComparison => FunctionType::ArithmeticComparison,
            FunctionType::Binary(arg1, arg2, return_type) => {
                let arg1 = arg1.canonicalize(epoch);
                let arg2 = arg2.canonicalize(epoch);
                let return_type = return_type.canonicalize(epoch);
                FunctionType::Binary(arg1, arg2, return_type)
            }
        }
    }
}

#[derive(Debug, Clone, PartialEq, Eq, Serialize, Deserialize)]
pub struct FunctionArg {
    pub signature: TypeSignature,
    pub name: ClarityName,
}

impl From<FixedFunction> for FunctionSignature {
    fn from(data: FixedFunction) -> FunctionSignature {
        let FixedFunction { args, returns } = data;
        let args = args.into_iter().map(|x| x.signature).collect();
        FunctionSignature { args, returns }
    }
}

impl From<ListTypeData> for TypeSignature {
    fn from(data: ListTypeData) -> Self {
        SequenceType(SequenceSubtype::ListType(data))
    }
}

impl From<TupleTypeSignature> for TypeSignature {
    fn from(data: TupleTypeSignature) -> Self {
        TupleType(data)
    }
}

impl From<&BufferLength> for u32 {
    fn from(v: &BufferLength) -> u32 {
        v.0
    }
}

impl From<BufferLength> for u32 {
    fn from(v: BufferLength) -> u32 {
        v.0
    }
}

impl TryFrom<u32> for BufferLength {
    type Error = CheckErrors;
    fn try_from(data: u32) -> Result<BufferLength> {
        if data > MAX_VALUE_SIZE {
            Err(CheckErrors::ValueTooLarge)
        } else {
            Ok(BufferLength(data))
        }
    }
}

impl TryFrom<usize> for BufferLength {
    type Error = CheckErrors;
    fn try_from(data: usize) -> Result<BufferLength> {
        if data > (MAX_VALUE_SIZE as usize) {
            Err(CheckErrors::ValueTooLarge)
        } else {
            Ok(BufferLength(data as u32))
        }
    }
}

impl TryFrom<i128> for BufferLength {
    type Error = CheckErrors;
    fn try_from(data: i128) -> Result<BufferLength> {
        if data > (MAX_VALUE_SIZE as i128) {
            Err(CheckErrors::ValueTooLarge)
        } else if data < 0 {
            Err(CheckErrors::ValueOutOfBounds)
        } else {
            Ok(BufferLength(data as u32))
        }
    }
}

impl From<&StringUTF8Length> for u32 {
    fn from(v: &StringUTF8Length) -> u32 {
        v.0
    }
}

impl From<StringUTF8Length> for u32 {
    fn from(v: StringUTF8Length) -> u32 {
        v.0
    }
}

impl TryFrom<u32> for StringUTF8Length {
    type Error = CheckErrors;
    fn try_from(data: u32) -> Result<StringUTF8Length> {
        let len = data
            .checked_mul(4)
            .ok_or_else(|| CheckErrors::ValueTooLarge)?;
        if len > MAX_VALUE_SIZE {
            Err(CheckErrors::ValueTooLarge)
        } else {
            Ok(StringUTF8Length(data))
        }
    }
}

impl TryFrom<usize> for StringUTF8Length {
    type Error = CheckErrors;
    fn try_from(data: usize) -> Result<StringUTF8Length> {
        let len = data
            .checked_mul(4)
            .ok_or_else(|| CheckErrors::ValueTooLarge)?;
        if len > (MAX_VALUE_SIZE as usize) {
            Err(CheckErrors::ValueTooLarge)
        } else {
            Ok(StringUTF8Length(data as u32))
        }
    }
}

impl TryFrom<i128> for StringUTF8Length {
    type Error = CheckErrors;
    fn try_from(data: i128) -> Result<StringUTF8Length> {
        let len = data
            .checked_mul(4)
            .ok_or_else(|| CheckErrors::ValueTooLarge)?;
        if len > (MAX_VALUE_SIZE as i128) {
            Err(CheckErrors::ValueTooLarge)
        } else if data < 0 {
            Err(CheckErrors::ValueOutOfBounds)
        } else {
            Ok(StringUTF8Length(data as u32))
        }
    }
}

impl ListTypeData {
    pub fn new_list(entry_type: TypeSignature, max_len: u32) -> Result<ListTypeData> {
        let would_be_depth = 1 + entry_type.depth();
        if would_be_depth > MAX_TYPE_DEPTH {
            return Err(CheckErrors::TypeSignatureTooDeep);
        }

        let list_data = ListTypeData {
            entry_type: Box::new(entry_type),
            max_len,
        };
        let would_be_size = list_data
            .inner_size()?
            .ok_or_else(|| CheckErrors::ValueTooLarge)?;
        if would_be_size > MAX_VALUE_SIZE {
            Err(CheckErrors::ValueTooLarge)
        } else {
            Ok(list_data)
        }
    }

    pub fn destruct(self) -> (TypeSignature, u32) {
        (*self.entry_type, self.max_len)
    }

    // if checks like as-max-len pass, they may _reduce_
    //   but should not increase the type signatures max length
    pub fn reduce_max_len(&mut self, new_max_len: u32) {
        if new_max_len <= self.max_len {
            self.max_len = new_max_len;
        }
    }

    pub fn get_max_len(&self) -> u32 {
        self.max_len
    }

    pub fn get_list_item_type(&self) -> &TypeSignature {
        &self.entry_type
    }
}

impl TypeSignature {
    pub fn new_option(inner_type: TypeSignature) -> Result<TypeSignature> {
        let new_size = WRAPPER_VALUE_SIZE + inner_type.size()?;
        let new_depth = 1 + inner_type.depth();
        if new_size > MAX_VALUE_SIZE {
            Err(CheckErrors::ValueTooLarge)
        } else if new_depth > MAX_TYPE_DEPTH {
            Err(CheckErrors::TypeSignatureTooDeep)
        } else {
            Ok(OptionalType(Box::new(inner_type)))
        }
    }

    pub fn new_response(ok_type: TypeSignature, err_type: TypeSignature) -> Result<TypeSignature> {
        let new_size = WRAPPER_VALUE_SIZE + cmp::max(ok_type.size()?, err_type.size()?);
        let new_depth = 1 + cmp::max(ok_type.depth(), err_type.depth());

        if new_size > MAX_VALUE_SIZE {
            Err(CheckErrors::ValueTooLarge)
        } else if new_depth > MAX_TYPE_DEPTH {
            Err(CheckErrors::TypeSignatureTooDeep)
        } else {
            Ok(ResponseType(Box::new((ok_type, err_type))))
        }
    }

    pub fn is_response_type(&self) -> bool {
        matches!(self, TypeSignature::ResponseType(_))
    }

    pub fn is_no_type(&self) -> bool {
        &TypeSignature::NoType == self
    }

    pub fn admits(&self, epoch: &StacksEpochId, x: &Value) -> Result<bool> {
        let x_type = TypeSignature::type_of(x)?;
        self.admits_type(epoch, &x_type)
    }

    pub fn admits_type(&self, epoch: &StacksEpochId, other: &TypeSignature) -> Result<bool> {
        match epoch {
            StacksEpochId::Epoch20 | StacksEpochId::Epoch2_05 => self.admits_type_v2_0(other),
            StacksEpochId::Epoch21
            | StacksEpochId::Epoch22
            | StacksEpochId::Epoch23
            | StacksEpochId::Epoch24 => self.admits_type_v2_1(other),
            StacksEpochId::Epoch10 => {
                return Err(CheckErrors::Expects("epoch 1.0 not supported".into()))
            }
        }
    }

    pub fn admits_type_v2_0(&self, other: &TypeSignature) -> Result<bool> {
        match self {
            SequenceType(SequenceSubtype::ListType(ref my_list_type)) => {
                if let SequenceType(SequenceSubtype::ListType(other_list_type)) = other {
                    if other_list_type.max_len == 0 {
                        // if other is an empty list, a list type should always admit.
                        Ok(true)
                    } else if my_list_type.max_len >= other_list_type.max_len {
                        my_list_type
                            .entry_type
                            .admits_type_v2_0(&other_list_type.entry_type)
                    } else {
                        Ok(false)
                    }
                } else {
                    Ok(false)
                }
            }
            SequenceType(SequenceSubtype::BufferType(ref my_len)) => {
                if let SequenceType(SequenceSubtype::BufferType(ref other_len)) = other {
                    Ok(my_len.0 >= other_len.0)
                } else {
                    Ok(false)
                }
            }
            SequenceType(SequenceSubtype::StringType(StringSubtype::ASCII(len))) => {
                if let SequenceType(SequenceSubtype::StringType(StringSubtype::ASCII(other_len))) =
                    other
                {
                    Ok(len.0 >= other_len.0)
                } else {
                    Ok(false)
                }
            }
            SequenceType(SequenceSubtype::StringType(StringSubtype::UTF8(len))) => {
                if let SequenceType(SequenceSubtype::StringType(StringSubtype::UTF8(other_len))) =
                    other
                {
                    Ok(len.0 >= other_len.0)
                } else {
                    Ok(false)
                }
            }
            OptionalType(ref my_inner_type) => {
                if let OptionalType(other_inner_type) = other {
                    // Option types will always admit a "NoType" OptionalType -- which
                    //   can only be a None
                    if other_inner_type.is_no_type() {
                        Ok(true)
                    } else {
                        my_inner_type.admits_type_v2_0(other_inner_type)
                    }
                } else {
                    Ok(false)
                }
            }
            ResponseType(ref my_inner_type) => {
                if let ResponseType(other_inner_type) = other {
                    // ResponseTypes admit according to the following rule:
                    //   if other.ErrType is NoType, and other.OkType admits => admit
                    //   if other.OkType is NoType, and other.ErrType admits => admit
                    //   if both OkType and ErrType admit => admit
                    //   otherwise fail.
                    if other_inner_type.0.is_no_type() {
                        my_inner_type.1.admits_type_v2_0(&other_inner_type.1)
                    } else if other_inner_type.1.is_no_type() {
                        my_inner_type.0.admits_type_v2_0(&other_inner_type.0)
                    } else {
                        Ok(my_inner_type.1.admits_type_v2_0(&other_inner_type.1)?
                            && my_inner_type.0.admits_type_v2_0(&other_inner_type.0)?)
                    }
                } else {
                    Ok(false)
                }
            }
            TupleType(ref tuple_sig) => {
                if let TupleType(ref other_tuple_sig) = other {
                    tuple_sig.admits(&StacksEpochId::Epoch2_05, other_tuple_sig)
                } else {
                    Ok(false)
                }
            }
            NoType => Err(CheckErrors::CouldNotDetermineType),
            CallableType(_) => {
                return Err(CheckErrors::Expects(
                    "CallableType should not be used in epoch v2.0".into(),
                ))
            }
            ListUnionType(_) => {
                return Err(CheckErrors::Expects(
                    "ListUnionType should not be used in epoch v2.0".into(),
                ))
            }
            _ => Ok(other == self),
        }
    }

    fn admits_type_v2_1(&self, other: &TypeSignature) -> Result<bool> {
        let other = match other.concretize() {
            Ok(other) => other,
            Err(_) => {
                return Ok(false);
            }
        };

        match self {
            SequenceType(SequenceSubtype::ListType(ref my_list_type)) => {
                if let SequenceType(SequenceSubtype::ListType(other_list_type)) = &other {
                    if other_list_type.max_len == 0 {
                        // if other is an empty list, a list type should always admit.
                        Ok(true)
                    } else if my_list_type.max_len >= other_list_type.max_len {
                        my_list_type
                            .entry_type
                            .admits_type_v2_1(&other_list_type.entry_type)
                    } else {
                        Ok(false)
                    }
                } else {
                    Ok(false)
                }
            }
            SequenceType(SequenceSubtype::BufferType(ref my_len)) => {
                if let SequenceType(SequenceSubtype::BufferType(ref other_len)) = &other {
                    Ok(my_len.0 >= other_len.0)
                } else {
                    Ok(false)
                }
            }
            SequenceType(SequenceSubtype::StringType(StringSubtype::ASCII(len))) => {
                if let SequenceType(SequenceSubtype::StringType(StringSubtype::ASCII(other_len))) =
                    &other
                {
                    Ok(len.0 >= other_len.0)
                } else {
                    Ok(false)
                }
            }
            SequenceType(SequenceSubtype::StringType(StringSubtype::UTF8(len))) => {
                if let SequenceType(SequenceSubtype::StringType(StringSubtype::UTF8(other_len))) =
                    &other
                {
                    Ok(len.0 >= other_len.0)
                } else {
                    Ok(false)
                }
            }
            OptionalType(ref my_inner_type) => {
                if let OptionalType(other_inner_type) = &other {
                    // Option types will always admit a "NoType" OptionalType -- which
                    //   can only be a None
                    if other_inner_type.is_no_type() {
                        Ok(true)
                    } else {
                        my_inner_type.admits_type_v2_1(other_inner_type)
                    }
                } else {
                    Ok(false)
                }
            }
            ResponseType(ref my_inner_type) => {
                if let ResponseType(other_inner_type) = &other {
                    // ResponseTypes admit according to the following rule:
                    //   if other.ErrType is NoType, and other.OkType admits => admit
                    //   if other.OkType is NoType, and other.ErrType admits => admit
                    //   if both OkType and ErrType admit => admit
                    //   otherwise fail.
                    if other_inner_type.0.is_no_type() {
                        my_inner_type.1.admits_type_v2_1(&other_inner_type.1)
                    } else if other_inner_type.1.is_no_type() {
                        my_inner_type.0.admits_type_v2_1(&other_inner_type.0)
                    } else {
                        Ok(my_inner_type.1.admits_type_v2_1(&other_inner_type.1)?
                            && my_inner_type.0.admits_type_v2_1(&other_inner_type.0)?)
                    }
                } else {
                    Ok(false)
                }
            }
            TupleType(ref tuple_sig) => {
                if let TupleType(ref other_tuple_sig) = &other {
                    tuple_sig.admits(&StacksEpochId::Epoch21, other_tuple_sig)
                } else {
                    Ok(false)
                }
            }
            NoType => Err(CheckErrors::CouldNotDetermineType),
            _ => Ok(&other == self),
        }
    }

    /// Canonicalize a type.
    /// This method will convert types from previous epochs with the appropriate
    /// types for the specified epoch.
    pub fn canonicalize(&self, epoch: &StacksEpochId) -> TypeSignature {
        match epoch {
            StacksEpochId::Epoch10
            | StacksEpochId::Epoch20
            | StacksEpochId::Epoch2_05
            // Epoch-2.2 had a regression in canonicalization, so it must be preserved here.
            | StacksEpochId::Epoch22 => self.clone(),
            // Note for future epochs: Epochs >= 2.3 should use the canonicalize_v2_1() routine
            StacksEpochId::Epoch21 | StacksEpochId::Epoch23 | StacksEpochId::Epoch24 => self.canonicalize_v2_1(),
        }
    }

    pub fn canonicalize_v2_1(&self) -> TypeSignature {
        match self {
            SequenceType(SequenceSubtype::ListType(ref list_type)) => {
                SequenceType(SequenceSubtype::ListType(ListTypeData {
                    max_len: list_type.max_len,
                    entry_type: Box::new(list_type.entry_type.canonicalize_v2_1()),
                }))
            }
            OptionalType(ref inner_type) => OptionalType(Box::new(inner_type.canonicalize_v2_1())),
            ResponseType(ref inner_type) => ResponseType(Box::new((
                inner_type.0.canonicalize_v2_1(),
                inner_type.1.canonicalize_v2_1(),
            ))),
            TupleType(ref tuple_sig) => {
                let mut canonicalized_fields = BTreeMap::new();
                for (field_name, field_type) in tuple_sig.get_type_map() {
                    canonicalized_fields.insert(field_name.clone(), field_type.canonicalize_v2_1());
                }
                TypeSignature::from(TupleTypeSignature {
                    type_map: canonicalized_fields,
                })
            }
            TraitReferenceType(trait_id) => CallableType(CallableSubtype::Trait(trait_id.clone())),
            _ => self.clone(),
        }
    }

    /// Concretize the type. The input to this method may include
    /// `ListUnionType` and the `CallableType` variant for a `principal.
    /// This method turns these "temporary" types into actual types.
    pub fn concretize(&self) -> Result<TypeSignature> {
        match self {
            ListUnionType(types) => {
                let mut is_trait = None;
                let mut is_principal = true;
                for partial in types {
                    match partial {
                        CallableSubtype::Principal(_) => {
                            if is_trait.is_some() {
                                return Err(CheckErrors::TypeError(
                                    TypeSignature::CallableType(partial.clone()),
                                    TypeSignature::PrincipalType,
                                ));
                            } else {
                                is_principal = true;
                            }
                        }
                        CallableSubtype::Trait(t) => {
                            if is_principal {
                                return Err(CheckErrors::TypeError(
                                    TypeSignature::PrincipalType,
                                    TypeSignature::CallableType(partial.clone()),
                                ));
                            } else {
                                is_trait = Some(t.clone());
                            }
                        }
                    }
                }
                if let Some(t) = is_trait {
                    Ok(TypeSignature::CallableType(CallableSubtype::Trait(t)))
                } else {
                    Ok(TypeSignature::PrincipalType)
                }
            }
            CallableType(CallableSubtype::Principal(_)) => Ok(TypeSignature::PrincipalType),
            _ => Ok(self.clone()),
        }
    }
}

impl TryFrom<Vec<(ClarityName, TypeSignature)>> for TupleTypeSignature {
    type Error = CheckErrors;
    fn try_from(mut type_data: Vec<(ClarityName, TypeSignature)>) -> Result<TupleTypeSignature> {
        if type_data.is_empty() {
            return Err(CheckErrors::EmptyTuplesNotAllowed);
        }

        let mut type_map = BTreeMap::new();
        for (name, type_info) in type_data.drain(..) {
            if let Entry::Vacant(e) = type_map.entry(name.clone()) {
                e.insert(type_info);
            } else {
                return Err(CheckErrors::NameAlreadyUsed(name.into()));
            }
        }
        TupleTypeSignature::try_from(type_map)
    }
}

impl TryFrom<BTreeMap<ClarityName, TypeSignature>> for TupleTypeSignature {
    type Error = CheckErrors;
    fn try_from(type_map: BTreeMap<ClarityName, TypeSignature>) -> Result<TupleTypeSignature> {
        if type_map.is_empty() {
            return Err(CheckErrors::EmptyTuplesNotAllowed);
        }
        for child_sig in type_map.values() {
            if (1 + child_sig.depth()) > MAX_TYPE_DEPTH {
                return Err(CheckErrors::TypeSignatureTooDeep);
            }
        }
        let result = TupleTypeSignature { type_map };
        let would_be_size = result
            .inner_size()?
            .ok_or_else(|| CheckErrors::ValueTooLarge)?;
        if would_be_size > MAX_VALUE_SIZE {
            Err(CheckErrors::ValueTooLarge)
        } else {
            Ok(result)
        }
    }
}

impl TupleTypeSignature {
    /// Return the number of fields in this tuple type
    pub fn len(&self) -> u64 {
        self.type_map.len() as u64
    }

    /// Returns whether the tuple type is empty
    pub fn is_empty(&self) -> bool {
        self.type_map.is_empty()
    }

    pub fn field_type(&self, field: &str) -> Option<&TypeSignature> {
        self.type_map.get(field)
    }

    pub fn get_type_map(&self) -> &BTreeMap<ClarityName, TypeSignature> {
        &self.type_map
    }

    pub fn admits(&self, epoch: &StacksEpochId, other: &TupleTypeSignature) -> Result<bool> {
        if self.type_map.len() != other.type_map.len() {
            return Ok(false);
        }

        for (name, my_type_sig) in self.type_map.iter() {
            if let Some(other_type_sig) = other.type_map.get(name) {
                if !my_type_sig.admits_type(epoch, other_type_sig)? {
                    return Ok(false);
                }
            } else {
                return Ok(false);
            }
        }

        Ok(true)
    }

    pub fn parse_name_type_pair_list<A: CostTracker>(
        epoch: StacksEpochId,
        type_def: &SymbolicExpression,
        accounting: &mut A,
    ) -> Result<TupleTypeSignature> {
        if let SymbolicExpressionType::List(ref name_type_pairs) = type_def.expr {
            let mapped_key_types = parse_name_type_pairs(epoch, name_type_pairs, accounting)?;
            TupleTypeSignature::try_from(mapped_key_types)
        } else {
            Err(CheckErrors::BadSyntaxExpectedListOfPairs)
        }
    }

    pub fn shallow_merge(&mut self, update: &mut TupleTypeSignature) {
        self.type_map.append(&mut update.type_map);
    }
}

impl FixedFunction {
    pub fn total_type_size(&self) -> Result<u64> {
        let mut function_type_size = u64::from(self.returns.type_size()?);
        for arg in self.args.iter() {
            function_type_size =
                function_type_size.cost_overflow_add(u64::from(arg.signature.type_size()?))?;
        }
        Ok(function_type_size)
    }
}

impl FunctionSignature {
    pub fn total_type_size(&self) -> Result<u64> {
        let mut function_type_size = u64::from(self.returns.type_size()?);
        for arg in self.args.iter() {
            function_type_size =
                function_type_size.cost_overflow_add(u64::from(arg.type_size()?))?;
        }
        Ok(function_type_size)
    }

    pub fn check_args_trait_compliance(
        &self,
        epoch: &StacksEpochId,
        args: Vec<TypeSignature>,
    ) -> Result<bool> {
        if args.len() != self.args.len() {
            return Ok(false);
        }
        let args_iter = self.args.iter().zip(args.iter());
        for (expected_arg, arg) in args_iter {
            if !arg.admits_type(epoch, expected_arg)? {
                return Ok(false);
            }
        }
        Ok(true)
    }

    pub fn canonicalize(&self, epoch: &StacksEpochId) -> FunctionSignature {
        let mut canonicalized_args = vec![];
        for arg in &self.args {
            canonicalized_args.push(arg.canonicalize(epoch));
        }
        FunctionSignature {
            args: canonicalized_args,
            returns: self.returns.canonicalize(epoch),
        }
    }
}

impl FunctionArg {
    pub fn new(signature: TypeSignature, name: ClarityName) -> FunctionArg {
        FunctionArg { signature, name }
    }
}

impl TypeSignature {
    pub fn empty_buffer() -> Result<TypeSignature> {
        Ok(SequenceType(SequenceSubtype::BufferType(
            0_u32.try_into().map_err(|_| {
                CheckErrors::Expects("FAIL: Empty clarity value size is not realizable".into())
            })?,
        )))
    }

    pub fn min_buffer() -> Result<TypeSignature> {
        Ok(SequenceType(SequenceSubtype::BufferType(
            1_u32.try_into().map_err(|_| {
                CheckErrors::Expects("FAIL: Min clarity value size is not realizable".into())
            })?,
        )))
    }

    pub fn min_string_ascii() -> Result<TypeSignature> {
        Ok(SequenceType(SequenceSubtype::StringType(
            StringSubtype::ASCII(1_u32.try_into().map_err(|_| {
                CheckErrors::Expects("FAIL: Min clarity value size is not realizable".into())
            })?),
        )))
    }

    pub fn min_string_utf8() -> Result<TypeSignature> {
        Ok(SequenceType(SequenceSubtype::StringType(
            StringSubtype::UTF8(1_u32.try_into().map_err(|_| {
                CheckErrors::Expects("FAIL: Min clarity value size is not realizable".into())
            })?),
        )))
    }

    pub fn max_string_ascii() -> Result<TypeSignature> {
        Ok(SequenceType(SequenceSubtype::StringType(
            StringSubtype::ASCII(BufferLength::try_from(MAX_VALUE_SIZE).map_err(|_| {
                CheckErrors::Expects(
                    "FAIL: Max Clarity Value Size is no longer realizable in ASCII Type".into(),
                )
            })?),
        )))
    }

    pub fn max_string_utf8() -> Result<TypeSignature> {
        Ok(SequenceType(SequenceSubtype::StringType(
            StringSubtype::UTF8(StringUTF8Length::try_from(MAX_VALUE_SIZE / 4).map_err(|_| {
                CheckErrors::Expects(
                    "FAIL: Max Clarity Value Size is no longer realizable in UTF8 Type".into(),
                )
            })?),
        )))
    }

    pub fn max_buffer() -> Result<TypeSignature> {
        Ok(SequenceType(SequenceSubtype::BufferType(
            BufferLength::try_from(MAX_VALUE_SIZE).map_err(|_| {
                CheckErrors::Expects(
                    "FAIL: Max Clarity Value Size is no longer realizable in Buffer Type".into(),
                )
            })?,
        )))
    }

    pub fn contract_name_string_ascii_type() -> Result<TypeSignature> {
        TypeSignature::bound_string_ascii_type(CONTRACT_MAX_NAME_LENGTH.try_into().map_err(
            |_| CheckErrors::Expects("FAIL: contract name max length exceeds u32 space".into()),
        )?)
    }

    pub fn bound_string_ascii_type(max_len: u32) -> Result<TypeSignature> {
        Ok(SequenceType(SequenceSubtype::StringType(
            StringSubtype::ASCII(BufferLength::try_from(max_len).map_err(|_| {
                CheckErrors::Expects(
                    "FAIL: Max Clarity Value Size is no longer realizable in ASCII Type".into(),
                )
            })?),
        )))
    }

    /// If one of the types is a NoType, return Ok(the other type), otherwise return least_supertype(a, b)
    pub fn factor_out_no_type(
        epoch: &StacksEpochId,
        a: &TypeSignature,
        b: &TypeSignature,
    ) -> Result<TypeSignature> {
        if a.is_no_type() {
            Ok(b.clone())
        } else if b.is_no_type() {
            Ok(a.clone())
        } else {
            Self::least_supertype(epoch, a, b)
        }
    }

    ///
    /// This function returns the most-restrictive type that admits _both_ A and B (something like a least common supertype),
    /// or Errors if no such type exists. On error, it throws NoSuperType(A,B), unless a constructor error'ed -- in which case,
    /// it throws the constructor's error.
    ///
    ///  For two Tuples:
    ///      least_supertype(A, B) := (tuple \for_each(key k) least_supertype(type_a_k, type_b_k))
    ///  For two Lists:
    ///      least_supertype(A, B) := (list max_len: max(max_len A, max_len B), entry: least_supertype(entry_a, entry_b))
    ///        if max_len A | max_len B is 0: entry := Non-empty list entry
    ///  For two responses:
    ///      least_supertype(A, B) := (response least_supertype(ok_a, ok_b), least_supertype(err_a, err_b))
    ///        if any entries are NoType, use the other type's entry
    ///  For two options:
    ///      least_supertype(A, B) := (option least_supertype(some_a, some_b))
    ///        if some_a | some_b is NoType, use the other type's entry.
    ///  For buffers:
    ///      least_supertype(A, B) := (buff len: max(len A, len B))
    ///  For ints, uints, principals, bools:
    ///      least_supertype(A, B) := if A != B, error, else A
    ///
    pub fn least_supertype(
        epoch: &StacksEpochId,
        a: &TypeSignature,
        b: &TypeSignature,
    ) -> Result<TypeSignature> {
        match epoch {
            StacksEpochId::Epoch20 | StacksEpochId::Epoch2_05 => Self::least_supertype_v2_0(a, b),
            StacksEpochId::Epoch21
            | StacksEpochId::Epoch22
            | StacksEpochId::Epoch23
            | StacksEpochId::Epoch24 => Self::least_supertype_v2_1(a, b),
            StacksEpochId::Epoch10 => {
                return Err(CheckErrors::Expects("epoch 1.0 not supported".into()))
            }
        }
    }

    pub fn least_supertype_v2_0(a: &TypeSignature, b: &TypeSignature) -> Result<TypeSignature> {
        match (a, b) {
            (
                TupleType(TupleTypeSignature { type_map: types_a }),
                TupleType(TupleTypeSignature { type_map: types_b }),
            ) => {
                let mut type_map_out = BTreeMap::new();
                for (name, entry_a) in types_a.iter() {
                    let entry_b = types_b
                        .get(name)
                        .ok_or(CheckErrors::TypeError(a.clone(), b.clone()))?;
                    let entry_out = Self::least_supertype_v2_0(entry_a, entry_b)?;
                    type_map_out.insert(name.clone(), entry_out);
                }
                Ok(TupleTypeSignature::try_from(type_map_out)
                    .map(|x| x.into())
                    .map_err(|_| CheckErrors::SupertypeTooLarge)?)
            }
            (
                SequenceType(SequenceSubtype::ListType(ListTypeData {
                    max_len: len_a,
                    entry_type: entry_a,
                })),
                SequenceType(SequenceSubtype::ListType(ListTypeData {
                    max_len: len_b,
                    entry_type: entry_b,
                })),
            ) => {
                let entry_type = if *len_a == 0 {
                    *(entry_b.clone())
                } else if *len_b == 0 {
                    *(entry_a.clone())
                } else {
                    Self::least_supertype_v2_0(entry_a, entry_b)?
                };
                let max_len = cmp::max(len_a, len_b);
                Ok(Self::list_of(entry_type, *max_len)
                    .map_err(|_| CheckErrors::SupertypeTooLarge)?)
            }
            (ResponseType(resp_a), ResponseType(resp_b)) => {
                let ok_type =
                    Self::factor_out_no_type(&StacksEpochId::Epoch2_05, &resp_a.0, &resp_b.0)?;
                let err_type =
                    Self::factor_out_no_type(&StacksEpochId::Epoch2_05, &resp_a.1, &resp_b.1)?;
                Ok(Self::new_response(ok_type, err_type)?)
            }
            (OptionalType(some_a), OptionalType(some_b)) => {
                let some_type =
                    Self::factor_out_no_type(&StacksEpochId::Epoch2_05, some_a, some_b)?;
                Ok(Self::new_option(some_type)?)
            }
            (
                SequenceType(SequenceSubtype::BufferType(buff_a)),
                SequenceType(SequenceSubtype::BufferType(buff_b)),
            ) => {
                let buff_len = if u32::from(buff_a) > u32::from(buff_b) {
                    buff_a
                } else {
                    buff_b
                }
                .clone();
                Ok(SequenceType(SequenceSubtype::BufferType(buff_len)))
            }
            (
                SequenceType(SequenceSubtype::StringType(StringSubtype::ASCII(string_a))),
                SequenceType(SequenceSubtype::StringType(StringSubtype::ASCII(string_b))),
            ) => {
                let str_len = if u32::from(string_a) > u32::from(string_b) {
                    string_a
                } else {
                    string_b
                }
                .clone();
                Ok(SequenceType(SequenceSubtype::StringType(
                    StringSubtype::ASCII(str_len),
                )))
            }
            (
                SequenceType(SequenceSubtype::StringType(StringSubtype::UTF8(string_a))),
                SequenceType(SequenceSubtype::StringType(StringSubtype::UTF8(string_b))),
            ) => {
                let str_len = if u32::from(string_a) > u32::from(string_b) {
                    string_a
                } else {
                    string_b
                }
                .clone();
                Ok(SequenceType(SequenceSubtype::StringType(
                    StringSubtype::UTF8(str_len),
                )))
            }
            (NoType, x) | (x, NoType) => Ok(x.clone()),
            (x, y) => {
                if x == y {
                    Ok(x.clone())
                } else {
                    Err(CheckErrors::TypeError(a.clone(), b.clone()))
                }
            }
        }
    }

    pub fn least_supertype_v2_1(a: &TypeSignature, b: &TypeSignature) -> Result<TypeSignature> {
        match (a, b) {
            (
                TupleType(TupleTypeSignature { type_map: types_a }),
                TupleType(TupleTypeSignature { type_map: types_b }),
            ) => {
                let mut type_map_out = BTreeMap::new();
                for (name, entry_a) in types_a.iter() {
                    let entry_b = types_b
                        .get(name)
                        .ok_or(CheckErrors::TypeError(a.clone(), b.clone()))?;
                    let entry_out = Self::least_supertype_v2_1(entry_a, entry_b)?;
                    type_map_out.insert(name.clone(), entry_out);
                }
                Ok(TupleTypeSignature::try_from(type_map_out)
                    .map(|x| x.into())
                    .map_err(|_| CheckErrors::SupertypeTooLarge)?)
            }
            (
                SequenceType(SequenceSubtype::ListType(ListTypeData {
                    max_len: len_a,
                    entry_type: entry_a,
                })),
                SequenceType(SequenceSubtype::ListType(ListTypeData {
                    max_len: len_b,
                    entry_type: entry_b,
                })),
            ) => {
                let entry_type = if *len_a == 0 {
                    *(entry_b.clone())
                } else if *len_b == 0 {
                    *(entry_a.clone())
                } else {
                    Self::least_supertype_v2_1(entry_a, entry_b)?
                };
                let max_len = cmp::max(len_a, len_b);
                Ok(Self::list_of(entry_type, *max_len)
                    .map_err(|_| CheckErrors::SupertypeTooLarge)?)
            }
            (ResponseType(resp_a), ResponseType(resp_b)) => {
                let ok_type =
                    Self::factor_out_no_type(&StacksEpochId::Epoch21, &resp_a.0, &resp_b.0)?;
                let err_type =
                    Self::factor_out_no_type(&StacksEpochId::Epoch21, &resp_a.1, &resp_b.1)?;
                Ok(Self::new_response(ok_type, err_type)?)
            }
            (OptionalType(some_a), OptionalType(some_b)) => {
                let some_type = Self::factor_out_no_type(&StacksEpochId::Epoch21, some_a, some_b)?;
                Ok(Self::new_option(some_type)?)
            }
            (
                SequenceType(SequenceSubtype::BufferType(buff_a)),
                SequenceType(SequenceSubtype::BufferType(buff_b)),
            ) => {
                let buff_len = if u32::from(buff_a) > u32::from(buff_b) {
                    buff_a
                } else {
                    buff_b
                }
                .clone();
                Ok(SequenceType(SequenceSubtype::BufferType(buff_len)))
            }
            (
                SequenceType(SequenceSubtype::StringType(StringSubtype::ASCII(string_a))),
                SequenceType(SequenceSubtype::StringType(StringSubtype::ASCII(string_b))),
            ) => {
                let str_len = if u32::from(string_a) > u32::from(string_b) {
                    string_a
                } else {
                    string_b
                }
                .clone();
                Ok(SequenceType(SequenceSubtype::StringType(
                    StringSubtype::ASCII(str_len),
                )))
            }
            (
                SequenceType(SequenceSubtype::StringType(StringSubtype::UTF8(string_a))),
                SequenceType(SequenceSubtype::StringType(StringSubtype::UTF8(string_b))),
            ) => {
                let str_len = if u32::from(string_a) > u32::from(string_b) {
                    string_a
                } else {
                    string_b
                }
                .clone();
                Ok(SequenceType(SequenceSubtype::StringType(
                    StringSubtype::UTF8(str_len),
                )))
            }
            (NoType, x) | (x, NoType) => Ok(x.clone()),
            (CallableType(x), CallableType(y)) => {
                if x == y {
                    Ok(a.clone())
                } else {
                    Ok(ListUnionType(HashSet::from([x.clone(), y.clone()])))
                }
            }
            (ListUnionType(l), CallableType(c)) | (CallableType(c), ListUnionType(l)) => {
                let mut l1 = l.clone();
                l1.insert(c.clone());
                Ok(ListUnionType(l1))
            }
            (PrincipalType, CallableType(CallableSubtype::Principal(_)))
            | (CallableType(CallableSubtype::Principal(_)), PrincipalType) => Ok(PrincipalType),
            (PrincipalType, ListUnionType(l)) | (ListUnionType(l), PrincipalType) => {
                let mut all_principals = true;
                for ty in l {
                    match ty {
                        CallableSubtype::Trait(_) => {
                            all_principals = false;
                        }
                        CallableSubtype::Principal(_) => (),
                    }
                }
                if all_principals {
                    Ok(PrincipalType)
                } else {
                    Err(CheckErrors::TypeError(a.clone(), b.clone()))
                }
            }
            (ListUnionType(l1), ListUnionType(l2)) => {
                Ok(ListUnionType(l1.union(l2).cloned().collect()))
            }
            (x, y) => {
                if x == y {
                    Ok(x.clone())
                } else {
                    Err(CheckErrors::TypeError(a.clone(), b.clone()))
                }
            }
        }
    }

    pub fn list_of(item_type: TypeSignature, max_len: u32) -> Result<TypeSignature> {
        ListTypeData::new_list(item_type, max_len).map(|x| x.into())
    }

    pub fn empty_list() -> ListTypeData {
        ListTypeData {
            entry_type: Box::new(TypeSignature::NoType),
            max_len: 0,
        }
    }

    pub fn type_of(x: &Value) -> Result<TypeSignature> {
        let out = match x {
            Value::Principal(_) => PrincipalType,
            Value::Int(_v) => IntType,
            Value::UInt(_v) => UIntType,
            Value::Bool(_v) => BoolType,
            Value::Tuple(v) => TupleType(v.type_signature.clone()),
            Value::Sequence(SequenceData::List(list_data)) => list_data.type_signature()?,
            Value::Sequence(SequenceData::Buffer(buff_data)) => buff_data.type_signature()?,
            Value::Sequence(SequenceData::String(CharType::ASCII(ascii_data))) => {
                ascii_data.type_signature()?
            }
            Value::Sequence(SequenceData::String(CharType::UTF8(utf8_data))) => {
                utf8_data.type_signature()?
            }
            Value::Optional(v) => v.type_signature()?,
            Value::Response(v) => v.type_signature()?,
            Value::CallableContract(v) => {
                if let Some(trait_identifier) = &v.trait_identifier {
                    CallableType(CallableSubtype::Trait(trait_identifier.clone()))
                } else {
                    CallableType(CallableSubtype::Principal(v.contract_identifier.clone()))
                }
            }
        };

        Ok(out)
    }

    pub fn literal_type_of(x: &Value) -> Result<TypeSignature> {
        match x {
            Value::Principal(PrincipalData::Contract(contract_id)) => Ok(CallableType(
                CallableSubtype::Principal(contract_id.clone()),
            )),
            _ => Self::type_of(x),
        }
    }

    // Checks if resulting type signature is of valid size.
    pub fn construct_parent_list_type(args: &[Value]) -> Result<ListTypeData> {
<<<<<<< HEAD
        let children_types: Result<Vec<_>> =
            args.iter().map(|x| TypeSignature::type_of(x)).collect();
        TypeSignature::parent_list_type(&children_types?)
=======
        let children_types: Vec<_> = args.iter().map(TypeSignature::type_of).collect();
        TypeSignature::parent_list_type(&children_types)
>>>>>>> 8508c381
    }

    pub fn parent_list_type(
        children: &[TypeSignature],
    ) -> std::result::Result<ListTypeData, CheckErrors> {
        if let Some((first, rest)) = children.split_first() {
            let mut current_entry_type = first.clone();
            for next_entry in rest.iter() {
                current_entry_type = Self::least_supertype_v2_1(&current_entry_type, next_entry)?;
            }
            let len = u32::try_from(children.len()).map_err(|_| CheckErrors::ValueTooLarge)?;
            ListTypeData::new_list(current_entry_type, len)
        } else {
            Ok(TypeSignature::empty_list())
        }
    }
}

/// Parsing functions.
impl TypeSignature {
    fn parse_atom_type(typename: &str) -> Result<TypeSignature> {
        match typename {
            "int" => Ok(TypeSignature::IntType),
            "uint" => Ok(TypeSignature::UIntType),
            "bool" => Ok(TypeSignature::BoolType),
            "principal" => Ok(TypeSignature::PrincipalType),
            _ => Err(CheckErrors::UnknownTypeName(typename.into())),
        }
    }

    // Parses list type signatures ->
    // (list maximum-length atomic-type)
    fn parse_list_type_repr<A: CostTracker>(
        epoch: StacksEpochId,
        type_args: &[SymbolicExpression],
        accounting: &mut A,
    ) -> Result<TypeSignature> {
        if type_args.len() != 2 {
            return Err(CheckErrors::InvalidTypeDescription);
        }

        if let SymbolicExpressionType::LiteralValue(Value::Int(max_len)) = &type_args[0].expr {
            let atomic_type_arg = &type_args[type_args.len() - 1];
            let entry_type = TypeSignature::parse_type_repr(epoch, atomic_type_arg, accounting)?;
            let max_len = u32::try_from(*max_len).map_err(|_| CheckErrors::ValueTooLarge)?;
            ListTypeData::new_list(entry_type, max_len).map(|x| x.into())
        } else {
            Err(CheckErrors::InvalidTypeDescription)
        }
    }

    // Parses type signatures of the following form:
    // (tuple (key-name-0 value-type-0) (key-name-1 value-type-1))
    fn parse_tuple_type_repr<A: CostTracker>(
        epoch: StacksEpochId,
        type_args: &[SymbolicExpression],
        accounting: &mut A,
    ) -> Result<TypeSignature> {
        let mapped_key_types = parse_name_type_pairs(epoch, type_args, accounting)?;
        let tuple_type_signature = TupleTypeSignature::try_from(mapped_key_types)?;
        Ok(TypeSignature::from(tuple_type_signature))
    }

    // Parses type signatures of the form:
    // (buff 10)
    fn parse_buff_type_repr(type_args: &[SymbolicExpression]) -> Result<TypeSignature> {
        if type_args.len() != 1 {
            return Err(CheckErrors::InvalidTypeDescription);
        }
        if let SymbolicExpressionType::LiteralValue(Value::Int(buff_len)) = &type_args[0].expr {
            BufferLength::try_from(*buff_len)
                .map(|buff_len| SequenceType(SequenceSubtype::BufferType(buff_len)))
        } else {
            Err(CheckErrors::InvalidTypeDescription)
        }
    }

    // Parses type signatures of the form:
    // (string-utf8 10)
    fn parse_string_utf8_type_repr(type_args: &[SymbolicExpression]) -> Result<TypeSignature> {
        if type_args.len() != 1 {
            return Err(CheckErrors::InvalidTypeDescription);
        }
        if let SymbolicExpressionType::LiteralValue(Value::Int(utf8_len)) = &type_args[0].expr {
            StringUTF8Length::try_from(*utf8_len).map(|utf8_len| {
                SequenceType(SequenceSubtype::StringType(StringSubtype::UTF8(utf8_len)))
            })
        } else {
            Err(CheckErrors::InvalidTypeDescription)
        }
    }

    // Parses type signatures of the form:
    // (string-ascii 10)
    fn parse_string_ascii_type_repr(type_args: &[SymbolicExpression]) -> Result<TypeSignature> {
        if type_args.len() != 1 {
            return Err(CheckErrors::InvalidTypeDescription);
        }
        if let SymbolicExpressionType::LiteralValue(Value::Int(buff_len)) = &type_args[0].expr {
            BufferLength::try_from(*buff_len).map(|buff_len| {
                SequenceType(SequenceSubtype::StringType(StringSubtype::ASCII(buff_len)))
            })
        } else {
            Err(CheckErrors::InvalidTypeDescription)
        }
    }

    fn parse_optional_type_repr<A: CostTracker>(
        epoch: StacksEpochId,
        type_args: &[SymbolicExpression],
        accounting: &mut A,
    ) -> Result<TypeSignature> {
        if type_args.len() != 1 {
            return Err(CheckErrors::InvalidTypeDescription);
        }
        let inner_type = TypeSignature::parse_type_repr(epoch, &type_args[0], accounting)?;

        TypeSignature::new_option(inner_type)
    }

    pub fn parse_response_type_repr<A: CostTracker>(
        epoch: StacksEpochId,
        type_args: &[SymbolicExpression],
        accounting: &mut A,
    ) -> Result<TypeSignature> {
        if type_args.len() != 2 {
            return Err(CheckErrors::InvalidTypeDescription);
        }
        let ok_type = TypeSignature::parse_type_repr(epoch, &type_args[0], accounting)?;
        let err_type = TypeSignature::parse_type_repr(epoch, &type_args[1], accounting)?;
        TypeSignature::new_response(ok_type, err_type)
    }

    pub fn parse_type_repr<A: CostTracker>(
        epoch: StacksEpochId,
        x: &SymbolicExpression,
        accounting: &mut A,
    ) -> Result<TypeSignature> {
        runtime_cost(ClarityCostFunction::TypeParseStep, accounting, 0)?;

        match x.expr {
            SymbolicExpressionType::Atom(ref atom_type_str) => {
                let atomic_type = TypeSignature::parse_atom_type(atom_type_str)?;
                Ok(atomic_type)
            }
            SymbolicExpressionType::List(ref list_contents) => {
                let (compound_type, rest) = list_contents
                    .split_first()
                    .ok_or(CheckErrors::InvalidTypeDescription)?;
                if let SymbolicExpressionType::Atom(ref compound_type) = compound_type.expr {
                    match compound_type.as_ref() {
                        "list" => TypeSignature::parse_list_type_repr(epoch, rest, accounting),
                        "buff" => TypeSignature::parse_buff_type_repr(rest),
                        "string-utf8" => TypeSignature::parse_string_utf8_type_repr(rest),
                        "string-ascii" => TypeSignature::parse_string_ascii_type_repr(rest),
                        "tuple" => TypeSignature::parse_tuple_type_repr(epoch, rest, accounting),
                        "optional" => {
                            TypeSignature::parse_optional_type_repr(epoch, rest, accounting)
                        }
                        "response" => {
                            TypeSignature::parse_response_type_repr(epoch, rest, accounting)
                        }
                        _ => Err(CheckErrors::InvalidTypeDescription),
                    }
                } else {
                    Err(CheckErrors::InvalidTypeDescription)
                }
            }
            SymbolicExpressionType::TraitReference(_, ref trait_definition)
                if epoch < StacksEpochId::Epoch21 =>
            {
                match trait_definition {
                    TraitDefinition::Defined(trait_id) => {
                        Ok(TypeSignature::TraitReferenceType(trait_id.clone()))
                    }
                    TraitDefinition::Imported(trait_id) => {
                        Ok(TypeSignature::TraitReferenceType(trait_id.clone()))
                    }
                }
            }
            SymbolicExpressionType::TraitReference(_, ref trait_definition) => {
                match trait_definition {
                    TraitDefinition::Defined(trait_id) => Ok(TypeSignature::CallableType(
                        CallableSubtype::Trait(trait_id.clone()),
                    )),
                    TraitDefinition::Imported(trait_id) => Ok(TypeSignature::CallableType(
                        CallableSubtype::Trait(trait_id.clone()),
                    )),
                }
            }
            _ => Err(CheckErrors::InvalidTypeDescription),
        }
    }

    pub fn parse_trait_type_repr<A: CostTracker>(
        type_args: &[SymbolicExpression],
        accounting: &mut A,
        epoch: StacksEpochId,
        clarity_version: ClarityVersion,
    ) -> Result<BTreeMap<ClarityName, FunctionSignature>> {
        let mut trait_signature: BTreeMap<ClarityName, FunctionSignature> = BTreeMap::new();
        let functions_types = type_args[0]
            .match_list()
            .ok_or(CheckErrors::DefineTraitBadSignature)?;

        for function_type in functions_types.iter() {
            let args = function_type
                .match_list()
                .ok_or(CheckErrors::DefineTraitBadSignature)?;
            if args.len() != 3 {
                return Err(CheckErrors::InvalidTypeDescription);
            }

            // Extract function's name
            let fn_name = args[0]
                .match_atom()
                .ok_or(CheckErrors::DefineTraitBadSignature)?;

            // Extract function's arguments
            let fn_args_exprs = args[1]
                .match_list()
                .ok_or(CheckErrors::DefineTraitBadSignature)?;
            let mut fn_args = vec![];
            for arg_type in fn_args_exprs.iter() {
                let arg_t = TypeSignature::parse_type_repr(epoch, arg_type, accounting)?;
                fn_args.push(arg_t);
            }

            // Extract function's type return - must be a response
            let fn_return = match TypeSignature::parse_type_repr(epoch, &args[2], accounting) {
                Ok(response) => match response {
                    TypeSignature::ResponseType(_) => Ok(response),
                    _ => Err(CheckErrors::DefineTraitBadSignature),
                },
                _ => Err(CheckErrors::DefineTraitBadSignature),
            }?;

            if trait_signature
                .insert(
                    fn_name.clone(),
                    FunctionSignature {
                        args: fn_args,
                        returns: fn_return,
                    },
                )
                .is_some()
                && clarity_version >= ClarityVersion::Clarity2
            {
                return Err(CheckErrors::DefineTraitDuplicateMethod(fn_name.to_string()));
            }
        }
        Ok(trait_signature)
    }

    #[cfg(test)]
    pub fn from_string(val: &str, version: ClarityVersion, epoch: StacksEpochId) -> Self {
        use crate::vm::ast::parse;
        let expr = &parse(
            &QualifiedContractIdentifier::transient(),
            val,
            version,
            epoch,
        )
        .unwrap()[0];
        TypeSignature::parse_type_repr(epoch, expr, &mut ()).unwrap()
    }
}

/// These implement the size calculations in TypeSignatures
///    in constructors of TypeSignatures, only `.inner_size()` may be called.
///    .inner_size is a failable method to compute the size of the type signature,
///    Failures indicate that a type signature represents _too large_ of a value.
/// TypeSignature constructors will fail instead of constructing such a type.
///   because of this, the public interface to size is infallible.
impl TypeSignature {
    pub fn depth(&self) -> u8 {
        // unlike inner_size, depth will never threaten to overflow,
        //  because a new type can only increase depth by 1.
        match self {
            // NoType's may be asked for their size at runtime --
            //  legal constructions like `(ok 1)` have NoType parts (if they have unknown error variant types).
            CallableType(_)
            | TraitReferenceType(_)
            | ListUnionType(_)
            | NoType
            | IntType
            | UIntType
            | BoolType
            | PrincipalType
            | SequenceType(SequenceSubtype::BufferType(_))
            | SequenceType(SequenceSubtype::StringType(_)) => 1,
            TupleType(tuple_sig) => 1 + tuple_sig.max_depth(),
            SequenceType(SequenceSubtype::ListType(list_type)) => {
                1 + list_type.get_list_item_type().depth()
            }
            OptionalType(t) => 1 + t.depth(),
            ResponseType(v) => 1 + cmp::max(v.0.depth(), v.1.depth()),
        }
    }

    pub fn size(&self) -> Result<u32> {
        self.inner_size()?.ok_or_else(|| {
            CheckErrors::Expects(
                "FAIL: .size() overflowed on too large of a type. construction should have failed!"
                    .into(),
            )
            .into()
        })
    }

    fn inner_size(&self) -> Result<Option<u32>> {
        let out = match self {
            // NoType's may be asked for their size at runtime --
            //  legal constructions like `(ok 1)` have NoType parts (if they have unknown error variant types).
            NoType => Some(1),
            IntType => Some(16),
            UIntType => Some(16),
            BoolType => Some(1),
            PrincipalType => Some(148), // 20+128
            TupleType(tuple_sig) => tuple_sig.inner_size()?,
            SequenceType(SequenceSubtype::BufferType(len))
            | SequenceType(SequenceSubtype::StringType(StringSubtype::ASCII(len))) => {
                Some(4 + u32::from(len))
            }
            SequenceType(SequenceSubtype::ListType(list_type)) => list_type.inner_size()?,
            SequenceType(SequenceSubtype::StringType(StringSubtype::UTF8(len))) => {
                Some(4 + 4 * u32::from(len))
            }
            OptionalType(t) => t.size()?.checked_add(WRAPPER_VALUE_SIZE),
            ResponseType(v) => {
                // ResponseTypes are 1 byte for the committed bool,
                //   plus max(err_type, ok_type)
                let (t, s) = (&v.0, &v.1);
                let t_size = t.size()?;
                let s_size = s.size()?;
                cmp::max(t_size, s_size).checked_add(WRAPPER_VALUE_SIZE)
            }
            CallableType(CallableSubtype::Principal(_)) | ListUnionType(_) => Some(148), // 20+128
            CallableType(CallableSubtype::Trait(_)) | TraitReferenceType(_) => Some(276), // 20+128+128
        };
        Ok(out)
    }

    pub fn type_size(&self) -> Result<u32> {
        self.inner_type_size()
            .ok_or_else(|| CheckErrors::ValueTooLarge)
    }

    /// Returns the size of the _type signature_
    fn inner_type_size(&self) -> Option<u32> {
        match self {
            // NoType's may be asked for their size at runtime --
            //  legal constructions like `(ok 1)` have NoType parts (if they have unknown error variant types).
            // These types all only use ~1 byte for their type enum
            NoType | IntType | UIntType | BoolType | PrincipalType => Some(1),
            // u32 length + type enum
            TupleType(tuple_sig) => tuple_sig.type_size(),
            SequenceType(SequenceSubtype::BufferType(_)) => Some(1 + 4),
            SequenceType(SequenceSubtype::ListType(list_type)) => list_type.type_size(),
            SequenceType(SequenceSubtype::StringType(StringSubtype::ASCII(_))) => Some(1 + 4),
            SequenceType(SequenceSubtype::StringType(StringSubtype::UTF8(_))) => Some(1 + 4),
            OptionalType(t) => t.inner_type_size()?.checked_add(1),
            ResponseType(v) => {
                let (t, s) = (&v.0, &v.1);
                t.inner_type_size()?
                    .checked_add(s.inner_type_size()?)?
                    .checked_add(1)
            }
            CallableType(_) | TraitReferenceType(_) | ListUnionType(_) => Some(1),
        }
    }
}

impl ListTypeData {
    /// List Size: type_signature_size + max_len * entry_type.size()
    fn inner_size(&self) -> Result<Option<u32>> {
        let total_size = self
            .entry_type
            .size()?
            .checked_mul(self.max_len)
            .and_then(|x| x.checked_add(self.type_size()?));
        match total_size {
            Some(total_size) => {
                if total_size > MAX_VALUE_SIZE {
                    Ok(None)
                } else {
                    Ok(Some(total_size))
                }
            }
            None => Ok(None),
        }
    }

    fn type_size(&self) -> Option<u32> {
        let total_size = self.entry_type.inner_type_size()?.checked_add(4 + 1)?; // 1 byte for Type enum, 4 for max_len.
        if total_size > MAX_VALUE_SIZE {
            None
        } else {
            Some(total_size)
        }
    }
}

impl TupleTypeSignature {
    /// Tuple Size:
    ///    size( btreemap<name, type> ) = 2*map.len() + sum(names) + sum(values)
    pub fn type_size(&self) -> Option<u32> {
        let mut type_map_size = u32::try_from(self.type_map.len()).ok()?.checked_mul(2)?;

        for (name, type_signature) in self.type_map.iter() {
            // we only accept ascii names, so 1 char = 1 byte.
            type_map_size = type_map_size
                .checked_add(type_signature.inner_type_size()?)?
                // name.len() is bound to MAX_STRING_LEN (128), so `as u32` won't ever truncate
                .checked_add(name.len() as u32)?;
        }

        if type_map_size > MAX_VALUE_SIZE {
            None
        } else {
            Some(type_map_size)
        }
    }

    pub fn size(&self) -> Result<u32> {
        self.inner_size()?.ok_or_else(|| {
            CheckErrors::Expects("size() overflowed on a constructed type.".into()).into()
        })
    }

    fn max_depth(&self) -> u8 {
        let mut max = 0;
        for (_name, type_signature) in self.type_map.iter() {
            max = cmp::max(max, type_signature.depth())
        }
        max
    }

    /// Tuple Size:
    ///    size( btreemap<name, value> ) + type_size
    ///    size( btreemap<name, value> ) = 2*map.len() + sum(names) + sum(values)
    fn inner_size(&self) -> Result<Option<u32>> {
        let Some(mut total_size) = u32::try_from(self.type_map.len())
            .ok()
            .and_then(|x| x.checked_mul(2))
            .and_then(|x| x.checked_add(self.type_size()?))
        else {
            return Ok(None);
        };

        for (name, type_signature) in self.type_map.iter() {
            // we only accept ascii names, so 1 char = 1 byte.
            total_size = if let Some(new_size) = total_size.checked_add(type_signature.size()?) {
                new_size
            } else {
                return Ok(None);
            };
            total_size = if let Some(new_size) = total_size.checked_add(name.len() as u32) {
                new_size
            } else {
                return Ok(None);
            };
        }

        if total_size > MAX_VALUE_SIZE {
            Ok(None)
        } else {
            Ok(Some(total_size))
        }
    }
}

use crate::vm::costs::cost_functions::ClarityCostFunction;
use crate::vm::costs::CostTracker;
use crate::vm::ClarityVersion;

pub fn parse_name_type_pairs<A: CostTracker>(
    epoch: StacksEpochId,
    name_type_pairs: &[SymbolicExpression],
    accounting: &mut A,
) -> Result<Vec<(ClarityName, TypeSignature)>> {
    // this is a pretty deep nesting here, but what we're trying to do is pick out the values of
    // the form:
    // ((name1 type1) (name2 type2) (name3 type3) ...)
    // which is a list of 2-length lists of atoms.
    use crate::vm::representations::SymbolicExpressionType::{Atom, List};

    // step 1: parse it into a vec of symbolicexpression pairs.
    let as_pairs: Result<Vec<_>> = name_type_pairs
        .iter()
        .map(|key_type_pair| {
            if let List(ref as_vec) = key_type_pair.expr {
                if as_vec.len() != 2 {
                    Err(CheckErrors::BadSyntaxExpectedListOfPairs)
                } else {
                    Ok((&as_vec[0], &as_vec[1]))
                }
            } else {
                Err(CheckErrors::BadSyntaxExpectedListOfPairs)
            }
        })
        .collect();

    // step 2: turn into a vec of (name, typesignature) pairs.
    let key_types: Result<Vec<_>> = (as_pairs?)
        .iter()
        .map(|(name_symbol, type_symbol)| {
            let name = name_symbol
                .match_atom()
                .ok_or(CheckErrors::BadSyntaxExpectedListOfPairs)?
                .clone();
            let type_info = TypeSignature::parse_type_repr(epoch, type_symbol, accounting)?;
            Ok((name, type_info))
        })
        .collect();

    key_types
}

impl fmt::Display for TupleTypeSignature {
    fn fmt(&self, f: &mut fmt::Formatter) -> fmt::Result {
        write!(f, "(tuple")?;
        for (field_name, field_type) in self.type_map.iter() {
            write!(f, " ({} {})", &**field_name, field_type)?;
        }
        write!(f, ")")
    }
}

impl fmt::Debug for TupleTypeSignature {
    fn fmt(&self, f: &mut fmt::Formatter) -> fmt::Result {
        write!(f, "TupleTypeSignature {{")?;
        for (field_name, field_type) in self.type_map.iter() {
            write!(f, " \"{}\": {},", &**field_name, field_type)?;
        }
        write!(f, "}}")
    }
}

impl fmt::Display for AssetIdentifier {
    fn fmt(&self, f: &mut fmt::Formatter) -> fmt::Result {
        write!(
            f,
            "{}::{}",
            &*self.contract_identifier.to_string(),
            &*self.asset_name
        )
    }
}

impl fmt::Display for TypeSignature {
    fn fmt(&self, f: &mut fmt::Formatter) -> fmt::Result {
        match self {
            NoType => write!(f, "UnknownType"),
            IntType => write!(f, "int"),
            UIntType => write!(f, "uint"),
            BoolType => write!(f, "bool"),
            OptionalType(t) => write!(f, "(optional {})", t),
            ResponseType(v) => write!(f, "(response {} {})", v.0, v.1),
            TupleType(t) => write!(f, "{}", t),
            PrincipalType => write!(f, "principal"),
            SequenceType(SequenceSubtype::BufferType(len)) => write!(f, "(buff {})", len),
            SequenceType(SequenceSubtype::ListType(list_type_data)) => write!(
                f,
                "(list {} {})",
                list_type_data.max_len, list_type_data.entry_type
            ),
            SequenceType(SequenceSubtype::StringType(StringSubtype::ASCII(len))) => {
                write!(f, "(string-ascii {})", len)
            }
            SequenceType(SequenceSubtype::StringType(StringSubtype::UTF8(len))) => {
                write!(f, "(string-utf8 {})", len)
            }
            CallableType(CallableSubtype::Trait(trait_id)) | TraitReferenceType(trait_id) => {
                write!(f, "<{}>", trait_id)
            }
            CallableType(CallableSubtype::Principal(contract_id)) => {
                write!(f, "(principal {})", contract_id)
            }
            ListUnionType(_) => write!(f, "principal"),
        }
    }
}

impl fmt::Display for BufferLength {
    fn fmt(&self, f: &mut fmt::Formatter) -> fmt::Result {
        write!(f, "{}", self.0)
    }
}

impl fmt::Display for StringUTF8Length {
    fn fmt(&self, f: &mut fmt::Formatter) -> fmt::Result {
        write!(f, "{}", self.0)
    }
}

impl fmt::Display for FunctionArg {
    fn fmt(&self, f: &mut fmt::Formatter) -> fmt::Result {
        write!(f, "{}", self.signature)
    }
}

#[cfg(test)]
mod test {
    #[cfg(test)]
    use rstest::rstest;
    #[cfg(test)]
    use rstest_reuse::{self, *};

    use super::CheckErrors::*;
    use super::*;
    use crate::vm::tests::test_clarity_versions;
    use crate::vm::{execute, ClarityVersion};

    fn fail_parse(val: &str, version: ClarityVersion, epoch: StacksEpochId) -> CheckErrors {
        use crate::vm::ast::parse;
        let expr = &parse(
            &QualifiedContractIdentifier::transient(),
            val,
            version,
            epoch,
        )
        .unwrap()[0];
        TypeSignature::parse_type_repr(epoch, expr, &mut ()).unwrap_err()
    }

    #[apply(test_clarity_versions)]
    fn type_of_list_of_buffs(#[case] version: ClarityVersion, #[case] epoch: StacksEpochId) {
        let value = execute("(list \"abc\" \"abcde\")").unwrap().unwrap();
        let type_descr = TypeSignature::from_string("(list 2 (string-ascii 5))", version, epoch);
        assert_eq!(TypeSignature::type_of(&value).unwrap(), type_descr);
    }

    #[apply(test_clarity_versions)]
    fn type_signature_way_too_big(#[case] version: ClarityVersion, #[case] epoch: StacksEpochId) {
        // first_tuple.type_size ~= 131
        // second_tuple.type_size = k * (130+130)
        // to get a type-size greater than max_value all by itself,
        //   set k = 4033
        let first_tuple = TypeSignature::from_string("(tuple (a0000000000000000000000000000000000000000000000000000000000000000000000000000000000000000000000000000000000000000000000000000000 bool))", version, epoch);

        let mut keys = vec![];
        for i in 0..4033 {
            let key_name = ClarityName::try_from(format!("a{:0127}", i)).unwrap();
            let key_val = first_tuple.clone();
            keys.push((key_name, key_val));
        }

        assert_eq!(
            TupleTypeSignature::try_from(keys).unwrap_err(),
            ValueTooLarge
        );
    }

    #[apply(test_clarity_versions)]
    fn test_construction(#[case] version: ClarityVersion, #[case] epoch: StacksEpochId) {
        let bad_type_descriptions = [
            ("(tuple)", EmptyTuplesNotAllowed),
            ("(list int int)", InvalidTypeDescription),
            ("(list 4294967296 int)", ValueTooLarge),
            ("(list 50 bazel)", UnknownTypeName("bazel".into())),
            ("(buff)", InvalidTypeDescription),
            ("(buff 4294967296)", ValueTooLarge),
            ("(buff int)", InvalidTypeDescription),
            ("(response int)", InvalidTypeDescription),
            ("(optional bazel)", UnknownTypeName("bazel".into())),
            ("(response bazel int)", UnknownTypeName("bazel".into())),
            ("(response int bazel)", UnknownTypeName("bazel".into())),
            ("bazel", UnknownTypeName("bazel".into())),
            ("()", InvalidTypeDescription),
            ("(1234)", InvalidTypeDescription),
            ("(int 3 int)", InvalidTypeDescription),
            ("1234", InvalidTypeDescription),
            ("(list 1 (buff 1048576))", ValueTooLarge),
            ("(list 4294967295 (buff 2))", ValueTooLarge),
            ("(list 2147483647 (buff 2))", ValueTooLarge),
            ("(tuple (l (buff 1048576)))", ValueTooLarge),
        ];

        for (desc, expected) in bad_type_descriptions.iter() {
            assert_eq!(&fail_parse(desc, version, epoch), expected);
        }

        let okay_types = [
            "(list 16 uint)",
            "(list 15 (response int bool))",
            "(list 15 (response bool int))",
            "(buff 1048576)",
            "(list 4400 bool)",
            "(tuple (l (buff 1048550)))",
        ];

        for desc in okay_types.iter() {
            let _ = TypeSignature::from_string(desc, version, epoch); // panics on failed types.
        }
    }

    #[test]
    fn test_least_supertype() {
        let callables = [
            CallableSubtype::Principal(QualifiedContractIdentifier::local("foo").unwrap()),
            CallableSubtype::Trait(TraitIdentifier {
                name: "foo".into(),
                contract_identifier: QualifiedContractIdentifier::transient(),
            }),
        ];
        let list_union = ListUnionType(callables.clone().into());
        let callables2 = [
            CallableSubtype::Principal(QualifiedContractIdentifier::local("bar").unwrap()),
            CallableSubtype::Trait(TraitIdentifier {
                name: "bar".into(),
                contract_identifier: QualifiedContractIdentifier::transient(),
            }),
        ];
        let list_union2 = ListUnionType(callables2.clone().into());
        let list_union_merged = ListUnionType(HashSet::from_iter(
            [callables.clone(), callables2.clone()]
                .concat()
                .iter()
                .cloned(),
        ));
        let callable_principals = [
            CallableSubtype::Principal(QualifiedContractIdentifier::local("foo").unwrap()),
            CallableSubtype::Principal(QualifiedContractIdentifier::local("bar").unwrap()),
        ];
        let list_union_principals = ListUnionType(callable_principals.into());

        let notype_pairs = [
            // NoType with X should result in X
            (
                (TypeSignature::NoType, TypeSignature::NoType),
                TypeSignature::NoType,
            ),
            (
                (TypeSignature::NoType, TypeSignature::IntType),
                TypeSignature::IntType,
            ),
            (
                (TypeSignature::NoType, TypeSignature::UIntType),
                TypeSignature::UIntType,
            ),
            (
                (TypeSignature::NoType, TypeSignature::BoolType),
                TypeSignature::BoolType,
            ),
            (
                (TypeSignature::NoType, TypeSignature::min_buffer().unwrap()),
                TypeSignature::min_buffer().unwrap(),
            ),
            (
                (
                    TypeSignature::NoType,
                    TypeSignature::list_of(TypeSignature::IntType, 42).unwrap(),
                ),
                TypeSignature::list_of(TypeSignature::IntType, 42).unwrap(),
            ),
            (
                (
                    TypeSignature::NoType,
                    TypeSignature::bound_string_ascii_type(17).unwrap(),
                ),
                TypeSignature::bound_string_ascii_type(17).unwrap(),
            ),
            (
                (
                    TypeSignature::NoType,
                    TypeSignature::max_string_utf8().unwrap(),
                ),
                TypeSignature::max_string_utf8().unwrap(),
            ),
            (
                (TypeSignature::NoType, TypeSignature::PrincipalType),
                TypeSignature::PrincipalType,
            ),
            (
                (
                    TypeSignature::NoType,
                    TypeSignature::TupleType(
                        TupleTypeSignature::try_from(vec![("a".into(), TypeSignature::IntType)])
                            .unwrap(),
                    ),
                ),
                TypeSignature::TupleType(
                    TupleTypeSignature::try_from(vec![("a".into(), TypeSignature::IntType)])
                        .unwrap(),
                ),
            ),
            (
                (
                    TypeSignature::NoType,
                    TypeSignature::new_option(TypeSignature::IntType).unwrap(),
                ),
                TypeSignature::new_option(TypeSignature::IntType).unwrap(),
            ),
            (
                (
                    TypeSignature::NoType,
                    TypeSignature::new_response(TypeSignature::IntType, TypeSignature::BoolType)
                        .unwrap(),
                ),
                TypeSignature::new_response(TypeSignature::IntType, TypeSignature::BoolType)
                    .unwrap(),
            ),
            (
                (
                    TypeSignature::NoType,
                    TypeSignature::CallableType(CallableSubtype::Principal(
                        QualifiedContractIdentifier::transient(),
                    )),
                ),
                TypeSignature::CallableType(CallableSubtype::Principal(
                    QualifiedContractIdentifier::transient(),
                )),
            ),
            (
                (
                    TypeSignature::NoType,
                    TypeSignature::CallableType(CallableSubtype::Trait(TraitIdentifier {
                        name: "foo".into(),
                        contract_identifier: QualifiedContractIdentifier::transient(),
                    })),
                ),
                TypeSignature::CallableType(CallableSubtype::Trait(TraitIdentifier {
                    name: "foo".into(),
                    contract_identifier: QualifiedContractIdentifier::transient(),
                })),
            ),
            (
                (TypeSignature::NoType, list_union.clone()),
                list_union.clone(),
            ),
        ];

        for (pair, expected) in notype_pairs {
            assert_eq!(
                TypeSignature::least_supertype_v2_1(&pair.0, &pair.1).unwrap(),
                expected
            );
            assert_eq!(
                TypeSignature::least_supertype_v2_1(&pair.1, &pair.0).unwrap(),
                expected
            );
        }

        let simple_pairs = [
            ((IntType, IntType), IntType),
            ((UIntType, UIntType), UIntType),
            ((BoolType, BoolType), BoolType),
            (
                (
                    TypeSignature::max_buffer().unwrap(),
                    TypeSignature::max_buffer().unwrap(),
                ),
                TypeSignature::max_buffer().unwrap(),
            ),
            (
                (
                    TypeSignature::list_of(TypeSignature::IntType, 42).unwrap(),
                    TypeSignature::list_of(TypeSignature::IntType, 42).unwrap(),
                ),
                TypeSignature::list_of(TypeSignature::IntType, 42).unwrap(),
            ),
            (
                (
                    TypeSignature::bound_string_ascii_type(17).unwrap(),
                    TypeSignature::bound_string_ascii_type(17).unwrap(),
                ),
                TypeSignature::bound_string_ascii_type(17).unwrap(),
            ),
            (
                (
                    TypeSignature::max_string_utf8().unwrap(),
                    TypeSignature::max_string_utf8().unwrap(),
                ),
                TypeSignature::max_string_utf8().unwrap(),
            ),
            (
                (TypeSignature::PrincipalType, TypeSignature::PrincipalType),
                TypeSignature::PrincipalType,
            ),
            (
                (
                    TypeSignature::TupleType(
                        TupleTypeSignature::try_from(vec![("a".into(), TypeSignature::IntType)])
                            .unwrap(),
                    ),
                    TypeSignature::TupleType(
                        TupleTypeSignature::try_from(vec![("a".into(), TypeSignature::IntType)])
                            .unwrap(),
                    ),
                ),
                TypeSignature::TupleType(
                    TupleTypeSignature::try_from(vec![("a".into(), TypeSignature::IntType)])
                        .unwrap(),
                ),
            ),
            (
                (
                    TypeSignature::new_option(TypeSignature::IntType).unwrap(),
                    TypeSignature::new_option(TypeSignature::IntType).unwrap(),
                ),
                TypeSignature::new_option(TypeSignature::IntType).unwrap(),
            ),
            (
                (
                    TypeSignature::new_response(TypeSignature::IntType, TypeSignature::BoolType)
                        .unwrap(),
                    TypeSignature::new_response(TypeSignature::IntType, TypeSignature::BoolType)
                        .unwrap(),
                ),
                TypeSignature::new_response(TypeSignature::IntType, TypeSignature::BoolType)
                    .unwrap(),
            ),
            (
                (
                    TypeSignature::CallableType(CallableSubtype::Principal(
                        QualifiedContractIdentifier::transient(),
                    )),
                    TypeSignature::CallableType(CallableSubtype::Principal(
                        QualifiedContractIdentifier::transient(),
                    )),
                ),
                TypeSignature::CallableType(CallableSubtype::Principal(
                    QualifiedContractIdentifier::transient(),
                )),
            ),
            (
                (
                    TypeSignature::CallableType(CallableSubtype::Trait(TraitIdentifier {
                        name: "foo".into(),
                        contract_identifier: QualifiedContractIdentifier::transient(),
                    })),
                    TypeSignature::CallableType(CallableSubtype::Trait(TraitIdentifier {
                        name: "foo".into(),
                        contract_identifier: QualifiedContractIdentifier::transient(),
                    })),
                ),
                TypeSignature::CallableType(CallableSubtype::Trait(TraitIdentifier {
                    name: "foo".into(),
                    contract_identifier: QualifiedContractIdentifier::transient(),
                })),
            ),
            ((list_union.clone(), list_union.clone()), list_union.clone()),
        ];

        for (pair, expected) in simple_pairs {
            assert_eq!(
                TypeSignature::least_supertype_v2_1(&pair.0, &pair.1).unwrap(),
                expected
            );
            assert_eq!(
                TypeSignature::least_supertype_v2_1(&pair.1, &pair.0).unwrap(),
                expected
            );
        }

        let matched_pairs = [
            (
                (
                    TypeSignature::max_buffer().unwrap(),
                    TypeSignature::min_buffer().unwrap(),
                ),
                TypeSignature::max_buffer().unwrap(),
            ),
            (
                (
                    TypeSignature::list_of(TypeSignature::IntType, 17).unwrap(),
                    TypeSignature::list_of(TypeSignature::IntType, 42).unwrap(),
                ),
                TypeSignature::list_of(TypeSignature::IntType, 42).unwrap(),
            ),
            (
                (
                    TypeSignature::min_string_ascii().unwrap(),
                    TypeSignature::bound_string_ascii_type(17).unwrap(),
                ),
                TypeSignature::bound_string_ascii_type(17).unwrap(),
            ),
            (
                (
                    TypeSignature::min_string_utf8().unwrap(),
                    TypeSignature::max_string_utf8().unwrap(),
                ),
                TypeSignature::max_string_utf8().unwrap(),
            ),
            (
                (
                    TypeSignature::PrincipalType,
                    TypeSignature::CallableType(CallableSubtype::Principal(
                        QualifiedContractIdentifier::transient(),
                    )),
                ),
                TypeSignature::PrincipalType,
            ),
            (
                (TypeSignature::PrincipalType, list_union_principals.clone()),
                TypeSignature::PrincipalType,
            ),
            (
                (
                    TypeSignature::CallableType(CallableSubtype::Principal(
                        QualifiedContractIdentifier::local("foo").unwrap(),
                    )),
                    TypeSignature::CallableType(CallableSubtype::Principal(
                        QualifiedContractIdentifier::local("bar").unwrap(),
                    )),
                ),
                list_union_principals.clone(),
            ),
            (
                (list_union.clone(), list_union2.clone()),
                list_union_merged.clone(),
            ),
        ];

        for (pair, expected) in matched_pairs {
            assert_eq!(
                TypeSignature::least_supertype_v2_1(&pair.0, &pair.1).unwrap(),
                expected
            );
            assert_eq!(
                TypeSignature::least_supertype_v2_1(&pair.1, &pair.0).unwrap(),
                expected
            );
        }

        let compound_pairs = [
            (
                (
                    TypeSignature::list_of(
                        TypeSignature::SequenceType(SequenceSubtype::BufferType(
                            16_u32.try_into().unwrap(),
                        )),
                        5,
                    )
                    .unwrap(),
                    TypeSignature::list_of(TypeSignature::min_buffer().unwrap(), 3).unwrap(),
                ),
                TypeSignature::list_of(
                    TypeSignature::SequenceType(SequenceSubtype::BufferType(
                        16_u32.try_into().unwrap(),
                    )),
                    5,
                )
                .unwrap(),
            ),
            (
                (
                    TypeSignature::TupleType(
                        TupleTypeSignature::try_from(vec![(
                            "b".into(),
                            TypeSignature::min_string_ascii().unwrap(),
                        )])
                        .unwrap(),
                    ),
                    TypeSignature::TupleType(
                        TupleTypeSignature::try_from(vec![(
                            "b".into(),
                            TypeSignature::bound_string_ascii_type(17).unwrap(),
                        )])
                        .unwrap(),
                    ),
                ),
                TypeSignature::TupleType(
                    TupleTypeSignature::try_from(vec![(
                        "b".into(),
                        TypeSignature::bound_string_ascii_type(17).unwrap(),
                    )])
                    .unwrap(),
                ),
            ),
            (
                (
                    TypeSignature::new_option(TypeSignature::min_string_ascii().unwrap()).unwrap(),
                    TypeSignature::new_option(TypeSignature::bound_string_ascii_type(17).unwrap())
                        .unwrap(),
                ),
                TypeSignature::new_option(TypeSignature::bound_string_ascii_type(17).unwrap())
                    .unwrap(),
            ),
            (
                (
                    TypeSignature::new_response(TypeSignature::PrincipalType, list_union.clone())
                        .unwrap(),
                    TypeSignature::new_response(
                        TypeSignature::CallableType(CallableSubtype::Principal(
                            QualifiedContractIdentifier::transient(),
                        )),
                        list_union2.clone(),
                    )
                    .unwrap(),
                ),
                TypeSignature::new_response(
                    TypeSignature::PrincipalType,
                    list_union_merged.clone(),
                )
                .unwrap(),
            ),
        ];

        for (pair, expected) in compound_pairs {
            assert_eq!(
                TypeSignature::least_supertype_v2_1(&pair.0, &pair.1).unwrap(),
                expected
            );
            assert_eq!(
                TypeSignature::least_supertype_v2_1(&pair.1, &pair.0).unwrap(),
                expected
            );
        }

        let bad_pairs = [
            (IntType, UIntType),
            (BoolType, IntType),
            (
                TypeSignature::max_buffer().unwrap(),
                TypeSignature::max_string_ascii().unwrap(),
            ),
            (
                TypeSignature::list_of(TypeSignature::UIntType, 42).unwrap(),
                TypeSignature::list_of(TypeSignature::IntType, 42).unwrap(),
            ),
            (
                TypeSignature::min_string_utf8().unwrap(),
                TypeSignature::bound_string_ascii_type(17).unwrap(),
            ),
            (
                TypeSignature::min_string_utf8().unwrap(),
                TypeSignature::min_buffer().unwrap(),
            ),
            (
                TypeSignature::TupleType(
                    TupleTypeSignature::try_from(vec![("a".into(), TypeSignature::IntType)])
                        .unwrap(),
                ),
                TypeSignature::TupleType(
                    TupleTypeSignature::try_from(vec![("a".into(), TypeSignature::UIntType)])
                        .unwrap(),
                ),
            ),
            (
                TypeSignature::new_option(TypeSignature::IntType).unwrap(),
                TypeSignature::new_option(TypeSignature::min_string_utf8().unwrap()).unwrap(),
            ),
            (
                TypeSignature::new_response(TypeSignature::IntType, TypeSignature::BoolType)
                    .unwrap(),
                TypeSignature::new_response(TypeSignature::BoolType, TypeSignature::IntType)
                    .unwrap(),
            ),
            (
                TypeSignature::CallableType(CallableSubtype::Principal(
                    QualifiedContractIdentifier::transient(),
                )),
                TypeSignature::IntType,
            ),
            (
                TypeSignature::CallableType(CallableSubtype::Trait(TraitIdentifier {
                    name: "foo".into(),
                    contract_identifier: QualifiedContractIdentifier::transient(),
                })),
                TypeSignature::PrincipalType,
            ),
            (list_union.clone(), TypeSignature::PrincipalType),
            (
                TypeSignature::min_string_ascii().unwrap(),
                list_union_principals.clone(),
            ),
            (
                TypeSignature::list_of(
                    TypeSignature::SequenceType(SequenceSubtype::BufferType(
                        16_u32.try_into().unwrap(),
                    )),
                    5,
                )
                .unwrap(),
                TypeSignature::list_of(TypeSignature::min_string_ascii().unwrap(), 3).unwrap(),
            ),
            (
                TypeSignature::TupleType(
                    TupleTypeSignature::try_from(vec![(
                        "b".into(),
                        TypeSignature::min_string_ascii().unwrap(),
                    )])
                    .unwrap(),
                ),
                TypeSignature::TupleType(
                    TupleTypeSignature::try_from(vec![("b".into(), TypeSignature::UIntType)])
                        .unwrap(),
                ),
            ),
            (
                TypeSignature::new_option(TypeSignature::min_string_ascii().unwrap()).unwrap(),
                TypeSignature::new_option(TypeSignature::min_string_utf8().unwrap()).unwrap(),
            ),
            (
                TypeSignature::new_response(TypeSignature::PrincipalType, list_union.clone())
                    .unwrap(),
                TypeSignature::new_response(
                    list_union2.clone(),
                    TypeSignature::CallableType(CallableSubtype::Principal(
                        QualifiedContractIdentifier::transient(),
                    )),
                )
                .unwrap(),
            ),
        ];

        for pair in bad_pairs {
            matches!(
                TypeSignature::least_supertype_v2_1(&pair.0, &pair.1).unwrap_err(),
                CheckErrors::TypeError(..)
            );
            matches!(
                TypeSignature::least_supertype_v2_1(&pair.1, &pair.0).unwrap_err(),
                CheckErrors::TypeError(..)
            );
        }
    }
}<|MERGE_RESOLUTION|>--- conflicted
+++ resolved
@@ -1409,14 +1409,9 @@
 
     // Checks if resulting type signature is of valid size.
     pub fn construct_parent_list_type(args: &[Value]) -> Result<ListTypeData> {
-<<<<<<< HEAD
         let children_types: Result<Vec<_>> =
             args.iter().map(|x| TypeSignature::type_of(x)).collect();
         TypeSignature::parent_list_type(&children_types?)
-=======
-        let children_types: Vec<_> = args.iter().map(TypeSignature::type_of).collect();
-        TypeSignature::parent_list_type(&children_types)
->>>>>>> 8508c381
     }
 
     pub fn parent_list_type(

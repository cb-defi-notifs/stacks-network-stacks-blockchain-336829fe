// Copyright (C) 2013-2020 Blockstack PBC, a public benefit corporation
// Copyright (C) 2020-2021 Stacks Open Internet Foundation
//
// This program is free software: you can redistribute it and/or modify
// it under the terms of the GNU General Public License as published by
// the Free Software Foundation, either version 3 of the License, or
// (at your option) any later version.
//
// This program is distributed in the hope that it will be useful,
// but WITHOUT ANY WARRANTY; without even the implied warranty of
// MERCHANTABILITY or FITNESS FOR A PARTICULAR PURPOSE.  See the
// GNU General Public License for more details.
//
// You should have received a copy of the GNU General Public License
// along with this program.  If not, see <http://www.gnu.org/licenses/>.

/// ## The Problem
///
/// There were two related design flaws in the way the Stacks blockchain deals with PoX anchor blocks:
///
/// * If it is ever the case in which a PoX anchor block is missing, and yet somehow manages to achieve 80% or more
/// confirmations during the prepare phase, then the subsequent arrival of that anchor block will cause a _deep_ chain
/// reorg.  It doesn't matter how many future blocks get mined -- if the anchor block is later revealed, it will
/// invalidate all of the blocks that did not build on it.  While mining and confirming an anchor block is very costly,
/// it's not only possible, but profitable: anyone who manages to do this could hold the blockchain for ransom by
/// threatening to disclose the anchor block and invaldiate all blocks after it unless they were paid not to (i.e. in
/// perpetuity).
///
/// * If it is ever the case that not enough STX get locked for PoX to begin in reward cycle _R_, then a node that
/// processes Stacks blocks first without the anchor block in _R_ and then with the anchor block in _R_ will crash
/// because it will attempt to calculate the same sortition twice.  This is because the same block-commits would be
/// processed in both cases -- they'd both be PoB commits.
///
/// This subsystem fixes both problems by making the _history of anchor blocks itself_ forkable, and by implementing
/// _Nakamoto consensus_ on the anchor block history forks so that there will always be a canonical anchor block
/// history.  In doing so, the Stacks blockchain now has _three_ levels of forks: the Bitcoin chain, the history of PoX
/// anchor blocks, and the history of Stacks blocks.  The canonical Stacks fork is the longest history of Stacks blocks
/// that passes through the canonical history of anchor blocks which resides on the canonical Bitcoin chain.
///
/// ## Background: Sortition Histories
///
/// Recall that each Bitcoin block can contain block-commits that are valid only if certain anchor blocks are known to
/// the node, and invalid if other anchor blocks are known.  Specifically, a block-commit can be a valid PoX
/// block-commit _only if_ the current reward cycle has an anchor block, _and_ that anchor block is known to the node.
/// Otherwise, if the block-commit does not descend from the anchor block, or there is no anchor block for this reward
/// cycle, then the block-commit can only be valid if it's a PoB block-commit.
///
/// What this means is that there is a _set_ of sortition histories on the Bitcoin chainstate that will each yield a
/// unique history of block-commits (which in turn represent a unique set of possible Stacks forks).  This set has
/// _O(2**n)_ members, where _n_ is the number of reward cycles that have anchor blocks.  This is because each time a
/// new reward cycle is processed with an anchor block, there will be a sortition history that descends from it in which
/// the anchor block is known to the node, and a sortition history in which it is _not_ known.
///
/// Which sortition history is the "true" sortition history, and how do we determine this?  This is what this subsystem
/// addresses.
///
/// ## Solution: Weight Sortition Histories by Miner Affirmations
///
/// Can we deduce whether or not an anchor block _should_ exist and be known to the network, using only Bitcoin
/// chainstate?  A likely anchor block's block-commit will have at least 80 confirmations in the prepare phase -- at
/// least F*w (i.e. 80) Bitcoin blocks will contain at least one block-commit that has the likely anchor block-commit as
/// an ancestor.
///
/// Of course, there are competing block-commits in each Bitcoin block; only one will be chosen as the Stacks block.
/// But, recall that in the prepare phase of a reward cycle, all miners must burn BTC.  Because miners are sending BTC
/// to the burn address, you can _compare_ the economic worth of all block-commits within a prepare-phase block.
/// Moreover, you can calculate how much BTC went into confirming a likely anchor block's block-commit.  In doing so, we
/// can introduce an extra criterion for selecting the anchor block in a reward cycle:
///
/// **The PoX anchor block for reward cycle _R_ is a Stacks block that has not yet been chosen to be an anchor block,
/// and is the highest block outside _R_'s prepare phase that has at least F*w confirmations and is confirmed by the
/// most BTC burnt.**
///
/// This is slightly different than the definition in SIP-007.  We're only looking at block-commits now.  If there are
/// two or more reward-phase block-commits that got F*w confirmations, then we select the block-commit that got the most
/// BTC.  If this block-commit doesn't actually correspond to a Stacks block, then there is no anchor block for the
/// reward cycle.  Also, if this block-commit has been an anchor block before in some prior reward cycle, then there is
/// no anchor block for this reward cycle.  If Stacks miners are honest, and no Stacks miner has more than 80% of the
/// mining power, then neither of these two cases arise -- Stacks miners will build Stacks blocks on top of blocks they
/// know about, and their corresponding block-commits in the prepare-phase will confirm the block-commit for an anchor
/// block the miners believe exists.
///
/// The key insight into understanding the solution to #1805 is to see that the act of choosing an anchor block is
/// _also_ the acts of doing the following two things:
///
/// * Picking a likely anchor block-commit is the act of _affirming_ that the anchor block is known to the network.  A
/// bootstrapping node does not know which Stacks blocks actually exist, since it needs to go and actually download
/// them.  But, it can examine only the Bitcoin chainstate and deduce the likely anchor block for each reward cycle.  If
/// a reward cycle has a likely anchor block-commit, then we say that the set of miners who mined that prepare-phase
/// have _affirmed_ to this node and all future bootstrapping nodes that they believed that this anchor block exists.  I
/// say "affirmed" because it's a weaker guarantee than "confirmed" -- the anchor block can still get lost after the
/// miners make their affirmations.
///
/// * Picking a likely anchor block-commit is the act of affirming all of the previous affirmations that this anchor
/// block represents.  An anchor block is a descendant of a history of prior anchor blocks, so miners affirming that it
/// exists by sending block-commits that confirm its block-commit is also the act of miners affirming that all of the
/// ancestor anchor blocks it confirms also exist.  For example, if there are 4 reward cycles, and cycles 1, 2, and 3
/// have anchor blocks, then the act of miners choosing an anchor block in reward cycle 4's prepare phase that descends
/// from the anchor block in reward cycle 3 is _also_ the act of affirming that the anchor block for reward cycle 3
/// exists.  If the anchor block for reward cycle 3 descends from the anchor block of reward cycle 1, but _not_ from the
/// anchor block in reward cycle 2, then the miners have also affirmed that the anchor block for reward cycle 1 exists.
/// Moreover, the anchor block in reward cycle 1 has been affirmed _twice_ -- both by the miners in reward cycle 3's
/// prepare phase, and the miners in reward cycle 4's prepare phase.  The anchor block in reward cycle 2 has _not_ been
/// affirmed.
///
/// The act of building anchor blocks on top of anchor blocks gives us a way to _weight_ the corresponding sortition
/// histories.  An anchor block gets "heavier" as the number of descendant anchor blocks increases, and as the number of
/// reward cycles without anchor blocks increases.  This is because in both cases, miners are _not_ working on an anchor
/// block history that would _invalidate_ this anchor block -- i.e. they are continuously affirming that this anchor
/// block exists.
///
/// We can define the weight of a sortition history as the weight of its heaviest anchor block.  If you want to produce
/// a sortition history that is heavier, but invalidates the last _N_ anchor blocks, you'll have to mine at least _N +
/// 1_ reward cycles.  This gets us a form of Nakamoto consensus for the status of anchor blocks -- the more affirmed an
/// anchor block is, the harder it is to get it unaffirmed.  By doing this, we address the first problem with PoX anchor
/// blocks: in order to hold the chain hostage, you have to _continuously_ mine reward cycles that confirm your missing
/// anchor block.
///
/// ## Implementation: Affirmation Maps
///
/// We track this information through a data structure called an **affirmation map**.  An affirmation map has the
/// following methods:
///
/// * `at(i)`: Determine the network's affirmation status of the anchor block for the _ith_ reward cycle, starting at
/// reward cycle 1 (reward cycle 0 has no anchor block, ever).  The domain of `i` is defined as the set of reward cycles
/// known to the node, excluding 0, and evaluates to one of the following:
///
///    * `p`: There is an anchor block, and it's present
///    * `a`: There is an anchor block, and it's absent
///    * `n`: There is no anchor block
///
/// * `weight()`:  This returns the maximum number of anchor blocks that descend from an anchor block this affirmation
/// map represents
///
/// Each block-commit represents an affirmation by the miner about the state of the anchor blocks that the
/// block-commit's Stacks block confirms.  When processing block-commits, the node will calculate the affirmation map
/// for each block-commit inductively as follows:
///
///    * If the block-commit is in the prepare phase for reward cycle _R_:
///
///         * If there is an anchor block for _R_:
///
///             * If this commit descends from the anchor block, then its affirmation map is the same as the anchor
///               block's, plus having `at(R)` set to `p`
///
///             * Otherwise, its affirmation map the same as the anchor block's, plus having `at(R)`set to `a`
///
///         * Otherwise:
///
///             * If the parent descended from some anchor block at reward cycle _R - k_ then this commit's affirmation
///               map is the same as its parent, plus having `at(R - k)` set to `p`, plus having all `at(R - k < x < R)`
///               set to `n` if reward cycle _x_ doesn't have an anchor block, and `a` if it does.
///
///             * Otherwise, this commit's affirmation map is defined as `at(x)` set to `n` if reward cycle _x_ doesn't
///               have an anchor block, and `a` if it does.
///
///    * Otherwise:
///
///         * If the parent descended from some anchor block in reward cycle _R - k_, then this commit's affirmation map
///           is the same as its parent, plus having `at(R - k < x < R)` set to `n` if reward cycle _x_ doesn't have an
///           anchor block, and `a` if it does.
///
///         * Otherwise, this commit's affirmation map is defined as `at(x)` set to `n` if reward cycle _x_ doesn't have
///           an anchor block, and `a` if it does.
///       
/// Consider the example above, where we have anchor block histories 1,3,4 and 1,2.
///
/// * A block-commit in the prepare-phase for reward cycle 4 that confirms the anchor block for reward cycle 4 would
/// have affirmation map `papp`, because it affirms that the anchor blocks for reward cycles 1, 3, and 4 exist.
///
/// * A block-commit in the prepare-phase for reward cycle 4 that does NOT confirm the anchor block for reward cycle 4, but
/// descends from a block that descends from the anchor block in reward cycle 3, would have the affirmation map `papa`,
/// because it does NOT affirm that the anchor block for reward cycle 4 exists, but it DOES affirm that the anchor block
/// history terminating at the anchor block for reward cycle 3 exists.
///
/// * A block-commit in the prepare-phase for reward cycle 4 that descends from a block that descends from the anchor block
/// for reward cycle 2 would have affirmation map `ppaa`, because it builds on the anchor block for reward cycle 2, but it
/// doesn't build on the anchor blocks for 3 and 4.
///
/// * Suppose reward cycle 5 rolls around, and no anchor block is chosen at all.  Then, a block in the reward
/// phase for reward cycle 5 that builds off the anchor block in reward cycle 4 would have affirmation map `pappn`.
/// Similarly, a block in reward cycle 5's reward phase that builds off of the anchor block in reward cycle 2 would have
/// affirmation map `ppaan`.
///
/// (Here's a small lemma:  if any affirmation map has `at(R) = n` for a given reward cycle `R`, then _all_ affirmation
/// maps will have `at(R) == n`).
///
/// Now that we have a way to measure affirmations on anchor blocks, we can use them to deduce a canonical sortition
/// history as simply the history that represents the affirmation map with the highest `weight()` value.  If there's a
/// tie, then we pick the affirmation map with the highest `i` such that `at(i) = p` (i.e. a later anchor block
/// affirmation is a stronger affirmation than an earlier one).  This is always a tie-breaker, because each
/// prepare-phase either affirms or does not affirm exactly one anchor block.
///
/// ### Using Affirmation Maps
///
/// Each time we finish processing a reward cycle, the burnchain processor identifies the anchor block's commit and
/// updates the affirmation maps for the prepare-phase block-commits in the burnchain DB (now that an anchor block
/// decision has been made).  As the DB receives subsequent reward-phase block-commits, their affirmation maps are
/// calculated using the above definition.
///
/// Each time the chains coordinator processes a burnchain block, it sees if its view of the heaviest affirmation map
/// has changed.  If so, it executes a PoX reorg like before -- it invalidates the sortitions back to the latest
/// sortition that is represented on the now-heaviest affirmation map.  Unlike before, it will _re-validate_ any
/// sortitions that it has processed in the past if a _prefix_ of the now-heaviest affirmation map has been the heaviest
/// affirmation map in the past.  This can arise if there are two competing sets of miners that are fighting over two
/// different sortition histories.  In this case, it also forgets the orphaned statuses of all invalidated and
/// re-validated Stacks blocks, so they can be downloaded and applied again to the Stacks chain state (note that a
/// Stacks block will be applied at most once in any case -- it's just that it can be an orphan on one sortition
/// history, but a valid and accepted block in another).
///
/// Because we take care to re-validate sortitions that have already been processed, we avoid the second design flaw in
/// the PoX anchor block handling -- a sortition will always be processed at most once.  This is further guaranteed by
/// making sure that the consensus hash for each sortition is calculated in part from the PoX bit vector that is
/// _induced_ by the heaviest affirmation map.  That is, the node's PoX ID is no longer calculated from the presence or
/// absence of anchor blocks, but instead calculated from the heaviest affirmation map as follows:
///
/// * If `at(i)` is `p` or `n`, then bit `i` is 1
/// * Otherwise, bit `i` is 0
///
/// In addition, when a late anchor block arrives and is processed by the chains coordinator, the heaviest affirmation
/// map is consulted to determine whether or not it _should_ be processed.  If it's _not_ affirmed, then it is ignored.
///
/// ## Failure Recovery
///
/// In the event that a hidden anchor block arises, this subsystem includes a way to _override_ the heaviest affirmation
/// map for a given reward cycle.  If an anchor block is missing, miners can _declare_ it missing by updating a row in
/// the burnchain DB that marks the anchor block as forever missing.  This prevents a "short" (but still devastating)
/// reorg whereby an anchor block is missing for _almost_ the duration of the reward cycle -- in such a case, the
/// absence of this declaration would cause the reward cycle's blocks to all be invalidated.  Adding this declaration,
/// and then mining an anchor block that does _not_ affirm the missing anchor block would solve this for future
/// bootstrapping nodes.
///
use std::cmp;
use std::collections::{BTreeMap, HashMap, HashSet, VecDeque};
use std::convert::{TryFrom, TryInto};
use std::fmt;
use std::fmt::Write;
use std::sync::mpsc::SyncSender;
use std::time::Duration;

use serde::de::Error as de_Error;
use serde::ser::Error as ser_Error;
use serde::{Deserialize, Serialize};

use crate::burnchains::{
    db::{BurnchainBlockData, BurnchainDB, BurnchainDBTransaction, BurnchainHeaderReader},
    Address, Burnchain, BurnchainBlockHeader, Error, PoxConstants, Txid,
};
use crate::chainstate::burn::{
    db::sortdb::SortitionDB,
    operations::leader_block_commit::{RewardSetInfo, BURN_BLOCK_MINED_AT_MODULUS},
    operations::BlockstackOperationType,
    operations::LeaderBlockCommitOp,
    BlockSnapshot, ConsensusHash,
};
use crate::chainstate::stacks::StacksBlockHeader;
use crate::core::StacksEpochId;
<<<<<<< HEAD
use crate::types::chainstate::{
    BlockHeaderHash, BurnchainHeaderHash, PoxId, SortitionId, StacksAddress, StacksBlockId,
};
use crate::util_lib::boot::boot_code_id;
use crate::util_lib::db::DBConn;
use crate::util_lib::db::Error as DBError;
=======

use crate::util_lib::boot::boot_code_id;
use crate::util_lib::db::DBConn;
use crate::util_lib::db::Error as DBError;
use stacks_common::types::chainstate::{
    BlockHeaderHash, BurnchainHeaderHash, PoxId, SortitionId, StacksAddress, StacksBlockId,
};
>>>>>>> 3e0ba615

/// Affirmation map entries.  By building on a PoX-mined block,
/// a PoB-mined block (in a PoX reward cycle),
/// or no block in reward cycle _i_, a sortition's miner
/// affirms something about the status of the ancestral anchor blocks.
#[derive(Clone, Copy, PartialEq, Eq, Hash)]
pub enum AffirmationMapEntry {
    PoxAnchorBlockPresent,
    PoxAnchorBlockAbsent,
    Nothing,
}

impl AffirmationMapEntry {
    pub fn from_chr(c: char) -> Option<AffirmationMapEntry> {
        match c {
            'p' => Some(AffirmationMapEntry::PoxAnchorBlockPresent),
            'a' => Some(AffirmationMapEntry::PoxAnchorBlockAbsent),
            'n' => Some(AffirmationMapEntry::Nothing),
            _ => None,
        }
    }
}

/// An affirmation map is simply a list of affirmation map entries.  This struct merely wraps the
/// list behind accessor and mutator methods.
#[derive(Clone, PartialEq)]
pub struct AffirmationMap {
    pub affirmations: Vec<AffirmationMapEntry>,
}

impl fmt::Display for AffirmationMapEntry {
    fn fmt(&self, f: &mut fmt::Formatter) -> fmt::Result {
        match self {
            AffirmationMapEntry::PoxAnchorBlockPresent => write!(f, "p"),
            AffirmationMapEntry::PoxAnchorBlockAbsent => write!(f, "a"),
            AffirmationMapEntry::Nothing => write!(f, "n"),
        }
    }
}

impl fmt::Debug for AffirmationMapEntry {
    fn fmt(&self, f: &mut fmt::Formatter<'_>) -> fmt::Result {
        f.write_str(&format!("{}", &self))
    }
}

impl fmt::Display for AffirmationMap {
    fn fmt(&self, f: &mut fmt::Formatter) -> fmt::Result {
        for entry in self.affirmations.iter() {
            write!(f, "{}", &entry)?;
        }
        Ok(())
    }
}

impl fmt::Debug for AffirmationMap {
    fn fmt(&self, f: &mut fmt::Formatter<'_>) -> fmt::Result {
        write!(f, "{}", self)
    }
}

impl Serialize for AffirmationMap {
    fn serialize<S: serde::Serializer>(&self, s: S) -> Result<S::Ok, S::Error> {
        let am_str = self.encode();
        s.serialize_str(am_str.as_str())
    }
}

impl<'de> Deserialize<'de> for AffirmationMap {
    fn deserialize<D: serde::Deserializer<'de>>(d: D) -> Result<AffirmationMap, D::Error> {
        let am_str = String::deserialize(d)?;
        let am = AffirmationMap::decode(&am_str).ok_or(de_Error::custom(
            "Failed to decode affirmation map".to_string(),
        ))?;
        Ok(am)
    }
}

/// The pointer to the PoX anchor block in the burnchain
pub struct PoxAnchorPtr {
    /// height of the block
    pub block_height: u64,
    /// index in the block
    pub vtxindex: u32,
    /// how any tokens burnt to create it
    pub burnt: u64,
    /// number of confirmations it received
    pub confs: u64,
}

impl AffirmationMap {
    pub fn new(entries: Vec<AffirmationMapEntry>) -> AffirmationMap {
        AffirmationMap {
            affirmations: entries,
        }
    }

    pub fn empty() -> AffirmationMap {
        AffirmationMap {
            affirmations: vec![],
        }
    }

    pub fn at(&self, reward_cycle: u64) -> Option<&AffirmationMapEntry> {
        self.affirmations.get(reward_cycle as usize)
    }

    pub fn push(&mut self, entry: AffirmationMapEntry) {
        self.affirmations.push(entry)
    }

    pub fn pop(&mut self) -> Option<AffirmationMapEntry> {
        self.affirmations.pop()
    }

    pub fn len(&self) -> usize {
        self.affirmations.len()
    }

    pub fn as_slice(&self) -> &[AffirmationMapEntry] {
        &self.affirmations
    }

    // used to store to database
    pub fn encode(&self) -> String {
        let mut ret = String::with_capacity(self.affirmations.len());
        write!(&mut ret, "{}", self).expect("BUG: failed to serialize affirmations -- likely OOM");
        ret
    }

    // used for database from-row
    pub fn decode(s: &str) -> Option<AffirmationMap> {
        if !s.is_ascii() {
            return None;
        }

        let mut affirmations = Vec::with_capacity(s.len());
        for chr in s.chars() {
            if let Some(next) = AffirmationMapEntry::from_chr(chr) {
                affirmations.push(next);
            } else {
                return None;
            }
        }
        Some(AffirmationMap { affirmations })
    }

    /// Has `other` diverged from `self`?
    /// If `other` contains a reward cycle affirmation that is not present in `self`, then yes.
    /// (Note that this means that if `other` is a prefix of `self`, then no divergence).
    /// Return the index into `other` where the affirmation differs from `self`.
    /// Return `None` if no difference exists.
    pub fn find_divergence(&self, other: &AffirmationMap) -> Option<u64> {
        for i in 0..cmp::min(self.len(), other.len()) {
            if self.affirmations[i] != other.affirmations[i] {
                return Some(i as u64);
            }
        }

        if other.len() > self.len() {
            return Some(self.len() as u64);
        }

        None
    }

    /// At what reward cycle should a node start searching for block inventories, given the heaviest
    /// affirmation map?.  This is the lowest reward cycle in which both self and heaviest affirm
    /// "absent" that comes _after_ the highest reward cycle in which both self and heaviest affirm
    /// "present".
    ///
    /// For `paa` and `pap`, it's 1
    /// For `paap` and `paap`, it's 3
    /// For `papa` and `apap`, it's 0
    /// For `paapapap` and `paappapa`, it's 4
    /// For `aaaaa` and `aaaaa`, it's 0.
    /// For `ppppp` and `ppppp`, it's 4.
    pub fn find_inv_search(&self, heaviest: &AffirmationMap) -> u64 {
        let mut highest_p = None;
        for i in 0..cmp::min(self.len(), heaviest.len()) {
            if self.affirmations[i] == heaviest.affirmations[i]
                && self.affirmations[i] == AffirmationMapEntry::PoxAnchorBlockPresent
            {
                highest_p = Some(i);
            }
        }
        if let Some(highest_p) = highest_p {
            for i in highest_p..cmp::min(self.len(), heaviest.len()) {
                if self.affirmations[i] == heaviest.affirmations[i]
                    && self.affirmations[i] == AffirmationMapEntry::PoxAnchorBlockAbsent
                {
                    return i as u64;
                }
                if self.affirmations[i] != heaviest.affirmations[i] {
                    return i as u64;
                }
            }
            return highest_p as u64;
        } else {
            // no agreement on any anchor block
            return 0;
        }
    }

    /// Is `other` a prefix of `self`?
    /// Returns true if so; false if not
    pub fn has_prefix(&self, prefix: &AffirmationMap) -> bool {
        if self.len() < prefix.len() {
            return false;
        }

        for i in 0..prefix.len() {
            if self.affirmations[i] != prefix.affirmations[i] {
                return false;
            }
        }

        true
    }

    /// What is the weight of this affirmation map?
    /// i.e. how many times did the network either affirm an anchor block, or make no election?
    pub fn weight(&self) -> u64 {
        let mut weight = 0;
        for i in 0..self.len() {
            match self.affirmations[i] {
                AffirmationMapEntry::PoxAnchorBlockAbsent => {}
                _ => {
                    weight += 1;
                }
            }
        }
        weight
    }
}

/// Get a parent/child reward cycle.  Only return Some(..) if the reward cycle is known for both --
/// i.e. their block heights are plausible -- they are at or after the first burnchain block
/// height.
pub fn get_parent_child_reward_cycles(
    parent: &LeaderBlockCommitOp,
    block_commit: &LeaderBlockCommitOp,
    burnchain: &Burnchain,
) -> Option<(u64, u64)> {
    let child_reward_cycle = match burnchain.block_height_to_reward_cycle(block_commit.block_height)
    {
        Some(crc) => crc,
        None => return None,
    };

    let parent_reward_cycle = match burnchain.block_height_to_reward_cycle(parent.block_height) {
        Some(prc) => prc,
        None => {
            if parent.block_height == 0 && parent.vtxindex == 0 {
                // this is a first block commit
                0
            } else {
                return None;
            }
        }
    };

    test_debug!(
        "{},{} is rc={},rc={}",
        parent.block_height,
        block_commit.block_height,
        parent_reward_cycle,
        child_reward_cycle
    );
    Some((parent_reward_cycle, child_reward_cycle))
}

/// Read a range of blockstack operations for a prepare phase of a given reward cycle.
/// Only includes block-commits.
/// The returned vec is a vec of vecs of block-commits in block order.  The ith item is a vec of
/// block-commits in block order for the ith prepare-phase block (item 0 is the first prepare-phase
/// block's block-commits).
pub fn read_prepare_phase_commits<B: BurnchainHeaderReader>(
    burnchain_tx: &BurnchainDBTransaction,
    indexer: &B,
    pox_consts: &PoxConstants,
    first_block_height: u64,
    reward_cycle: u64,
) -> Result<Vec<Vec<LeaderBlockCommitOp>>, Error> {
    // start and end heights of the prepare phase for this reward cycle
    let start_height = pox_consts
        .reward_cycle_to_block_height(first_block_height, reward_cycle + 1)
        - (pox_consts.prepare_length as u64);
    let end_height = start_height + (pox_consts.prepare_length as u64);
    let headers = indexer.read_burnchain_headers(start_height, end_height)?;
    let _num_headers = headers.len();

    let mut ret = vec![];
    for header in headers.into_iter() {
        let blk = BurnchainDB::get_burnchain_block(&burnchain_tx.conn(), &header.block_hash)
            .expect(&format!(
                "BUG: failed to load prepare-phase block {} ({})",
                &header.block_hash, header.block_height
            ));

        let mut block_ops = vec![];
        for op in blk.ops.into_iter() {
            assert!(pox_consts.is_in_prepare_phase(first_block_height, op.block_height()));
            match op {
                BlockstackOperationType::LeaderBlockCommit(opdata) => {
                    // basic validity filtering
                    if opdata.block_height < first_block_height {
                        test_debug!("Skip too-early block commit");
                        continue;
                    }
                    // the block commit's parent must be a burnchain block that is evaluated by the node
                    //  blocks that are <= first_block_height do not meet this requirement.
                    if (opdata.parent_block_ptr as u64) <= first_block_height {
                        test_debug!("Skip orphaned block-commit");
                        continue;
                    }
                    if opdata.block_height <= opdata.parent_block_ptr as u64 {
                        test_debug!("Skip block-commit whose 'parent' comes at or after it");
                        continue;
                    }
                    if opdata.burn_fee == 0 {
                        test_debug!("Skip block-commit without burn");
                        continue;
                    }
                    block_ops.push(opdata);
                }
                _ => {
                    continue;
                }
            }
        }
        block_ops.sort_by(|op1, op2| {
            assert_eq!(
                op1.block_height, op2.block_height,
                "BUG: block loaded ops from a different block height"
            );
            op1.vtxindex.cmp(&op2.vtxindex)
        });
        ret.push(block_ops);
    }

    test_debug!(
        "Read {} headers, {} prepare-phase commits from reward cycle {} ({}-{})",
        _num_headers,
        ret.len(),
        reward_cycle,
        start_height,
        end_height
    );
    Ok(ret)
}

/// Find all referenced parent block-commits already in the burnchain DB, so we can extract their VRF seeds.
/// If this method errors out, it's because it couldn't read the burnchain headers DB (or it's
/// corrupted). Either way, the caller may treat this as a fatal condition.
pub fn read_parent_block_commits<B: BurnchainHeaderReader>(
    burnchain_tx: &BurnchainDBTransaction,
    indexer: &B,
    prepare_phase_ops: &[Vec<LeaderBlockCommitOp>],
) -> Result<Vec<LeaderBlockCommitOp>, Error> {
    let mut parents = HashMap::new();
    for ops in prepare_phase_ops.iter() {
        for opdata in ops.iter() {
            let hdr =
                if let Some(hdr) = indexer.read_burnchain_header(opdata.parent_block_ptr as u64)? {
                    hdr
                } else {
                    // this is pretty bad if this happens
                    error!(
                        "Discontiguous header database: no such block {}, but have block {}",
                        opdata.parent_block_ptr, opdata.block_height
                    );
                    return Err(Error::MissingParentBlock);
                };

            test_debug!("Get header at {}: {:?}", opdata.parent_block_ptr, &hdr);
            assert_eq!(hdr.block_height, opdata.parent_block_ptr as u64);

            let mut found = false;
            let blk = BurnchainDB::get_burnchain_block(burnchain_tx.conn(), &hdr.block_hash)
                .expect(&format!(
                    "BUG: failed to load existing block {} ({})",
                    &hdr.block_hash, &hdr.block_height
                ));

            for parent_op in blk.ops.into_iter() {
                if let BlockstackOperationType::LeaderBlockCommit(parent_opdata) = parent_op {
                    if parent_opdata.vtxindex == opdata.parent_vtxindex as u32 {
                        test_debug!(
                            "Parent of {},{},{} is {},{},{}",
                            &opdata.txid,
                            opdata.block_height,
                            opdata.vtxindex,
                            &parent_opdata.txid,
                            parent_opdata.block_height,
                            parent_opdata.vtxindex
                        );
                        parents.insert(parent_opdata.txid.clone(), parent_opdata);
                        found = true;
                    }
                }
            }
            if !found {
                test_debug!(
                    "Orphan block commit {},{},{}",
                    &opdata.txid,
                    opdata.block_height,
                    opdata.vtxindex
                );
            }
        }
    }
    let mut parent_list: Vec<_> = parents.into_iter().map(|(_, cmt)| cmt).collect();
    parent_list.sort_by(|a, b| {
        if a.block_height != b.block_height {
            a.block_height.cmp(&b.block_height)
        } else {
            a.vtxindex.cmp(&b.vtxindex)
        }
    });

    test_debug!("Read {} parent block-commits", parent_list.len());
    Ok(parent_list)
}

/// Given a list of prepare-phase block-commits, and a list of parent commits, filter out and remove
/// the prepare-phase commits that _don't_ have a parent.
pub fn filter_orphan_block_commits(
    parents: &[LeaderBlockCommitOp],
    prepare_phase_ops: Vec<Vec<LeaderBlockCommitOp>>,
) -> Vec<Vec<LeaderBlockCommitOp>> {
    let mut parent_set = HashSet::new();
    for parent in parents.iter() {
        parent_set.insert((parent.block_height, parent.vtxindex));
    }
    for prepare_phase_block in prepare_phase_ops.iter() {
        for opdata in prepare_phase_block.iter() {
            parent_set.insert((opdata.block_height, opdata.vtxindex));
        }
    }

    prepare_phase_ops
        .into_iter()
        .map(|prepare_phase_block| {
            prepare_phase_block
                .into_iter()
                .filter(|opdata| {
                    if parent_set.contains(&(
                        opdata.parent_block_ptr as u64,
                        opdata.parent_vtxindex as u32,
                    )) {
                        true
                    } else {
                        test_debug!(
                            "Ignore invalid block-commit {},{} ({}): no parent {},{}",
                            opdata.block_height,
                            opdata.vtxindex,
                            &opdata.txid,
                            opdata.parent_block_ptr,
                            opdata.parent_vtxindex
                        );
                        false
                    }
                })
                .collect()
        })
        .collect()
}

/// Given a list of prepare-phase block-commits, filter out the ones that don't have correct burn
/// modulii.  This means that late block-commits don't count as confirmations.
pub fn filter_missed_block_commits(
    prepare_phase_ops: Vec<Vec<LeaderBlockCommitOp>>,
) -> Vec<Vec<LeaderBlockCommitOp>> {
    prepare_phase_ops
        .into_iter()
        .map(|commits| {
            commits
                .into_iter()
                .filter(|cmt| {
                    let intended_modulus =
                        (cmt.burn_block_mined_at() + 1) % BURN_BLOCK_MINED_AT_MODULUS;
                    let actual_modulus = cmt.block_height % BURN_BLOCK_MINED_AT_MODULUS;
                    if actual_modulus == intended_modulus {
                        true
                    } else {
                        test_debug!(
                            "Ignore invalid block-commit {},{} ({}): {} != {}",
                            cmt.block_height,
                            cmt.vtxindex,
                            &cmt.txid,
                            actual_modulus,
                            intended_modulus
                        );
                        false
                    }
                })
                .collect()
        })
        .collect()
}

/// Given a list of block-commits in the prepare-phase, find the block-commit pointer outside the
/// prepare-phase which must be the anchor block, if it exists at all.  This is always
/// the block-commit that has the most cumulative BTC committed behind it (and the highest
/// such in the event of a tie), as well as at least `anchor_threshold` confirmations.
/// Returns the pointer into the burnchain where the anchor block-commit can be found, if it
/// exists at all.
/// Returns None otherwise
fn inner_find_heaviest_block_commit_ptr(
    prepare_phase_ops: &[Vec<LeaderBlockCommitOp>],
    anchor_threshold: u32,
) -> Option<(PoxAnchorPtr, BTreeMap<(u64, u32), (u64, u32)>)> {
    // sanity check -- must be in order by block height and vtxindex
    for prepare_block_ops in prepare_phase_ops.iter() {
        let mut expected_block_height = None;
        let mut last_vtxindex = None;
        for opdata in prepare_block_ops.iter() {
            if let Some(expected_block_height) = expected_block_height.as_ref() {
                assert_eq!(expected_block_height, &opdata.block_height);
            } else {
                expected_block_height = Some(opdata.block_height);
            }

            if let Some(last_vtxindex) = last_vtxindex.as_mut() {
                assert!(*last_vtxindex < opdata.vtxindex);
                *last_vtxindex = opdata.vtxindex;
            } else {
                last_vtxindex = Some(opdata.vtxindex);
            }
            test_debug!(
                "Prepare-phase block-commit {},{}: {}",
                opdata.block_height,
                opdata.vtxindex,
                &opdata.txid
            );
        }
    }

    // map (block_height, vtxindex) to (parent_block_height, parent_vtxindex)
    let mut parents = BTreeMap::new();

    // map (block_height, vtxindex) to (non-prepare-ancestor-height, non-prepare-ancestor-vtxindex)
    let mut ancestors = BTreeMap::new();

    // map (non-prepare-ancestor-height, non-prepare-ancestor-vtxindex) to (set-of-block-heights, total_burnt)
    // that contain descendants
    let mut ancestor_confirmations: BTreeMap<(u64, u32), (HashSet<u64>, u64)> = BTreeMap::new();

    // calculate each block-commit's parents
    for prepare_block_ops in prepare_phase_ops.iter() {
        for opdata in prepare_block_ops.iter() {
            parents.insert(
                (opdata.block_height, opdata.vtxindex),
                (
                    opdata.parent_block_ptr as u64,
                    opdata.parent_vtxindex as u32,
                ),
            );
        }
    }

    // calculate the ancestor map -- find the highest non-prepare-phase ancestor for each prepare-phase block-commit.
    for prepare_block_ops in prepare_phase_ops.iter().rev() {
        for opdata in prepare_block_ops.iter() {
            let mut cursor = (opdata.block_height, opdata.vtxindex);
            while let Some((parent_block, parent_vtxindex)) = parents.get(&cursor) {
                cursor = (*parent_block, *parent_vtxindex);
                if let Some((block_height, vtxindex)) = ancestors.get(&cursor) {
                    // already processed
                    cursor = (*block_height, *vtxindex);
                    break;
                }
            }
            ancestors.insert((opdata.block_height, opdata.vtxindex), (cursor.0, cursor.1));
        }
    }

    // calculate the ancestor confirmations -- figure out how many distinct blocks contain
    // block-commits that descend from each pre-prepare-phase ancestor
    for prepare_block_ops in prepare_phase_ops.iter() {
        for opdata in prepare_block_ops.iter() {
            if let Some((ancestor_height, ancestor_vtxindex)) =
                ancestors.get(&(opdata.block_height, opdata.vtxindex))
            {
                if let Some((ref mut confirmed_block_set, ref mut ancestor_burnt)) =
                    ancestor_confirmations.get_mut(&(*ancestor_height, *ancestor_vtxindex))
                {
                    confirmed_block_set.insert(opdata.block_height);
                    *ancestor_burnt += opdata.burn_fee;
                } else {
                    let mut block_set = HashSet::new();
                    block_set.insert(opdata.block_height);
                    ancestor_confirmations.insert(
                        (*ancestor_height, *ancestor_vtxindex),
                        (block_set, opdata.burn_fee),
                    );
                }
            }
        }
    }

    test_debug!("parents = {:?}", &parents);
    test_debug!("ancestors = {:?}", &ancestors);
    test_debug!("ancestor_confirmations = {:?}", &ancestor_confirmations);

    if ancestor_confirmations.len() == 0 {
        // empty prepare phase
        test_debug!("Prepare-phase has no block-commits");
        return None;
    }

    // find the ancestors with at least $anchor_threshold confirmations, and pick the one that has the
    // most total BTC.  Break ties by ancestor order -- highest ancestor commit wins.
    let mut ancestor_block = 0;
    let mut ancestor_vtxindex = 0;
    let mut most_burnt = 0;
    let mut most_confs = 0;

    // consider ancestor candidates in _highest_-first order
    for ((height, vtxindex), (block_set, burnt)) in ancestor_confirmations.iter().rev() {
        let confs = block_set.len() as u64;
        if confs < anchor_threshold.into() {
            continue;
        }

        // only consider an earlier ancestor if it burned more than the candidate
        if *burnt > most_burnt {
            most_burnt = *burnt;
            most_confs = confs;
            ancestor_block = *height;
            ancestor_vtxindex = *vtxindex;
        }
    }

    if most_burnt == 0 {
        // no anchor block possible -- no block-commit has enough confirmations
        test_debug!("No block-commit has enough support to be an anchor block");
        return None;
    }

    Some((
        PoxAnchorPtr {
            block_height: ancestor_block,
            vtxindex: ancestor_vtxindex,
            burnt: most_burnt,
            confs: most_confs,
        },
        ancestors,
    ))
}

/// Given a list of block-commits in the prepare-phase, find the block-commit outside the
/// prepare-phase which must be the anchor block, if it exists at all.  This is always
/// the block-commit that has the most cumulative BTC committed behind it (and the highest
/// such in the event of a tie), as well as at least `anchor_threshold` confirmations.  If the anchor block
/// commit is found, return the descendancy matrix for it as well.
/// Returns Some(the winning block commit, descendancy matrix, total confirmations, total burnt) if
/// there's an anchor block commit.
/// Returns None otherwise
pub fn find_heaviest_block_commit<B: BurnchainHeaderReader>(
    burnchain_tx: &BurnchainDBTransaction,
    indexer: &B,
    prepare_phase_ops: &Vec<Vec<LeaderBlockCommitOp>>,
    anchor_threshold: u32,
) -> Result<Option<(LeaderBlockCommitOp, Vec<Vec<bool>>, u64, u64)>, DBError> {
    let (pox_anchor_ptr, ancestors) =
        match inner_find_heaviest_block_commit_ptr(prepare_phase_ops, anchor_threshold) {
            Some(ptr) => ptr,
            None => {
                return Ok(None);
            }
        };

    let ancestor_block = pox_anchor_ptr.block_height;
    let ancestor_vtxindex = pox_anchor_ptr.vtxindex;
    let most_burnt = pox_anchor_ptr.burnt;
    let most_confs = pox_anchor_ptr.confs;

    // find the ancestor that this tip confirms
    let heaviest_ancestor_header = indexer
        .read_burnchain_headers(ancestor_block, ancestor_block + 1)?
        .first()
        .expect(&format!(
            "BUG: no block headers for height {}",
            ancestor_block
        ))
        .to_owned();

    let heaviest_ancestor_block =
        BurnchainDB::get_burnchain_block(burnchain_tx.conn(), &heaviest_ancestor_header.block_hash)
            .expect(&format!(
                "BUG: no ancestor block {:?} ({})",
                &heaviest_ancestor_header.block_hash, heaviest_ancestor_header.block_height
            ));

    // find the PoX anchor block-commit, if it exists at all
    // (note that it may not -- a rich attacker can force F*w confirmations with lots of BTC on a
    // commit that was never mined).
    for block_op in heaviest_ancestor_block.ops.into_iter() {
        if let BlockstackOperationType::LeaderBlockCommit(opdata) = block_op {
            if opdata.block_height == ancestor_block && opdata.vtxindex == ancestor_vtxindex {
                // found
                debug!(
                    "PoX anchor block-commit {},{},{} has {} burnt, {} confs",
                    &opdata.txid, opdata.block_height, opdata.vtxindex, most_burnt, most_confs
                );

                // sanity check -- there should be exactly as many confirmations on the suspected
                // anchor block as there are distinct descendancies.
                let mut conf_count = 0;

                // sanity check -- there should be exactly as many BTC burnt for the suspected
                // anchor block as the most_burnt.
                let mut burn_count = 0;

                let mut descendancy = Vec::with_capacity(prepare_phase_ops.len());
                for prepare_block_ops in prepare_phase_ops.iter() {
                    let mut block_descendancy = Vec::with_capacity(prepare_phase_ops.len());
                    let mut found_conf = false;
                    for opdata in prepare_block_ops.iter() {
                        if let Some((op_ancestor_height, op_ancestor_vtxindex, ..)) =
                            ancestors.get(&(opdata.block_height, opdata.vtxindex))
                        {
                            if *op_ancestor_height == ancestor_block
                                && *op_ancestor_vtxindex == ancestor_vtxindex
                            {
                                debug!("Block-commit {},{} descends from likely PoX anchor block {},{}", opdata.block_height, opdata.vtxindex, op_ancestor_height, op_ancestor_vtxindex);
                                block_descendancy.push(true);
                                if !found_conf {
                                    conf_count += 1;
                                    found_conf = true;
                                }
                                burn_count += opdata.burn_fee;
                            } else {
                                debug!("Block-commit {},{} does NOT descend from likely PoX anchor block {},{}", opdata.block_height, opdata.vtxindex, ancestor_block, ancestor_vtxindex);
                                block_descendancy.push(false);
                            }
                        } else {
                            debug!("Block-commit {},{} does NOT descend from likely PoX anchor block {},{}", opdata.block_height, opdata.vtxindex, ancestor_block, ancestor_vtxindex);
                            block_descendancy.push(false);
                        }
                    }
                    descendancy.push(block_descendancy);
                }

                assert_eq!(conf_count, most_confs);
                assert_eq!(burn_count, most_burnt);

                return Ok(Some((opdata, descendancy, most_confs, most_burnt)));
            }
        }
    }

    warn!("Evil miners confirmed a non-existant PoX anchor block!");
    Ok(None)
}

/// Find the valid prepare-phase ops for a given reward cycle
fn inner_find_valid_prepare_phase_commits<B: BurnchainHeaderReader>(
    burnchain_tx: &BurnchainDBTransaction,
    reward_cycle: u64,
    indexer: &B,
    burnchain: &Burnchain,
) -> Result<Vec<Vec<LeaderBlockCommitOp>>, Error> {
    let pox_consts = &burnchain.pox_constants;
    let first_block_height = burnchain.first_block_height;

    let prepare_ops = read_prepare_phase_commits(
        burnchain_tx,
        indexer,
        pox_consts,
        first_block_height,
        reward_cycle,
    )?;
    test_debug!("{} prepare-phase commits", prepare_ops.len());

    let parent_commits = read_parent_block_commits(burnchain_tx, indexer, &prepare_ops)?;
    test_debug!("{} parent block-commits", parent_commits.len());

    let prepare_ops_no_orphans = filter_orphan_block_commits(&parent_commits, prepare_ops);
    test_debug!(
        "{} prepare-phase block-commits that have parents",
        prepare_ops_no_orphans.len()
    );

    let prepare_ops_valid = filter_missed_block_commits(prepare_ops_no_orphans);
    test_debug!(
        "{} prepare-phase block-commits that have parents and are on-time",
        prepare_ops_valid.len()
    );

    Ok(prepare_ops_valid)
}

/// Find the pointer to the PoX anchor block selected in a reward cycle, if it exists.  This is the heaviest F*w-confirmed
/// block-commit before the prepare-phase of this reward cycle, provided that it is not already an
/// anchor block for some other reward cycle.  Note that the anchor block found will be the anchor
/// block for the *next* reward cycle.
/// Returns a pointer to the block-commit transaction in the burnchain, if the prepare phase
/// selected an anchor block.
/// Returns None if not.
pub fn find_pox_anchor_block_ptr<B: BurnchainHeaderReader>(
    burnchain_tx: &BurnchainDBTransaction,
    reward_cycle: u64,
    indexer: &B,
    burnchain: &Burnchain,
) -> Result<Option<PoxAnchorPtr>, Error> {
    let prepare_ops_valid =
        inner_find_valid_prepare_phase_commits(burnchain_tx, reward_cycle, indexer, burnchain)?;
    Ok(inner_find_heaviest_block_commit_ptr(
        &prepare_ops_valid,
        burnchain.pox_constants.anchor_threshold,
    )
    .map(|(ptr, _)| ptr))
}

/// Find the PoX anchor block selected in a reward cycle, if it exists.  This is the heaviest F*w-confirmed
/// block-commit before the prepare-phase of this reward cycle, provided that it is not already an
/// anchor block for some other reward cycle.  Note that the anchor block found will be the anchor
/// block for the *next* reward cycle.
/// Returns:
///     (a) the list of block-commits, grouped by block and ordered by vtxindex, in this prepare phase
///     (b) the PoX anchor block-commit, if it exists, and
///     (c) the descendancy data for the prepare phase.  Descendency[i][j] is true if the jth
///     block-commit in the ith block in the prepare phase descends from the anchor block, or False
///     if not.
/// Returns only database-related errors.
pub fn find_pox_anchor_block<B: BurnchainHeaderReader>(
    burnchain_tx: &BurnchainDBTransaction,
    reward_cycle: u64,
    indexer: &B,
    burnchain: &Burnchain,
) -> Result<
    (
        // (a) prepare-phase block-commits
        Vec<Vec<LeaderBlockCommitOp>>,
        // (b) PoX anchor block commit (if found)
        // (c) descendancy matrix
        Option<(LeaderBlockCommitOp, Vec<Vec<bool>>)>,
    ),
    Error,
> {
    let prepare_ops_valid =
        inner_find_valid_prepare_phase_commits(burnchain_tx, reward_cycle, indexer, burnchain)?;
    let anchor_block_and_descendancy_opt = find_heaviest_block_commit(
        &burnchain_tx,
        indexer,
        &prepare_ops_valid,
        burnchain.pox_constants.anchor_threshold,
    )?;
    if let Some((ref anchor_block_commit, ..)) = anchor_block_and_descendancy_opt.as_ref() {
        // cannot have been an anchor block in some other reward cycle
        let md = BurnchainDB::get_commit_metadata(
            burnchain_tx.conn(),
            &anchor_block_commit.burn_header_hash,
            &anchor_block_commit.txid,
        )?
        .expect("BUG: anchor block commit has no metadata");

        if let Some(rc) = md.anchor_block {
            warn!(
                "Block-commit {} is already an anchor block for reward cycle {}",
                &anchor_block_commit.txid, rc
            );
            return Ok((prepare_ops_valid, None));
        }
    }

    if anchor_block_and_descendancy_opt.is_some() {
        test_debug!(
            "Selected an anchor block in prepare phase of reward cycle {}",
            reward_cycle
        );
    } else {
        test_debug!(
            "Did NOT select an anchor block in prepare phase of reward cycle {}",
            reward_cycle
        );
    }

    Ok((
        prepare_ops_valid,
        anchor_block_and_descendancy_opt
            .map(|(anchor_block_commit, descendancy, ..)| (anchor_block_commit, descendancy)),
    ))
}

/// Update a completed reward cycle's affirmation maps
pub fn update_pox_affirmation_maps<B: BurnchainHeaderReader>(
    burnchain_db: &mut BurnchainDB,
    indexer: &B,
    reward_cycle: u64,
    burnchain: &Burnchain,
) -> Result<(), Error> {
    debug!("Process PoX affirmations for reward cycle {}", reward_cycle);

    let tx = burnchain_db.tx_begin()?;

    let (prepare_ops, pox_anchor_block_info_opt) =
        find_pox_anchor_block(&tx, reward_cycle, indexer, burnchain)?;

    if let Some((anchor_block, descendancy)) = pox_anchor_block_info_opt.clone() {
        debug!(
            "PoX anchor block elected in reward cycle {} for reward cycle {} is {}",
            reward_cycle,
            reward_cycle + 1,
            &anchor_block.block_header_hash
        );

        // anchor block found for this upcoming reward cycle
        tx.set_anchor_block(&anchor_block, reward_cycle + 1)?;
        assert_eq!(descendancy.len(), prepare_ops.len());

        // mark the prepare-phase commits that elected this next reward cycle's anchor block as
        // having descended or not descended from this anchor block.
        for (block_idx, block_ops) in prepare_ops.iter().enumerate() {
            assert_eq!(block_ops.len(), descendancy[block_idx].len());

            for (tx_idx, tx_op) in block_ops.iter().enumerate() {
                test_debug!(
                    "Make affirmation map for block-commit at {},{}",
                    tx_op.block_height,
                    tx_op.vtxindex
                );
                tx.make_prepare_phase_affirmation_map(
                    indexer,
                    burnchain,
                    reward_cycle + 1,
                    tx_op,
                    Some(&anchor_block),
                    descendancy[block_idx][tx_idx],
                )?;
            }
        }
    } else {
        debug!("PoX anchor block selected in reward cycle {} is None. Reward cycle {} has no anchor block", reward_cycle, reward_cycle + 1);

        // anchor block not found for this upcoming reward cycle
        tx.clear_anchor_block(reward_cycle + 1)?;

        // mark all prepare-phase commits as NOT having descended from the next reward cycle's anchor
        // block as NOT having descended from any anchor block (since one was not chosen)
        for block_ops in prepare_ops.iter() {
            for tx_op in block_ops.iter() {
                test_debug!(
                    "Make affirmation map for block-commit at {},{}",
                    tx_op.block_height,
                    tx_op.vtxindex
                );
                tx.make_prepare_phase_affirmation_map(
                    indexer,
                    burnchain,
                    reward_cycle + 1,
                    tx_op,
                    None,
                    false,
                )?;
            }
        }
    }

    tx.commit()?;
    debug!(
        "Processed PoX affirmations for reward cycle {}",
        reward_cycle
    );

    Ok(())
}<|MERGE_RESOLUTION|>--- conflicted
+++ resolved
@@ -255,14 +255,6 @@
 };
 use crate::chainstate::stacks::StacksBlockHeader;
 use crate::core::StacksEpochId;
-<<<<<<< HEAD
-use crate::types::chainstate::{
-    BlockHeaderHash, BurnchainHeaderHash, PoxId, SortitionId, StacksAddress, StacksBlockId,
-};
-use crate::util_lib::boot::boot_code_id;
-use crate::util_lib::db::DBConn;
-use crate::util_lib::db::Error as DBError;
-=======
 
 use crate::util_lib::boot::boot_code_id;
 use crate::util_lib::db::DBConn;
@@ -270,7 +262,6 @@
 use stacks_common::types::chainstate::{
     BlockHeaderHash, BurnchainHeaderHash, PoxId, SortitionId, StacksAddress, StacksBlockId,
 };
->>>>>>> 3e0ba615
 
 /// Affirmation map entries.  By building on a PoX-mined block,
 /// a PoB-mined block (in a PoX reward cycle),

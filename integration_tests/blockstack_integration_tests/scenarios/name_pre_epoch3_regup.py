#!/usr/bin/env python2
# -*- coding: utf-8 -*-
"""
    Blockstack
    ~~~~~
    copyright: (c) 2014-2015 by Halfmoon Labs, Inc.
    copyright: (c) 2016 by Blockstack.org

    This file is part of Blockstack

    Blockstack is free software: you can redistribute it and/or modify
    it under the terms of the GNU General Public License as published by
    the Free Software Foundation, either version 3 of the License, or
    (at your option) any later version.

    Blockstack is distributed in the hope that it will be useful,
    but WITHOUT ANY WARRANTY; without even the implied warranty of
    MERCHANTABILITY or FITNESS FOR A PARTICULAR PURPOSE.  See the
    GNU General Public License for more details.
    You should have received a copy of the GNU General Public License
    along with Blockstack. If not, see <http://www.gnu.org/licenses/>.
""" 

# activate F-day 2017 at the right time
"""
TEST ENV BLOCKSTACK_EPOCH_1_END_BLOCK 682
TEST ENV BLOCKSTACK_EPOCH_2_END_BLOCK 693
TEST ENV BLOCKSTACK_EPOCH_2_NAMESPACE_LIFETIME_MULTIPLIER 1
"""

import testlib
import virtualchain

wallets = [
    testlib.Wallet( "5JesPiN68qt44Hc2nT8qmyZ1JDwHebfoh9KQ52Lazb1m1LaKNj9", 100000000000 ),
    testlib.Wallet( "5KHqsiU9qa77frZb6hQy9ocV7Sus9RWJcQGYYBJJBb2Efj1o77e", 100000000000 ),
    testlib.Wallet( "5Kg5kJbQHvk1B64rJniEmgbD83FpZpbw2RjdAZEzTefs9ihN3Bz", 100000000000 ),
    testlib.Wallet( "5JuVsoS9NauksSkqEjbUZxWwgGDQbMwPsEfoRBSpLpgDX1RtLX7", 100000000000 ),
    testlib.Wallet( "5KEpiSRr1BrT8vRD7LKGCEmudokTh1iMHbiThMQpLdwBwhDJB1T", 100000000000 )
]

consensus = "17ac43c1d8549c3181b200f1bf97eb7d"

def scenario( wallets, **kw ):

    testlib.blockstack_namespace_preorder( "test", wallets[1].addr, wallets[0].privkey )
    testlib.next_block( **kw ) # 689

    testlib.blockstack_namespace_reveal( "test", wallets[1].addr, 52595, 250, 4, [6,5,4,3,2,1,0,0,0,0,0,0,0,0,0,0], 10, 10, wallets[0].privkey )
    testlib.next_block( **kw ) # 690

    testlib.blockstack_namespace_ready( "test", wallets[1].privkey )
    testlib.next_block( **kw ) # 691

    testlib.blockstack_name_preorder( "foo.test", wallets[2].privkey, wallets[3].addr )
    testlib.next_block( **kw ) # 692

    '''
<<<<<<< HEAD
    # DEPRECATED---the CLI is no longer aware of this epoch shift
=======
    # no longer a relevant test, since we're in epoch 3 now
>>>>>>> 16138de1
    # should fail (safety checks stop it)
    resp = testlib.blockstack_name_register('foo.test', wallets[2].privkey, wallets[3].addr, zonefile_hash='22' * 20, expect_fail=True)
    if 'error' not in resp:
        print resp
        return False
    '''

    # should succeed in being sent, but will be rejected
    resp = testlib.blockstack_name_register('foo.test', wallets[2].privkey, wallets[3].addr, zonefile_hash='22' * 20, safety_checks=False, tx_fee=300 * 5)
    if 'error' in resp:
        print resp
        return False

    testlib.next_block(**kw) # 693
    testlib.expect_snv_fail_at( "foo.test", testlib.get_current_block(**kw))

    # must NOT be registered
    resp = testlib.blockstack_cli_whois('foo.test')
    if 'error' not in resp:
        print resp
        return False

    # epoch 3 now active.
    # try again, and it should succeed
    resp = testlib.blockstack_name_register('foo.test', wallets[2].privkey, wallets[3].addr, zonefile_hash='22' * 20)
    if 'error' in resp:
        print resp
        return False

    testlib.next_block(**kw) # 694


def check( state_engine ):

    # not revealed, but ready 
    ns = state_engine.get_namespace_reveal( "test" )
    if ns is not None:
        print "namespace reveal exists"
        return False 

    ns = state_engine.get_namespace( "test" )
    if ns is None:
        print "no namespace"
        return False 

    if ns['namespace_id'] != 'test':
        print "wrong namespace"
        return False 

    # not preordered
    preorder = state_engine.get_name_preorder( "foo.test", virtualchain.make_payment_script(wallets[2].addr), wallets[3].addr )
    if preorder is not None:
        print "preorder exists"
        return False
    
    # registered 
    name_rec = state_engine.get_name( "foo.test" )
    if name_rec is None:
        print "name does not exist"
        return False 

    # owned by
    if name_rec['address'] != wallets[3].addr or name_rec['sender'] != virtualchain.make_payment_script(wallets[3].addr):
        print "sender is wrong"
        return False 

    # value hash 
    if name_rec['value_hash'] != '22' * 20:
        print 'wrong value hash'
        return False

    return True<|MERGE_RESOLUTION|>--- conflicted
+++ resolved
@@ -56,11 +56,7 @@
     testlib.next_block( **kw ) # 692
 
     '''
-<<<<<<< HEAD
-    # DEPRECATED---the CLI is no longer aware of this epoch shift
-=======
     # no longer a relevant test, since we're in epoch 3 now
->>>>>>> 16138de1
     # should fail (safety checks stop it)
     resp = testlib.blockstack_name_register('foo.test', wallets[2].privkey, wallets[3].addr, zonefile_hash='22' * 20, expect_fail=True)
     if 'error' not in resp:

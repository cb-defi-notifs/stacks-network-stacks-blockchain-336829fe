--- conflicted
+++ resolved
@@ -494,9 +494,6 @@
     Ok(SignerEvent::BlockValidationResponse(event))
 }
 
-<<<<<<< HEAD
-pub fn get_signers_db_signer_set_message_id(name: &str) -> Option<(u32, u32)> {
-=======
 /// Process a new burn block event from the node
 fn process_new_burn_block_event(mut request: HttpRequest) -> Result<SignerEvent, EventError> {
     debug!("Got burn_block event");
@@ -529,8 +526,7 @@
     Ok(event)
 }
 
-fn get_signers_db_signer_set_message_id(name: &str) -> Option<(u32, u32)> {
->>>>>>> 80adc276
+pub fn get_signers_db_signer_set_message_id(name: &str) -> Option<(u32, u32)> {
     // Splitting the string by '-'
     let parts: Vec<&str> = name.split('-').collect();
     if parts.len() != 3 {

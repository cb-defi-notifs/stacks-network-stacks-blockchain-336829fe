use std::collections::{HashMap, VecDeque};

// Copyright (C) 2013-2020 Blockstack PBC, a public benefit corporation
// Copyright (C) 2020-2024 Stacks Open Internet Foundation
//
// This program is free software: you can redistribute it and/or modify
// it under the terms of the GNU General Public License as published by
// the Free Software Foundation, either version 3 of the License, or
// (at your option) any later version.
//
// This program is distributed in the hope that it will be useful,
// but WITHOUT ANY WARRANTY; without even the implied warranty of
// MERCHANTABILITY or FITNESS FOR A PARTICULAR PURPOSE.  See the
// GNU General Public License for more details.
//
// You should have received a copy of the GNU General Public License
// along with this program.  If not, see <http://www.gnu.org/licenses/>.
use blockstack_lib::burnchains::Txid;
use blockstack_lib::chainstate::nakamoto::NakamotoBlock;
use blockstack_lib::chainstate::stacks::boot::{
    NakamotoSignerEntry, SIGNERS_NAME, SIGNERS_VOTING_FUNCTION_NAME, SIGNERS_VOTING_NAME,
};
use blockstack_lib::chainstate::stacks::db::StacksBlockHeaderTypes;
use blockstack_lib::chainstate::stacks::{
    StacksTransaction, StacksTransactionSigner, TransactionAnchorMode, TransactionAuth,
    TransactionContractCall, TransactionPayload, TransactionPostConditionMode,
    TransactionSpendingCondition, TransactionVersion,
};
use blockstack_lib::net::api::callreadonly::CallReadOnlyResponse;
use blockstack_lib::net::api::get_tenures_fork_info::{
    TenureForkingInfo, RPC_TENURE_FORKING_INFO_PATH,
};
use blockstack_lib::net::api::getaccount::AccountEntryResponse;
use blockstack_lib::net::api::getpoxinfo::RPCPoxInfoData;
use blockstack_lib::net::api::getsortition::{SortitionInfo, RPC_SORTITION_INFO_PATH};
use blockstack_lib::net::api::getstackers::{GetStackersErrors, GetStackersResponse};
use blockstack_lib::net::api::postblock::StacksBlockAcceptedData;
use blockstack_lib::net::api::postblock_proposal::NakamotoBlockProposal;
use blockstack_lib::net::api::postblock_v3;
use blockstack_lib::net::api::postfeerate::{FeeRateEstimateRequestBody, RPCFeeEstimateResponse};
use blockstack_lib::util_lib::boot::{boot_code_addr, boot_code_id};
use clarity::util::hash::to_hex;
use clarity::vm::types::{PrincipalData, QualifiedContractIdentifier};
use clarity::vm::{ClarityName, ContractName, Value as ClarityValue};
use libsigner::v0::messages::PeerInfo;
use reqwest::header::AUTHORIZATION;
use serde::Deserialize;
use serde_json::json;
use slog::{slog_debug, slog_warn};
use stacks_common::codec::StacksMessageCodec;
use stacks_common::consts::{CHAIN_ID_MAINNET, CHAIN_ID_TESTNET};
use stacks_common::types::chainstate::{
    ConsensusHash, StacksAddress, StacksPrivateKey, StacksPublicKey,
};
use stacks_common::types::StacksEpochId;
use stacks_common::{debug, warn};
use wsts::curve::point::{Compressed, Point};

use super::SignerSlotID;
use crate::client::{retry_with_exponential_backoff, ClientError};
use crate::config::GlobalConfig;
use crate::runloop::RewardCycleInfo;

/// The Stacks signer client used to communicate with the stacks node
#[derive(Clone, Debug)]
pub struct StacksClient {
    /// The stacks address of the signer
    stacks_address: StacksAddress,
    /// The private key used in all stacks node communications
    stacks_private_key: StacksPrivateKey,
    /// The stacks node HTTP base endpoint
    http_origin: String,
    /// The types of transactions
    tx_version: TransactionVersion,
    /// The chain we are interacting with
    chain_id: u32,
    /// Whether we are mainnet or not
    mainnet: bool,
    /// The Client used to make HTTP connects
    stacks_node_client: reqwest::blocking::Client,
    /// the auth password for the stacks node
    auth_password: String,
}

#[derive(Deserialize)]
struct GetStackersErrorResp {
    err_type: String,
    err_msg: String,
}

impl From<&GlobalConfig> for StacksClient {
    fn from(config: &GlobalConfig) -> Self {
        Self {
            stacks_private_key: config.stacks_private_key,
            stacks_address: config.stacks_address,
            http_origin: format!("http://{}", config.node_host),
            tx_version: config.network.to_transaction_version(),
            chain_id: config.network.to_chain_id(),
            stacks_node_client: reqwest::blocking::Client::new(),
            mainnet: config.network.is_mainnet(),
            auth_password: config.auth_password.clone(),
        }
    }
}

impl StacksClient {
    /// Create a new signer StacksClient with the provided private key, stacks node host endpoint, version, and auth password
    pub fn new(
        stacks_private_key: StacksPrivateKey,
        node_host: String,
        auth_password: String,
        mainnet: bool,
    ) -> Self {
        let pubkey = StacksPublicKey::from_private(&stacks_private_key);
        let tx_version = if mainnet {
            TransactionVersion::Mainnet
        } else {
            TransactionVersion::Testnet
        };
        let chain_id = if mainnet {
            CHAIN_ID_MAINNET
        } else {
            CHAIN_ID_TESTNET
        };
        let stacks_address = StacksAddress::p2pkh(mainnet, &pubkey);
        Self {
            stacks_private_key,
            stacks_address,
            http_origin: format!("http://{}", node_host),
            tx_version,
            chain_id,
            stacks_node_client: reqwest::blocking::Client::new(),
            mainnet,
            auth_password,
        }
    }

    /// Get our signer address
    pub const fn get_signer_address(&self) -> &StacksAddress {
        &self.stacks_address
    }

    /// Get the stacks tip header of the tenure given its consensus hash
    pub fn get_tenure_tip(
        &self,
        consensus_hash: &ConsensusHash,
    ) -> Result<StacksBlockHeaderTypes, ClientError> {
        let send_request = || {
            self.stacks_node_client
                .get(self.tenure_tip_path(consensus_hash))
                .send()
                .map_err(|e| {
                    warn!("Signer failed to request latest sortition"; "err" => ?e);
                    e
                })
        };
        let response = send_request()?;
        if !response.status().is_success() {
            return Err(ClientError::RequestFailure(response.status()));
        }
        let sortition_info = response.json()?;
        Ok(sortition_info)
    }

    /// Get the last set reward cycle stored within the stackerdb contract
    pub fn get_last_set_cycle(&self) -> Result<u128, ClientError> {
        let signer_stackerdb_contract_id = boot_code_id(SIGNERS_NAME, self.mainnet);
        let function_name_str = "get-last-set-cycle";
        let function_name = ClarityName::from(function_name_str);
        let value = self.read_only_contract_call(
            &signer_stackerdb_contract_id.issuer.clone().into(),
            &signer_stackerdb_contract_id.name,
            &function_name,
            &[],
        )?;
        Ok(value.expect_result_ok()?.expect_u128()?)
    }

    /// Retrieve the signer slots stored within the stackerdb contract
    pub fn get_stackerdb_signer_slots(
        &self,
        stackerdb_contract: &QualifiedContractIdentifier,
        page: u32,
    ) -> Result<Vec<(StacksAddress, u128)>, ClientError> {
        let function_name_str = "stackerdb-get-signer-slots-page";
        let function_name = ClarityName::from(function_name_str);
        let function_args = &[ClarityValue::UInt(page.into())];
        let value = self.read_only_contract_call(
            &stackerdb_contract.issuer.clone().into(),
            &stackerdb_contract.name,
            &function_name,
            function_args,
        )?;
        self.parse_signer_slots(value)
    }

    /// Helper function  that attempts to deserialize a clarity hext string as a list of signer slots and their associated number of signer slots
    fn parse_signer_slots(
        &self,
        value: ClarityValue,
    ) -> Result<Vec<(StacksAddress, u128)>, ClientError> {
        debug!("Parsing signer slots...");
        let value = value.expect_result_ok()?;
        let values = value.expect_list()?;
        let mut signer_slots = Vec::with_capacity(values.len());
        for value in values {
            let tuple_data = value.expect_tuple()?;
            let principal_data = tuple_data.get("signer")?.clone().expect_principal()?;
            let signer = if let PrincipalData::Standard(signer) = principal_data {
                signer.into()
            } else {
                panic!("BUG: Signers stackerdb contract is corrupted");
            };
            let num_slots = tuple_data.get("num-slots")?.clone().expect_u128()?;
            signer_slots.push((signer, num_slots));
        }
        Ok(signer_slots)
    }

    /// Get the stackerdb signer slots for a specific reward cycle
    pub fn get_parsed_signer_slots(
        &self,
        reward_cycle: u64,
    ) -> Result<HashMap<StacksAddress, SignerSlotID>, ClientError> {
        let signer_set =
            u32::try_from(reward_cycle % 2).expect("FATAL: reward_cycle % 2 exceeds u32::MAX");
        let signer_stackerdb_contract_id = boot_code_id(SIGNERS_NAME, self.mainnet);
        // Get the signer writers from the stacker-db to find the signer slot id
        let stackerdb_signer_slots =
            self.get_stackerdb_signer_slots(&signer_stackerdb_contract_id, signer_set)?;
        let mut signer_slot_ids = HashMap::with_capacity(stackerdb_signer_slots.len());
        for (index, (address, _)) in stackerdb_signer_slots.into_iter().enumerate() {
            signer_slot_ids.insert(
                address,
                SignerSlotID(
                    u32::try_from(index).expect("FATAL: number of signers exceeds u32::MAX"),
                ),
            );
        }
        Ok(signer_slot_ids)
    }

    /// Get the vote for a given  round, reward cycle, and signer address
    pub fn get_vote_for_aggregate_public_key(
        &self,
        round: u64,
        reward_cycle: u64,
        signer: StacksAddress,
    ) -> Result<Option<Point>, ClientError> {
        debug!("Getting vote for aggregate public key...");
        let function_name = ClarityName::from("get-vote");
        let function_args = &[
            ClarityValue::UInt(reward_cycle as u128),
            ClarityValue::UInt(round as u128),
            ClarityValue::Principal(signer.into()),
        ];
        let value = self.read_only_contract_call(
            &boot_code_addr(self.mainnet),
            &ContractName::from(SIGNERS_VOTING_NAME),
            &function_name,
            function_args,
        )?;
        // Return value is of type:
        // ```clarity
        // (option { aggregate-public-key: (buff 33), signer-weight: uint })
        // ```
        let inner_data = value.expect_optional()?;
        if let Some(inner_data) = inner_data {
            let tuple = inner_data.expect_tuple()?;
            let key_value = tuple.get_owned("aggregate-public-key")?;
            self.parse_aggregate_public_key(key_value)
        } else {
            Ok(None)
        }
    }

    /// Retrieve the medium estimated transaction fee in uSTX from the stacks node for the given transaction
    pub fn get_medium_estimated_fee_ustx(
        &self,
        tx: &StacksTransaction,
    ) -> Result<u64, ClientError> {
        debug!("stacks_node_client: Getting estimated fee...");
        let request = FeeRateEstimateRequestBody {
            estimated_len: Some(tx.tx_len()),
            transaction_payload: to_hex(&tx.payload.serialize_to_vec()),
        };
        let timer =
            crate::monitoring::new_rpc_call_timer(&self.fees_transaction_path(), &self.http_origin);
        let send_request = || {
            self.stacks_node_client
                .post(self.fees_transaction_path())
                .header("Content-Type", "application/json")
                .json(&request)
                .send()
                .map_err(backoff::Error::transient)
        };
        let response = retry_with_exponential_backoff(send_request)?;
        if !response.status().is_success() {
            return Err(ClientError::RequestFailure(response.status()));
        }
        timer.stop_and_record();
        let fee_estimate_response = response.json::<RPCFeeEstimateResponse>()?;
        let fee = fee_estimate_response
            .estimations
            .get(1)
            .map(|estimate| estimate.fee)
            .ok_or_else(|| {
                ClientError::UnexpectedResponseFormat(
                    "RPCFeeEstimateResponse missing medium fee estimate".into(),
                )
            })?;
        Ok(fee)
    }

    /// Determine the stacks node current epoch
    pub fn get_node_epoch(&self) -> Result<StacksEpochId, ClientError> {
        let pox_info = self.get_pox_data()?;
        let burn_block_height = self.get_burn_block_height()?;

        let epoch_25 = pox_info
            .epochs
            .iter()
            .find(|epoch| epoch.epoch_id == StacksEpochId::Epoch25)
            .ok_or(ClientError::UnsupportedStacksFeature(
                "/v2/pox must report epochs".into(),
            ))?;

        let epoch_30 = pox_info
            .epochs
            .iter()
            .find(|epoch| epoch.epoch_id == StacksEpochId::Epoch30)
            .ok_or(ClientError::UnsupportedStacksFeature(
                "/v2/pox mut report epochs".into(),
            ))?;

        if burn_block_height < epoch_25.start_height {
            Ok(StacksEpochId::Epoch24)
        } else if burn_block_height < epoch_30.start_height {
            Ok(StacksEpochId::Epoch25)
        } else {
            Ok(StacksEpochId::Epoch30)
        }
    }

    /// Submit the block proposal to the stacks node. The block will be validated and returned via the HTTP endpoint for Block events.
    pub fn submit_block_for_validation(&self, block: NakamotoBlock) -> Result<(), ClientError> {
        debug!("stacks_node_client: Submitting block for validation...";
            "signer_sighash" => %block.header.signer_signature_hash(),
            "block_id" => %block.header.block_id(),
            "block_height" => %block.header.chain_length,
        );
        let block_proposal = NakamotoBlockProposal {
            block,
            chain_id: self.chain_id,
        };
        let timer =
            crate::monitoring::new_rpc_call_timer(&self.block_proposal_path(), &self.http_origin);
        let send_request = || {
            self.stacks_node_client
                .post(self.block_proposal_path())
                .header("Content-Type", "application/json")
                .header(AUTHORIZATION, self.auth_password.clone())
                .json(&block_proposal)
                .send()
                .map_err(backoff::Error::transient)
        };

        let response = retry_with_exponential_backoff(send_request)?;
        timer.stop_and_record();
        if !response.status().is_success() {
            return Err(ClientError::RequestFailure(response.status()));
        }
        Ok(())
    }

    /// Retrieve the approved DKG aggregate public key for the given reward cycle
    pub fn get_approved_aggregate_key(
        &self,
        reward_cycle: u64,
    ) -> Result<Option<Point>, ClientError> {
        let function_name = ClarityName::from("get-approved-aggregate-key");
        let voting_contract_id = boot_code_id(SIGNERS_VOTING_NAME, self.mainnet);
        let function_args = &[ClarityValue::UInt(reward_cycle as u128)];
        let value = self.read_only_contract_call(
            &voting_contract_id.issuer.into(),
            &voting_contract_id.name,
            &function_name,
            function_args,
        )?;
        let inner_data = value.expect_optional()?;
        inner_data.map_or_else(
            || Ok(None),
            |key_value| self.parse_aggregate_public_key(key_value),
        )
    }

    /// Retrieve the current consumed weight for the given reward cycle and DKG round
    pub fn get_round_vote_weight(
        &self,
        reward_cycle: u64,
        round_id: u64,
    ) -> Result<Option<u128>, ClientError> {
        let function_name = ClarityName::from("get-round-info");
        let pox_contract_id = boot_code_id(SIGNERS_VOTING_NAME, self.mainnet);
        let function_args = &[
            ClarityValue::UInt(reward_cycle as u128),
            ClarityValue::UInt(round_id as u128),
        ];
        let value = self.read_only_contract_call(
            &pox_contract_id.issuer.into(),
            &pox_contract_id.name,
            &function_name,
            function_args,
        )?;
        let inner_data = value.expect_optional()?;
        let Some(inner_data) = inner_data else {
            return Ok(None);
        };
        let round_info = inner_data.expect_tuple()?;
        let votes_weight = round_info.get("votes-weight")?.to_owned().expect_u128()?;
        Ok(Some(votes_weight))
    }

    /// Retrieve the weight threshold required to approve a DKG vote
    pub fn get_vote_threshold_weight(&self, reward_cycle: u64) -> Result<u128, ClientError> {
        let function_name = ClarityName::from("get-threshold-weight");
        let pox_contract_id = boot_code_id(SIGNERS_VOTING_NAME, self.mainnet);
        let function_args = &[ClarityValue::UInt(reward_cycle as u128)];
        let value = self.read_only_contract_call(
            &pox_contract_id.issuer.into(),
            &pox_contract_id.name,
            &function_name,
            function_args,
        )?;
        Ok(value.expect_u128()?)
    }

    /// Retrieve the current account nonce for the provided address
    pub fn get_account_nonce(&self, address: &StacksAddress) -> Result<u64, ClientError> {
        self.get_account_entry(address).map(|entry| entry.nonce)
    }

    /// Get information about the tenures between `chosen_parent` and `last_sortition`
    pub fn get_tenure_forking_info(
        &self,
        chosen_parent: &ConsensusHash,
        last_sortition: &ConsensusHash,
    ) -> Result<Vec<TenureForkingInfo>, ClientError> {
        let mut tenures: VecDeque<TenureForkingInfo> =
            self.get_tenure_forking_info_step(chosen_parent, last_sortition)?;
        if tenures.is_empty() {
            return Ok(vec![]);
        }
        while tenures.back().map(|x| &x.consensus_hash) != Some(chosen_parent) {
            let new_start = tenures.back().ok_or_else(|| {
                ClientError::InvalidResponse(
                    "Should have tenure data in forking info response".into(),
                )
            })?;
            let mut next_results =
                self.get_tenure_forking_info_step(chosen_parent, &new_start.consensus_hash)?;
            if next_results.pop_front().is_none() {
                return Err(ClientError::InvalidResponse(
                    "Could not fetch forking info all the way back to the requested chosen_parent"
                        .into(),
                ));
            }
            if next_results.is_empty() {
                return Err(ClientError::InvalidResponse(
                    "Could not fetch forking info all the way back to the requested chosen_parent"
                        .into(),
                ));
            }
            tenures.extend(next_results.into_iter());
        }

        Ok(tenures.into_iter().collect())
    }

    fn get_tenure_forking_info_step(
        &self,
        chosen_parent: &ConsensusHash,
        last_sortition: &ConsensusHash,
    ) -> Result<VecDeque<TenureForkingInfo>, ClientError> {
        debug!("stacks_node_client: Getting tenure forking info...";
            "chosen_parent" => %chosen_parent,
            "last_sortition" => %last_sortition,
        );
        let path = self.tenure_forking_info_path(chosen_parent, last_sortition);
        let timer = crate::monitoring::new_rpc_call_timer(
            "/v3/tenures/fork_info/:start/:stop",
            &self.http_origin,
        );
        let send_request = || {
            self.stacks_node_client
                .get(&path)
                .send()
                .map_err(backoff::Error::transient)
        };
        let response = retry_with_exponential_backoff(send_request)?;
        timer.stop_and_record();
        if !response.status().is_success() {
            return Err(ClientError::RequestFailure(response.status()));
        }
        let tenures = response.json()?;

        Ok(tenures)
    }

    /// Get the sortition information for the latest sortition
    pub fn get_latest_sortition(&self) -> Result<SortitionInfo, ClientError> {
        debug!("stacks_node_client: Getting latest sortition...");
        let path = self.sortition_info_path();
        let timer = crate::monitoring::new_rpc_call_timer(&path, &self.http_origin);
        let send_request = || {
            self.stacks_node_client.get(&path).send().map_err(|e| {
                warn!("Signer failed to request latest sortition"; "err" => ?e);
                e
            })
        };
        let response = send_request()?;
        timer.stop_and_record();
        if !response.status().is_success() {
            return Err(ClientError::RequestFailure(response.status()));
        }
        let sortition_info = response.json()?;
        Ok(sortition_info)
    }

    /// Get the sortition information for a given sortition
    pub fn get_sortition(&self, ch: &ConsensusHash) -> Result<SortitionInfo, ClientError> {
        debug!("stacks_node_client: Getting sortition with consensus hash {ch}...");
        let path = format!("{}/consensus/{}", self.sortition_info_path(), ch.to_hex());
        let timer_label = format!("{}/consensus/:consensus_hash", self.sortition_info_path());
        let timer = crate::monitoring::new_rpc_call_timer(&timer_label, &self.http_origin);
        let send_request = || {
            self.stacks_node_client.get(&path).send().map_err(|e| {
                warn!("Signer failed to request sortition"; "consensus_hash" => %ch, "err" => ?e);
                e
            })
        };
        let response = send_request()?;
        timer.stop_and_record();
        if !response.status().is_success() {
            return Err(ClientError::RequestFailure(response.status()));
        }
        let sortition_info = response.json()?;
        Ok(sortition_info)
    }

    /// Get the current peer info data from the stacks node
    pub fn get_peer_info(&self) -> Result<PeerInfo, ClientError> {
        debug!("stacks_node_client: Getting peer info...");
        let timer =
            crate::monitoring::new_rpc_call_timer(&self.core_info_path(), &self.http_origin);
        let send_request = || {
            self.stacks_node_client
                .get(self.core_info_path())
                .send()
                .map_err(backoff::Error::transient)
        };
        let response = retry_with_exponential_backoff(send_request)?;
        timer.stop_and_record();
        if !response.status().is_success() {
            return Err(ClientError::RequestFailure(response.status()));
        }
        let peer_info_data = response.json::<PeerInfo>()?;
        Ok(peer_info_data)
    }

    /// Retrieve the last DKG vote round number for the current reward cycle
    pub fn get_last_round(&self, reward_cycle: u64) -> Result<Option<u64>, ClientError> {
        debug!("Getting the last DKG vote round of reward cycle {reward_cycle}...");
        let contract_addr = boot_code_addr(self.mainnet);
        let contract_name = ContractName::from(SIGNERS_VOTING_NAME);
        let function_name = ClarityName::from("get-last-round");
        let function_args = &[ClarityValue::UInt(reward_cycle as u128)];
        let opt_value = self
            .read_only_contract_call(
                &contract_addr,
                &contract_name,
                &function_name,
                function_args,
            )?
            .expect_optional()?;
        let round = if let Some(value) = opt_value {
            Some(u64::try_from(value.expect_u128()?).map_err(|e| {
                ClientError::MalformedContractData(format!(
                    "Failed to convert vote round to u64: {e}"
                ))
            })?)
        } else {
            None
        };
        Ok(round)
    }

    /// Get the reward set signers from the stacks node for the given reward cycle
    pub fn get_reward_set_signers(
        &self,
        reward_cycle: u64,
    ) -> Result<Option<Vec<NakamotoSignerEntry>>, ClientError> {
        debug!("stacks_node_client: Getting reward set signers for reward cycle {reward_cycle}...");
        let timer = crate::monitoring::new_rpc_call_timer(
            &format!("{}/v3/stacker_set/:reward_cycle", self.http_origin),
            &self.http_origin,
        );
        let send_request = || {
            let response = self
                .stacks_node_client
                .get(self.reward_set_path(reward_cycle))
                .send()
                .map_err(|e| backoff::Error::transient(e.into()))?;
            let status = response.status();
            if status.is_success() {
                return response.json().map_err(|e| {
                    warn!("Failed to parse the GetStackers response: {e}");
                    backoff::Error::permanent(e.into())
                });
            }
            let error_data = response.json::<GetStackersErrorResp>().map_err(|e| {
                warn!("Failed to parse the GetStackers error response: {e}");
                backoff::Error::permanent(e.into())
            })?;
            if error_data.err_type == GetStackersErrors::NOT_AVAILABLE_ERR_TYPE {
<<<<<<< HEAD
                Err(backoff::Error::transient(ClientError::NoSortitionOnChain))
=======
                Err(backoff::Error::permanent(ClientError::NoSortitionOnChain))
>>>>>>> b5250c60
            } else {
                warn!("Got error response ({status}): {}", error_data.err_msg);
                Err(backoff::Error::permanent(ClientError::RequestFailure(
                    status,
                )))
            }
        };
        let stackers_response =
            retry_with_exponential_backoff::<_, ClientError, GetStackersResponse>(send_request)?;
        timer.stop_and_record();
        Ok(stackers_response.stacker_set.signers)
    }

    /// Retrieve the current pox data from the stacks node
    pub fn get_pox_data(&self) -> Result<RPCPoxInfoData, ClientError> {
        debug!("stacks_node_client: Getting pox data...");
        let timer = crate::monitoring::new_rpc_call_timer(&self.pox_path(), &self.http_origin);
        let send_request = || {
            self.stacks_node_client
                .get(self.pox_path())
                .send()
                .map_err(backoff::Error::transient)
        };
        let response = retry_with_exponential_backoff(send_request)?;
        timer.stop_and_record();
        if !response.status().is_success() {
            return Err(ClientError::RequestFailure(response.status()));
        }
        let pox_info_data = response.json::<RPCPoxInfoData>()?;
        Ok(pox_info_data)
    }

    /// Helper function to retrieve the burn tip height from the stacks node
    fn get_burn_block_height(&self) -> Result<u64, ClientError> {
        self.get_peer_info().map(|info| info.burn_block_height)
    }

    /// Get the current reward cycle info from the stacks node
    pub fn get_current_reward_cycle_info(&self) -> Result<RewardCycleInfo, ClientError> {
        let pox_data = self.get_pox_data()?;
        let blocks_mined = pox_data
            .current_burnchain_block_height
            .saturating_sub(pox_data.first_burnchain_block_height);
        let reward_cycle_length = pox_data
            .reward_phase_block_length
            .saturating_add(pox_data.prepare_phase_block_length);
        let reward_cycle = blocks_mined / reward_cycle_length;
        Ok(RewardCycleInfo {
            reward_cycle,
            reward_cycle_length,
            prepare_phase_block_length: pox_data.prepare_phase_block_length,
            first_burnchain_block_height: pox_data.first_burnchain_block_height,
            last_burnchain_block_height: pox_data.current_burnchain_block_height,
        })
    }

    /// Helper function to retrieve the account info from the stacks node for a specific address
    pub fn get_account_entry(
        &self,
        address: &StacksAddress,
    ) -> Result<AccountEntryResponse, ClientError> {
        debug!("stacks_node_client: Getting account info...");
        let timer_label = format!("{}/v2/accounts/:principal", self.http_origin);
        let timer = crate::monitoring::new_rpc_call_timer(&timer_label, &self.http_origin);
        let send_request = || {
            self.stacks_node_client
                .get(self.accounts_path(address))
                .send()
                .map_err(backoff::Error::transient)
        };
        let response = retry_with_exponential_backoff(send_request)?;
        timer.stop_and_record();
        if !response.status().is_success() {
            return Err(ClientError::RequestFailure(response.status()));
        }
        let account_entry = response.json::<AccountEntryResponse>()?;
        Ok(account_entry)
    }

    /// Helper function that attempts to deserialize a clarity hex string as the aggregate public key
    fn parse_aggregate_public_key(
        &self,
        value: ClarityValue,
    ) -> Result<Option<Point>, ClientError> {
        debug!("Parsing aggregate public key...");
        let data = value.expect_buff(33)?;
        // It is possible that the point was invalid though when voted upon and this cannot be prevented by pox 4 definitions...
        // Pass up this error if the conversions fail.
        let compressed_data = Compressed::try_from(data.as_slice()).map_err(|e| {
            ClientError::MalformedClarityValue(format!(
                "Failed to convert aggregate public key to compressed data: {e}"
            ))
        })?;
        let dkg_public_key = Point::try_from(&compressed_data).map_err(|e| {
            ClientError::MalformedClarityValue(format!(
                "Failed to convert aggregate public key to a point: {e}"
            ))
        })?;
        Ok(Some(dkg_public_key))
    }

    /// Helper function to create a stacks transaction for a modifying contract call
    pub fn build_unsigned_vote_for_aggregate_public_key(
        &self,
        signer_index: u32,
        round: u64,
        dkg_public_key: Point,
        reward_cycle: u64,
        nonce: u64,
    ) -> Result<StacksTransaction, ClientError> {
        debug!("Building {SIGNERS_VOTING_FUNCTION_NAME} transaction...");
        let contract_address = boot_code_addr(self.mainnet);
        let contract_name = ContractName::from(SIGNERS_VOTING_NAME);
        let function_name = ClarityName::from(SIGNERS_VOTING_FUNCTION_NAME);
        let function_args = vec![
            ClarityValue::UInt(signer_index as u128),
            ClarityValue::buff_from(dkg_public_key.compress().data.to_vec())?,
            ClarityValue::UInt(round as u128),
            ClarityValue::UInt(reward_cycle as u128),
        ];

        let unsigned_tx = Self::build_unsigned_contract_call_transaction(
            &contract_address,
            contract_name,
            function_name,
            &function_args,
            &self.stacks_private_key,
            self.tx_version,
            self.chain_id,
            nonce,
        )?;
        Ok(unsigned_tx)
    }

    /// Try to post a completed nakamoto block to our connected stacks-node
    /// Returns `true` if the block was accepted or `false` if the block
    ///   was rejected.
    pub fn post_block(&self, block: &NakamotoBlock) -> Result<bool, ClientError> {
        debug!("stacks_node_client: Posting block to the stacks node...";
            "block_id" => %block.header.block_id(),
            "block_height" => %block.header.chain_length,
        );
        let path = format!("{}{}?broadcast=1", self.http_origin, postblock_v3::PATH);
        let timer = crate::monitoring::new_rpc_call_timer(&path, &self.http_origin);
        let send_request = || {
            self.stacks_node_client
                .post(&path)
                .header("Content-Type", "application/octet-stream")
                .header(AUTHORIZATION, self.auth_password.clone())
                .body(block.serialize_to_vec())
                .send()
                .map_err(|e| {
                    debug!("Failed to submit block to the Stacks node: {e:?}");
                    backoff::Error::transient(e)
                })
        };
        let response = retry_with_exponential_backoff(send_request)?;
        timer.stop_and_record();
        if !response.status().is_success() {
            return Err(ClientError::RequestFailure(response.status()));
        }
        let post_block_resp = response.json::<StacksBlockAcceptedData>()?;
        Ok(post_block_resp.accepted)
    }

    /// Helper function to submit a transaction to the Stacks mempool
    pub fn submit_transaction(&self, tx: &StacksTransaction) -> Result<Txid, ClientError> {
        let txid = tx.txid();
        let tx = tx.serialize_to_vec();
        debug!("stacks_node_client: Submitting transaction to the stacks node...";
            "txid" => %txid,
        );
        let timer =
            crate::monitoring::new_rpc_call_timer(&self.transaction_path(), &self.http_origin);
        let send_request = || {
            self.stacks_node_client
                .post(self.transaction_path())
                .header("Content-Type", "application/octet-stream")
                .body(tx.clone())
                .send()
                .map_err(|e| {
                    debug!("Failed to submit transaction to the Stacks node: {e:?}");
                    backoff::Error::transient(e)
                })
        };
        let response = retry_with_exponential_backoff(send_request)?;
        timer.stop_and_record();
        if !response.status().is_success() {
            return Err(ClientError::RequestFailure(response.status()));
        }
        Ok(txid)
    }

    /// Makes a read only contract call to a stacks contract
    pub fn read_only_contract_call(
        &self,
        contract_addr: &StacksAddress,
        contract_name: &ContractName,
        function_name: &ClarityName,
        function_args: &[ClarityValue],
    ) -> Result<ClarityValue, ClientError> {
        debug!("stacks_node_client: Calling read-only function {function_name} with args {function_args:?}...");
        let args = function_args
            .iter()
            .filter_map(|arg| arg.serialize_to_hex().ok())
            .collect::<Vec<String>>();
        if args.len() != function_args.len() {
            return Err(ClientError::ReadOnlyFailure(
                "Failed to serialize Clarity function arguments".into(),
            ));
        }

        let body =
            json!({"sender": self.stacks_address.to_string(), "arguments": args}).to_string();
        let path = self.read_only_path(contract_addr, contract_name, function_name);
        let timer_label = format!(
            "{}/v2/contracts/call-read/:principal/{contract_name}/{function_name}",
            self.http_origin
        );
        let timer = crate::monitoring::new_rpc_call_timer(&timer_label, &self.http_origin);
        let response = self
            .stacks_node_client
            .post(path)
            .header("Content-Type", "application/json")
            .body(body)
            .send()?;
        timer.stop_and_record();
        if !response.status().is_success() {
            return Err(ClientError::RequestFailure(response.status()));
        }
        let call_read_only_response = response.json::<CallReadOnlyResponse>()?;
        if !call_read_only_response.okay {
            return Err(ClientError::ReadOnlyFailure(format!(
                "{function_name}: {}",
                call_read_only_response
                    .cause
                    .unwrap_or_else(|| "unknown".to_string())
            )));
        }
        let hex = call_read_only_response.result.unwrap_or_default();
        let value = ClarityValue::try_deserialize_hex_untyped(&hex)?;
        Ok(value)
    }

    fn pox_path(&self) -> String {
        format!("{}/v2/pox", self.http_origin)
    }

    fn transaction_path(&self) -> String {
        format!("{}/v2/transactions", self.http_origin)
    }

    fn read_only_path(
        &self,
        contract_addr: &StacksAddress,
        contract_name: &ContractName,
        function_name: &ClarityName,
    ) -> String {
        format!(
            "{}/v2/contracts/call-read/{contract_addr}/{contract_name}/{function_name}",
            self.http_origin
        )
    }

    fn block_proposal_path(&self) -> String {
        format!("{}/v3/block_proposal", self.http_origin)
    }

    fn sortition_info_path(&self) -> String {
        format!("{}{RPC_SORTITION_INFO_PATH}", self.http_origin)
    }

    fn tenure_forking_info_path(&self, start: &ConsensusHash, stop: &ConsensusHash) -> String {
        format!(
            "{}{RPC_TENURE_FORKING_INFO_PATH}/{}/{}",
            self.http_origin,
            start.to_hex(),
            stop.to_hex()
        )
    }

    fn core_info_path(&self) -> String {
        format!("{}/v2/info", self.http_origin)
    }

    fn accounts_path(&self, stacks_address: &StacksAddress) -> String {
        format!("{}/v2/accounts/{stacks_address}?proof=0", self.http_origin)
    }

    fn reward_set_path(&self, reward_cycle: u64) -> String {
        format!("{}/v3/stacker_set/{reward_cycle}", self.http_origin)
    }

    fn fees_transaction_path(&self) -> String {
        format!("{}/v2/fees/transaction", self.http_origin)
    }

    fn tenure_tip_path(&self, consensus_hash: &ConsensusHash) -> String {
        format!("{}/v3/tenures/tip/{}", self.http_origin, consensus_hash)
    }

    /// Helper function to create a stacks transaction for a modifying contract call
    #[allow(clippy::too_many_arguments)]
    pub fn build_unsigned_contract_call_transaction(
        contract_addr: &StacksAddress,
        contract_name: ContractName,
        function_name: ClarityName,
        function_args: &[ClarityValue],
        stacks_private_key: &StacksPrivateKey,
        tx_version: TransactionVersion,
        chain_id: u32,
        nonce: u64,
    ) -> Result<StacksTransaction, ClientError> {
        let tx_payload = TransactionPayload::ContractCall(TransactionContractCall {
            address: *contract_addr,
            contract_name,
            function_name,
            function_args: function_args.to_vec(),
        });
        let public_key = StacksPublicKey::from_private(stacks_private_key);
        let tx_auth = TransactionAuth::Standard(
            TransactionSpendingCondition::new_singlesig_p2pkh(public_key).ok_or(
                ClientError::TransactionGenerationFailure(format!(
                    "Failed to create spending condition from public key: {}",
                    public_key.to_hex()
                )),
            )?,
        );

        let mut unsigned_tx = StacksTransaction::new(tx_version, tx_auth, tx_payload);
        unsigned_tx.set_origin_nonce(nonce);

        unsigned_tx.anchor_mode = TransactionAnchorMode::Any;
        unsigned_tx.post_condition_mode = TransactionPostConditionMode::Allow;
        unsigned_tx.chain_id = chain_id;
        Ok(unsigned_tx)
    }

    /// Sign an unsigned transaction
    pub fn sign_transaction(
        &self,
        unsigned_tx: StacksTransaction,
    ) -> Result<StacksTransaction, ClientError> {
        let mut tx_signer = StacksTransactionSigner::new(&unsigned_tx);
        tx_signer
            .sign_origin(&self.stacks_private_key)
            .map_err(|e| ClientError::TransactionGenerationFailure(e.to_string()))?;

        tx_signer
            .get_tx()
            .ok_or(ClientError::TransactionGenerationFailure(
                "Failed to generate transaction from a transaction signer".to_string(),
            ))
    }
}

#[cfg(test)]
mod tests {
    use std::collections::BTreeMap;
    use std::io::{BufWriter, Write};
    use std::thread::spawn;

    use blockstack_lib::burnchains::Address;
    use blockstack_lib::chainstate::nakamoto::NakamotoBlockHeader;
    use blockstack_lib::chainstate::stacks::address::PoxAddress;
    use blockstack_lib::chainstate::stacks::boot::{
        NakamotoSignerEntry, PoxStartCycleInfo, RewardSet,
    };
    use clarity::types::chainstate::{StacksBlockId, TrieHash};
    use clarity::util::hash::Sha512Trunc256Sum;
    use clarity::util::secp256k1::MessageSignature;
    use clarity::vm::types::{
        ListData, ListTypeData, ResponseData, SequenceData, TupleData, TupleTypeSignature,
        TypeSignature,
    };
    use rand::thread_rng;
    use rand_core::RngCore;
    use stacks_common::bitvec::BitVec;
    use stacks_common::consts::{CHAIN_ID_TESTNET, SIGNER_SLOTS_PER_USER};
    use wsts::curve::scalar::Scalar;

    use super::*;
    use crate::client::tests::{
        build_account_nonce_response, build_get_approved_aggregate_key_response,
        build_get_last_round_response, build_get_last_set_cycle_response,
        build_get_medium_estimated_fee_ustx_response, build_get_peer_info_response,
        build_get_pox_data_response, build_get_round_info_response, build_get_tenure_tip_response,
        build_get_vote_for_aggregate_key_response, build_get_weight_threshold_response,
        build_read_only_response, write_response, MockServerClient,
    };

    #[test]
    fn read_only_contract_call_200_success() {
        let mock = MockServerClient::new();
        let value = ClarityValue::UInt(10_u128);
        let response = build_read_only_response(&value);
        let h = spawn(move || {
            mock.client.read_only_contract_call(
                &mock.client.stacks_address,
                &ContractName::from("contract-name"),
                &ClarityName::from("function-name"),
                &[],
            )
        });
        write_response(mock.server, response.as_bytes());
        let result = h.join().unwrap().unwrap();
        assert_eq!(result, value);
    }

    #[test]
    fn read_only_contract_call_with_function_args_200_success() {
        let mock = MockServerClient::new();
        let value = ClarityValue::UInt(10_u128);
        let response = build_read_only_response(&value);
        let h = spawn(move || {
            mock.client.read_only_contract_call(
                &mock.client.stacks_address,
                &ContractName::from("contract-name"),
                &ClarityName::from("function-name"),
                &[ClarityValue::UInt(10_u128)],
            )
        });
        write_response(mock.server, response.as_bytes());
        let result = h.join().unwrap().unwrap();
        assert_eq!(result, value);
    }

    #[test]
    fn read_only_contract_call_200_failure() {
        let mock = MockServerClient::new();
        let h = spawn(move || {
            mock.client.read_only_contract_call(
                &mock.client.stacks_address,
                &ContractName::from("contract-name"),
                &ClarityName::from("function-name"),
                &[],
            )
        });
        write_response(
            mock.server,
            b"HTTP/1.1 200 OK\n\n{\"okay\":false,\"cause\":\"Some reason\"}",
        );
        let result = h.join().unwrap();
        assert!(matches!(result, Err(ClientError::ReadOnlyFailure(_))));
    }

    #[test]
    fn read_only_contract_call_400_failure() {
        let mock = MockServerClient::new();
        // Simulate a 400 Bad Request response
        let h = spawn(move || {
            mock.client.read_only_contract_call(
                &mock.client.stacks_address,
                &ContractName::from("contract-name"),
                &ClarityName::from("function-name"),
                &[],
            )
        });
        write_response(mock.server, b"HTTP/1.1 400 Bad Request\n\n");
        let result = h.join().unwrap();
        assert!(matches!(
            result,
            Err(ClientError::RequestFailure(
                reqwest::StatusCode::BAD_REQUEST
            ))
        ));
    }

    #[test]
    fn read_only_contract_call_404_failure() {
        let mock = MockServerClient::new();
        // Simulate a 400 Bad Request response
        let h = spawn(move || {
            mock.client.read_only_contract_call(
                &mock.client.stacks_address,
                &ContractName::from("contract-name"),
                &ClarityName::from("function-name"),
                &[],
            )
        });
        write_response(mock.server, b"HTTP/1.1 404 Not Found\n\n");
        let result = h.join().unwrap();
        assert!(matches!(
            result,
            Err(ClientError::RequestFailure(reqwest::StatusCode::NOT_FOUND))
        ));
    }

    #[test]
    fn valid_reward_cycle_should_succeed() {
        let mock = MockServerClient::new();
        let (pox_data_response, pox_data) = build_get_pox_data_response(None, None, None, None);
        let h = spawn(move || mock.client.get_current_reward_cycle_info());
        write_response(mock.server, pox_data_response.as_bytes());
        let current_cycle_info = h.join().unwrap().unwrap();
        let blocks_mined = pox_data
            .current_burnchain_block_height
            .saturating_sub(pox_data.first_burnchain_block_height);
        let reward_cycle_length = pox_data
            .reward_phase_block_length
            .saturating_add(pox_data.prepare_phase_block_length);
        let id = blocks_mined / reward_cycle_length;
        assert_eq!(current_cycle_info.reward_cycle, id);
    }

    #[test]
    fn invalid_reward_cycle_should_fail() {
        let mock = MockServerClient::new();
        let h = spawn(move || mock.client.get_current_reward_cycle_info());
        write_response(
            mock.server,
            b"HTTP/1.1 200 Ok\n\n{\"current_cycle\":{\"id\":\"fake id\", \"is_pox_active\":false}}",
        );
        let res = h.join().unwrap();
        assert!(matches!(res, Err(ClientError::ReqwestError(_))));
    }

    #[test]
    fn get_aggregate_public_key_should_succeed() {
        let orig_point = Point::from(Scalar::random(&mut rand::thread_rng()));
        let response = build_get_approved_aggregate_key_response(Some(orig_point));
        let mock = MockServerClient::new();
        let h = spawn(move || mock.client.get_approved_aggregate_key(0));
        write_response(mock.server, response.as_bytes());
        let res = h.join().unwrap().unwrap();
        assert_eq!(res, Some(orig_point));

        let response = build_get_approved_aggregate_key_response(None);
        let mock = MockServerClient::new();
        let h = spawn(move || mock.client.get_approved_aggregate_key(0));
        write_response(mock.server, response.as_bytes());
        let res = h.join().unwrap().unwrap();
        assert!(res.is_none());
    }

    #[test]
    fn parse_valid_aggregate_public_key_should_succeed() {
        let mock = MockServerClient::new();
        let orig_point = Point::from(Scalar::random(&mut rand::thread_rng()));
        let clarity_value = ClarityValue::buff_from(orig_point.compress().as_bytes().to_vec())
            .expect("BUG: Failed to create clarity value from point");
        let result = mock
            .client
            .parse_aggregate_public_key(clarity_value)
            .unwrap();
        assert_eq!(result, Some(orig_point));
    }

    #[test]
    fn parse_invalid_aggregate_public_key_should_fail() {
        let mock = MockServerClient::new();
        let value = ClarityValue::UInt(10_u128);
        let result = mock.client.parse_aggregate_public_key(value);
        assert!(result.is_err())
    }

    #[test]
    fn transaction_contract_call_should_send_bytes_to_node() {
        let mock = MockServerClient::new();
        let private_key = StacksPrivateKey::new();
        let unsigned_tx = StacksClient::build_unsigned_contract_call_transaction(
            &mock.client.stacks_address,
            ContractName::from("contract-name"),
            ClarityName::from("function-name"),
            &[],
            &private_key,
            TransactionVersion::Testnet,
            CHAIN_ID_TESTNET,
            0,
        )
        .unwrap();

        let tx = mock.client.sign_transaction(unsigned_tx).unwrap();

        let mut tx_bytes = [0u8; 1024];
        {
            let mut tx_bytes_writer = BufWriter::new(&mut tx_bytes[..]);
            tx.consensus_serialize(&mut tx_bytes_writer).unwrap();
            tx_bytes_writer.flush().unwrap();
        }

        let bytes_len = tx_bytes
            .iter()
            .enumerate()
            .rev()
            .find(|(_, &x)| x != 0)
            .unwrap()
            .0
            + 1;

        let tx_clone = tx.clone();
        let h = spawn(move || mock.client.submit_transaction(&tx_clone));

        let request_bytes = write_response(
            mock.server,
            format!("HTTP/1.1 200 OK\n\n{}", tx.txid()).as_bytes(),
        );
        let returned_txid = h.join().unwrap().unwrap();

        assert_eq!(returned_txid, tx.txid());
        assert!(
            request_bytes
                .windows(bytes_len)
                .any(|window| window == &tx_bytes[..bytes_len]),
            "Request bytes did not contain the transaction bytes"
        );
    }

    #[test]
    fn build_vote_for_aggregate_public_key_should_succeed() {
        let mock = MockServerClient::new();
        let point = Point::from(Scalar::random(&mut rand::thread_rng()));
        let nonce = thread_rng().next_u64();
        let signer_index = thread_rng().next_u32();
        let round = thread_rng().next_u64();
        let reward_cycle = thread_rng().next_u64();

        let h = spawn(move || {
            mock.client.build_unsigned_vote_for_aggregate_public_key(
                signer_index,
                round,
                point,
                reward_cycle,
                nonce,
            )
        });
        assert!(h.join().unwrap().is_ok());
    }

    #[test]
    fn broadcast_vote_for_aggregate_public_key_should_succeed() {
        let mock = MockServerClient::new();
        let point = Point::from(Scalar::random(&mut rand::thread_rng()));
        let nonce = thread_rng().next_u64();
        let signer_index = thread_rng().next_u32();
        let round = thread_rng().next_u64();
        let reward_cycle = thread_rng().next_u64();
        let unsigned_tx = mock
            .client
            .build_unsigned_vote_for_aggregate_public_key(
                signer_index,
                round,
                point,
                reward_cycle,
                nonce,
            )
            .unwrap();
        let tx = mock.client.sign_transaction(unsigned_tx).unwrap();
        let tx_clone = tx.clone();
        let h = spawn(move || mock.client.submit_transaction(&tx_clone));

        write_response(
            mock.server,
            format!("HTTP/1.1 200 OK\n\n{}", tx.txid()).as_bytes(),
        );
        let returned_txid = h.join().unwrap().unwrap();

        assert_eq!(returned_txid, tx.txid());
    }

    #[test]
    fn core_info_call_for_burn_block_height_should_succeed() {
        let mock = MockServerClient::new();
        let h = spawn(move || mock.client.get_burn_block_height());
        let (response, peer_info) = build_get_peer_info_response(None, None);
        write_response(mock.server, response.as_bytes());
        let burn_block_height = h.join().unwrap().expect("Failed to deserialize response");
        assert_eq!(burn_block_height, peer_info.burn_block_height);
    }

    #[test]
    fn core_info_call_for_burn_block_height_should_fail() {
        let mock = MockServerClient::new();
        let h = spawn(move || mock.client.get_burn_block_height());
        write_response(
            mock.server,
            b"HTTP/1.1 200 OK\n\n4e99f99bc4a05437abb8c7d0c306618f45b203196498e2ebe287f10497124958",
        );
        assert!(h.join().unwrap().is_err());
    }

    #[test]
    fn get_account_nonce_should_succeed() {
        let mock = MockServerClient::new();
        let address = mock.client.stacks_address;
        let h = spawn(move || mock.client.get_account_nonce(&address));
        let nonce = thread_rng().next_u64();
        write_response(mock.server, build_account_nonce_response(nonce).as_bytes());
        let returned_nonce = h.join().unwrap().expect("Failed to deserialize response");
        assert_eq!(returned_nonce, nonce);
    }

    #[test]
    fn get_account_nonce_should_fail() {
        let mock = MockServerClient::new();
        let address = mock.client.stacks_address;
        let h = spawn(move || mock.client.get_account_nonce(&address));
        write_response(
            mock.server,
            b"HTTP/1.1 200 OK\n\n{\"nonce\":\"invalid nonce\",\"balance\":\"0x00000000000000000000000000000000\",\"locked\":\"0x00000000000000000000000000000000\",\"unlock_height\":0}"
        );
        assert!(h.join().unwrap().is_err());
    }

    #[test]
    fn parse_valid_signer_slots_should_succeed() {
        let mock = MockServerClient::new();

        let signers = [
            "ST20SA6BAK9YFKGVWP4Z1XNMTFF04FA2E0M8YRNNQ",
            "ST1JGAHRH8VEFE8QGB04H261Z52ZF62MAH40CD6ZN",
            "STEQZ3HS6VJXMQSJK0PC8ZSHTZFSZCDKHA7R60XT",
            "ST96T6M18C9WJMQ39HW41B7CJ88Y2WKZQ1CK330M",
            "ST1SQ9TKBPEFJX39X6D6P5EFK0AMQFQHKK9R0MJFC",
        ];

        let tuple_type_signature: TupleTypeSignature = [
            (ClarityName::from("num_slots"), TypeSignature::UIntType),
            (ClarityName::from("signer"), TypeSignature::PrincipalType),
        ]
        .into_iter()
        .collect::<BTreeMap<_, _>>()
        .try_into()
        .unwrap();

        let list_data: Vec<_> = signers
            .into_iter()
            .map(|signer| {
                let principal_data = StacksAddress::from_string(signer).unwrap().into();

                let data_map = [
                    ("num-slots".into(), ClarityValue::UInt(13)),
                    (
                        "signer".into(),
                        ClarityValue::Principal(PrincipalData::Standard(principal_data)),
                    ),
                ]
                .into_iter()
                .collect();

                ClarityValue::Tuple(TupleData {
                    type_signature: tuple_type_signature.clone(),
                    data_map,
                })
            })
            .collect();

        let list_type_signature =
            ListTypeData::new_list(TypeSignature::TupleType(tuple_type_signature), 5).unwrap();

        let sequence = ClarityValue::Sequence(SequenceData::List(ListData {
            data: list_data,
            type_signature: list_type_signature,
        }));

        let value = ClarityValue::Response(ResponseData {
            committed: true,
            data: Box::new(sequence),
        });

        let signer_slots = mock.client.parse_signer_slots(value).unwrap();
        assert_eq!(signer_slots.len(), 5);
        signer_slots
            .into_iter()
            .for_each(|(_address, slots)| assert_eq!(slots, SIGNER_SLOTS_PER_USER as u128));
    }

    #[test]
    fn get_node_epoch_should_succeed() {
        let mock = MockServerClient::new();
        // The burn block height is one BEHIND the activation height of 2.5, therefore is 2.4
        let burn_block_height: u64 = 100;
        let pox_response = build_get_pox_data_response(
            None,
            None,
            Some(burn_block_height.saturating_add(1)),
            None,
        )
        .0;
        let peer_response = build_get_peer_info_response(Some(burn_block_height), None).0;
        let h = spawn(move || mock.client.get_node_epoch());
        write_response(mock.server, pox_response.as_bytes());
        let mock = MockServerClient::from_config(mock.config);
        write_response(mock.server, peer_response.as_bytes());
        let epoch = h.join().unwrap().expect("Failed to deserialize response");
        assert_eq!(epoch, StacksEpochId::Epoch24);

        // The burn block height is the same as the activation height of 2.5, therefore is 2.5
        let pox_response = build_get_pox_data_response(None, None, Some(burn_block_height), None).0;
        let peer_response = build_get_peer_info_response(Some(burn_block_height), None).0;
        let mock = MockServerClient::from_config(mock.config);
        let h = spawn(move || mock.client.get_node_epoch());
        write_response(mock.server, pox_response.as_bytes());
        let mock = MockServerClient::from_config(mock.config);
        write_response(mock.server, peer_response.as_bytes());
        let epoch = h.join().unwrap().expect("Failed to deserialize response");
        assert_eq!(epoch, StacksEpochId::Epoch25);

        // The burn block height is the AFTER as the activation height of 2.5 but BEFORE the activation height of 3.0, therefore is 2.5
        let pox_response = build_get_pox_data_response(
            None,
            None,
            Some(burn_block_height.saturating_sub(1)),
            Some(burn_block_height.saturating_add(1)),
        )
        .0;
        let peer_response = build_get_peer_info_response(Some(burn_block_height), None).0;
        let mock = MockServerClient::from_config(mock.config);
        let h = spawn(move || mock.client.get_node_epoch());
        write_response(mock.server, pox_response.as_bytes());
        let mock = MockServerClient::from_config(mock.config);
        write_response(mock.server, peer_response.as_bytes());
        let epoch = h.join().unwrap().expect("Failed to deserialize response");
        assert_eq!(epoch, StacksEpochId::Epoch25);

        // The burn block height is the AFTER as the activation height of 2.5 and the SAME as the activation height of 3.0, therefore is 3.0
        let pox_response = build_get_pox_data_response(
            None,
            None,
            Some(burn_block_height.saturating_sub(1)),
            Some(burn_block_height),
        )
        .0;
        let peer_response = build_get_peer_info_response(Some(burn_block_height), None).0;
        let mock = MockServerClient::from_config(mock.config);
        let h = spawn(move || mock.client.get_node_epoch());
        write_response(mock.server, pox_response.as_bytes());
        let mock = MockServerClient::from_config(mock.config);
        write_response(mock.server, peer_response.as_bytes());
        let epoch = h.join().unwrap().expect("Failed to deserialize response");
        assert_eq!(epoch, StacksEpochId::Epoch30);

        // The burn block height is the AFTER as the activation height of 2.5 and AFTER the activation height of 3.0, therefore is 3.0
        let pox_response = build_get_pox_data_response(
            None,
            None,
            Some(burn_block_height.saturating_sub(1)),
            Some(burn_block_height),
        )
        .0;
        let peer_response =
            build_get_peer_info_response(Some(burn_block_height.saturating_add(1)), None).0;
        let mock = MockServerClient::from_config(mock.config);
        let h = spawn(move || mock.client.get_node_epoch());
        write_response(mock.server, pox_response.as_bytes());
        let mock = MockServerClient::from_config(mock.config);
        write_response(mock.server, peer_response.as_bytes());
        let epoch = h.join().unwrap().expect("Failed to deserialize response");
        assert_eq!(epoch, StacksEpochId::Epoch30);
    }

    #[test]
    fn get_node_epoch_should_fail() {
        let mock = MockServerClient::new();
        let h = spawn(move || mock.client.get_node_epoch());
        write_response(
            mock.server,
            b"HTTP/1.1 200 OK\n\n4e99f99bc4a05437abb8c7d0c306618f45b203196498e2ebe287f10497124958",
        );
        assert!(h.join().unwrap().is_err());
    }

    #[test]
    fn submit_block_for_validation_should_succeed() {
        let mock = MockServerClient::new();
        let header = NakamotoBlockHeader::empty();
        let block = NakamotoBlock {
            header,
            txs: vec![],
        };
        let h = spawn(move || mock.client.submit_block_for_validation(block));
        write_response(mock.server, b"HTTP/1.1 200 OK\n\n");
        assert!(h.join().unwrap().is_ok());
    }

    #[test]
    fn submit_block_for_validation_should_fail() {
        let mock = MockServerClient::new();
        let header = NakamotoBlockHeader::empty();
        let block = NakamotoBlock {
            header,
            txs: vec![],
        };
        let h = spawn(move || mock.client.submit_block_for_validation(block));
        write_response(mock.server, b"HTTP/1.1 404 Not Found\n\n");
        assert!(h.join().unwrap().is_err());
    }

    #[test]
    fn get_peer_info_should_succeed() {
        let mock = MockServerClient::new();
        let (response, peer_info) = build_get_peer_info_response(None, None);
        let h = spawn(move || mock.client.get_peer_info());
        write_response(mock.server, response.as_bytes());
        let reduced_peer_info = h.join().unwrap().unwrap();
        assert_eq!(
            reduced_peer_info.burn_block_height,
            peer_info.burn_block_height
        );
        assert_eq!(reduced_peer_info.pox_consensus, peer_info.pox_consensus);
        assert_eq!(
            reduced_peer_info.stacks_tip_consensus_hash,
            peer_info.stacks_tip_consensus_hash
        );
        assert_eq!(reduced_peer_info.stacks_tip, peer_info.stacks_tip);
        assert_eq!(reduced_peer_info.server_version, peer_info.server_version);
    }

    #[test]
    fn get_last_round_should_succeed() {
        let mock = MockServerClient::new();
        let round = rand::thread_rng().next_u64();
        let response = build_get_last_round_response(round);
        let h = spawn(move || mock.client.get_last_round(0));

        write_response(mock.server, response.as_bytes());
        assert_eq!(h.join().unwrap().unwrap().unwrap(), round);
    }

    #[test]
    fn get_reward_set_should_succeed() {
        let mock = MockServerClient::new();
        let point = Point::from(Scalar::random(&mut rand::thread_rng())).compress();
        let mut bytes = [0u8; 33];
        bytes.copy_from_slice(point.as_bytes());
        let stacker_set = RewardSet {
            rewarded_addresses: vec![PoxAddress::standard_burn_address(false)],
            start_cycle_state: PoxStartCycleInfo {
                missed_reward_slots: vec![],
            },
            signers: Some(vec![NakamotoSignerEntry {
                signing_key: bytes,
                stacked_amt: rand::thread_rng().next_u64() as u128,
                weight: 1,
            }]),
            pox_ustx_threshold: None,
        };
        let stackers_response = GetStackersResponse {
            stacker_set: stacker_set.clone(),
        };

        let stackers_response_json = serde_json::to_string(&stackers_response)
            .expect("Failed to serialize get stacker response");
        let response = format!("HTTP/1.1 200 OK\n\n{stackers_response_json}");
        let h = spawn(move || mock.client.get_reward_set_signers(0));
        write_response(mock.server, response.as_bytes());
        assert_eq!(h.join().unwrap().unwrap(), stacker_set.signers);
    }

    #[test]
    fn get_vote_for_aggregate_public_key_should_succeed() {
        let mock = MockServerClient::new();
        let point = Point::from(Scalar::random(&mut rand::thread_rng()));
        let stacks_address = mock.client.stacks_address;
        let key_response = build_get_vote_for_aggregate_key_response(Some(point));
        let h = spawn(move || {
            mock.client
                .get_vote_for_aggregate_public_key(0, 0, stacks_address)
        });
        write_response(mock.server, key_response.as_bytes());
        assert_eq!(h.join().unwrap().unwrap(), Some(point));

        let mock = MockServerClient::new();
        let stacks_address = mock.client.stacks_address;
        let key_response = build_get_vote_for_aggregate_key_response(None);
        let h = spawn(move || {
            mock.client
                .get_vote_for_aggregate_public_key(0, 0, stacks_address)
        });
        write_response(mock.server, key_response.as_bytes());
        assert_eq!(h.join().unwrap().unwrap(), None);
    }

    #[test]
    fn get_round_vote_weight_should_succeed() {
        let mock = MockServerClient::new();
        let vote_count = rand::thread_rng().next_u64();
        let weight = rand::thread_rng().next_u64();
        let round_response = build_get_round_info_response(Some((vote_count, weight)));
        let h = spawn(move || mock.client.get_round_vote_weight(0, 0));
        write_response(mock.server, round_response.as_bytes());
        assert_eq!(h.join().unwrap().unwrap(), Some(weight as u128));

        let mock = MockServerClient::new();
        let round_response = build_get_round_info_response(None);
        let h = spawn(move || mock.client.get_round_vote_weight(0, 0));
        write_response(mock.server, round_response.as_bytes());
        assert_eq!(h.join().unwrap().unwrap(), None);
    }

    #[test]
    fn get_vote_threshold_weight_should_succeed() {
        let mock = MockServerClient::new();
        let weight = rand::thread_rng().next_u64();
        let round_response = build_get_weight_threshold_response(weight);
        let h = spawn(move || mock.client.get_vote_threshold_weight(0));
        write_response(mock.server, round_response.as_bytes());
        assert_eq!(h.join().unwrap().unwrap(), weight as u128);
    }

    #[test]
    fn get_medium_estimated_fee_ustx_should_succeed() {
        let mock = MockServerClient::new();
        let private_key = StacksPrivateKey::new();
        let unsigned_tx = StacksClient::build_unsigned_contract_call_transaction(
            &mock.client.stacks_address,
            ContractName::from("contract-name"),
            ClarityName::from("function-name"),
            &[],
            &private_key,
            TransactionVersion::Testnet,
            CHAIN_ID_TESTNET,
            0,
        )
        .unwrap();

        let estimate = thread_rng().next_u64();
        let response = build_get_medium_estimated_fee_ustx_response(estimate).0;
        let h = spawn(move || mock.client.get_medium_estimated_fee_ustx(&unsigned_tx));
        write_response(mock.server, response.as_bytes());
        assert_eq!(h.join().unwrap().unwrap(), estimate);
    }

    #[test]
    fn get_tenure_tip_should_succeed() {
        let mock = MockServerClient::new();
        let consensus_hash = ConsensusHash([15; 20]);
        let header = StacksBlockHeaderTypes::Nakamoto(NakamotoBlockHeader {
            version: 1,
            chain_length: 10,
            burn_spent: 10,
            consensus_hash: ConsensusHash([15; 20]),
            parent_block_id: StacksBlockId([0; 32]),
            tx_merkle_root: Sha512Trunc256Sum([0; 32]),
            state_index_root: TrieHash([0; 32]),
            timestamp: 3,
            miner_signature: MessageSignature::empty(),
            signer_signature: vec![],
            pox_treatment: BitVec::ones(1).unwrap(),
        });
        let response = build_get_tenure_tip_response(&header);
        let h = spawn(move || mock.client.get_tenure_tip(&consensus_hash));
        write_response(mock.server, response.as_bytes());
        assert_eq!(h.join().unwrap().unwrap(), header);
    }

    #[test]
    fn get_last_set_cycle_should_succeed() {
        let mock = MockServerClient::new();
        let reward_cycle = thread_rng().next_u64();
        let response = build_get_last_set_cycle_response(reward_cycle);
        let h = spawn(move || mock.client.get_last_set_cycle());
        write_response(mock.server, response.as_bytes());
        assert_eq!(h.join().unwrap().unwrap(), reward_cycle as u128);
    }
}<|MERGE_RESOLUTION|>--- conflicted
+++ resolved
@@ -623,11 +623,7 @@
                 backoff::Error::permanent(e.into())
             })?;
             if error_data.err_type == GetStackersErrors::NOT_AVAILABLE_ERR_TYPE {
-<<<<<<< HEAD
-                Err(backoff::Error::transient(ClientError::NoSortitionOnChain))
-=======
                 Err(backoff::Error::permanent(ClientError::NoSortitionOnChain))
->>>>>>> b5250c60
             } else {
                 warn!("Got error response ({status}): {}", error_data.err_msg);
                 Err(backoff::Error::permanent(ClientError::RequestFailure(

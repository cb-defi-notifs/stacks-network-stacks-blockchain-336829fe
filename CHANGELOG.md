# Changelog

All notable changes to this project will be documented in this file.

The format is based on [Keep a Changelog](https://keepachangelog.com/en/1.0.0/),
and this project adheres to the versioning scheme outlined in the [README.md](README.md).

<<<<<<< HEAD
## [2.1.0.0.1]

### Fixed

- Handle the case where a bitcoin node returns zero headers (#3588)
- The default value for `always_use_affirmation_maps` is now set to `false`,
  instead of `true`.  This was preventing testnet nodes from reaching the chain
tip with the default configuration.
=======
## [Unreleased]

### Added

- When the Clarity library is built with feature flag `developer-mode`, comments
  from the source code are now attached to the `SymbolicExpression` nodes. This
  will be useful for tools that use the Clarity library to analyze and
  manipulate Clarity source code, e.g. a formatter.

### Fixed

- The transaction receipts for smart contract publish transactions now indicate
  a result of `(err none)` if the top-level code of the smart contract contained
  runtime error and include details about the error in the `vm_error` field of
  the receipt. Fixes issues #3154, #3328.
>>>>>>> fe6db83c

## [2.1]

This is a **consensus-breaking** release that introduces a _lot_ of new
functionality.  Details on the how and why can be found in [SIP-015](https://github.com/stacksgov/sips/blob/feat/sip-015/sips/sip-015/sip-015-network-upgrade.md),
[SIP-018](https://github.com/MarvinJanssen/sips/blob/feat/signed-structured-data/sips/sip-018/sip-018-signed-structured-data.md),
and [SIP-20](https://github.com/obycode/sips/blob/bitwise-ops/sips/sip-020/sip-020-bitwise-ops.md).

The changelog for this release is a high-level summary of these SIPs.

### Added

- There is a new `.pox-2` contract for implementing proof-of-transfer.  This PoX
  contract enables re-stacking while the user's STX are locked, and incrementing
the amount stacked on top of a locked batch of STX.
- The Clarity function `stx-account` has been added, which returns the account's
  locked and unlocked balances.
- The Clarity functions `principal-destruct` and `principal-construct?`
  functions have been added, which provide the means to convert between a
`principal` instance and the `buff`s and `string-ascii`s that constitute it.
- The Clarity function `get-burn-block-info?` has been added to support
  fetching the burnchain header hash of _any_ burnchain block starting from the
sortition height of the Stacks genesis block, and to support fetching the PoX
addresses and rewards paid by miners for a particular burnchain block height.
- The Clarity function `slice` has been added for obtaining a sub-sequence of a
  `buff`, `string-ascii`, `string-utf8`, or `list`.
- Clarity functions for converting between `string-ascii`, `string-utf8`,
  `uint`, and `int` have been added.
- Clarity functions for converting between big- and little-endian
`buff`  representations of `int` and `uint` have been added.
- The Clarity function `stx-transfer-memo?` has been added, which behaves the
  same as `stx-transfer?` but also takes a memo argument.
- The Clarity function `is-standard` has been added to identify whether or not a
  `principal` instance is a standard or contract principal.
- Clarity functions have been added for converting an arbitrary Clarity type to
  and from its canonical byte string representation.
- The Clarity function `replace-at?` has been added for replacing a single item
  in a `list`, `string-ascii`, `string-utf8`, or `buff`.
- The Clarity global variable `tx-sponsor?` has been added, which evaluates to
  the sponsor of the transaction if the transaction is sponsored.
- The Clarity global variable `chain-id` has been added, which evaluates to the
  4-byte chain ID of this Stacks network.
- The Clarity parser has been rewritten to be about 3x faster than the parser in
  Stacks 2.05.x.x.x.
- Clarity trait semantics have been refined and made more explicit, so as to
  avoid certain corner cases where a trait reference might be downgraded to a
`principal` in Clarity 1.
  * Trait values can be passed to compatible sub-trait types
  * Traits can be embedded in compound types, e.g. `(optional <my-trait>)`
  * Traits can be assigned to a let-variable
- Fixes to unexpected behavior in traits
  * A trait with duplicate function names is now an error
  * Aliased trait names do not interfere with local trait definitions
- The comparison functions `<`, `<=`, `>`, and `>=` now work on `string-ascii`,
  `string-utf8`, and `buff` based on byte-by-byte comparison (note that this is
_not_ lexicographic comparison).
- It is now possible to call `delegate-stx` from a burnchain transaction, just
  as it is for `stack-stx` and `transfer-stx`.

### Changed

- The `delegate-stx` function in `.pox-2` can be called while the user's STX are
  locked.
- If a batch of STX is not enough to clinch even a single reward slot, then the
  STX are automatically unlocked at the start of the reward cycle in which they
are rendered useless in this capacity.
- The PoX sunset has been removed.  PoX rewards will continue in perpetuity.
- Support for segwit and taproot addresses (v0 and v1 witness programs) has been
  added for Stacking.
- The Clarity function `get-block-info?` now supports querying a block's total
  burnchain spend by miners who tried to mine it, the spend by the winner, and
the total block reward (coinbase plus transaction fees).
- A block's coinbase transaction may specify an alternative recipient principal,
  which can be either a standard or contract principal.
- A smart contract transaction can specify which version of Clarity to use.  If
  no version is given, then the epoch-default version will be used (in Stacks
2.1, this is Clarity 2).
- The Stacks node now includes the number of PoX anchor blocks in its
  fork-choice rules. The best Stacks fork is the fork that (1) is on the best
Bitcoin fork, (2) has the most PoX anchor blocks known, and (3) is the longest.
- On-burnchain operations -- `stack-stx`, `delegate-stx`, and `transfer-stx` --
  can take effect within six (6) burnchain blocks in which they are mined,
instead of one.
- Transaction fees are debited from accounts _before_ the transaction is
  processed.
- All smart contract analysis errors are now treated as runtime errors, meaning
  that smart contract transactions which don't pass analysis will still be mined
(so miners get paid for partially validating them).
- The default Clarity version is now 2.  Users can opt for version 1 by using
  the new smart contract transaction wire format and explicitly setting version

### Fixed

- The authorization of a `contract-caller` in `.pox-2` for stacking will now
  expire at the user-specified height, if given.
- The Clarity function `principal-of?` now works on mainnet.
- One or more late block-commits no longer result in the miner losing its
  sortition weight.
- Documentation will indicate explicitly which Clarity version introduced each
  keyword or function. 

## [2.05.0.6.0]

### Changed

- The `/v2/neighbors` endpoint now reports a node's bootstrap peers, so other
  nodes can find high-quality nodes to boot from (#3401)
- If there are two or more Stacks chain tips that are tied for the canonical
  tip, the node deterministically chooses one _independent_ of the arrival order
(#3419). 
- If Stacks blocks for a different fork arrive out-of-order and, in doing so,
  constitute a better fork than the fork the node considers canonical, the node
will update the canonical Stacks tip pointer in the sortition DB before
processing the next sortition (#3419).

### Fixed

- The node keychain no longer maintains any internal state, but instead derives
  keys based on the chain tip the miner is building off of.  This prevents the
node from accidentally producing an invalid block that reuses a microblock
public key hash (#3387).
- If a node mines an invalid block for some reason, it will no longer stall
  forever.  Instead, it will detect that its last-mined block is not the chain
tip, and resume mining (#3406).

## [2.05.0.5.0]

### Changed

- The new minimum Rust version is 1.61
- The act of walking the mempool will now cache address nonces in RAM and to a
  temporary mempool table used for the purpose, instead of unconditionally
querying them from the chainstate MARF.  This builds upon improvements to mempool
goodput over 2.05.0.4.0 (#3337).
- The node and miner implementation has been refactored to remove write-lock
  contention that can arise when the node's chains-coordinator thread attempts to store and
process newly-discovered (or newly-mined) blocks, and when the node's relayer
thread attempts to mine a new block.  In addition, the miner logic has been
moved to a separate thread in order to avoid starving the relayer thread (which
must handle block and transaction propagation, as well as block-processing).
The refactored miner thread will be preemptively terminated and restarted
by the arrival of new Stacks blocks or burnchain blocks, which further
prevents the miner from holding open write-locks in the underlying
chainstate databases when there is new chain data to discover (which would
invalidate the miner's work anyway).  (#3335).

### Fixed

- Fixed `pow` documentation in Clarity (#3338).
- Backported unit tests that were omitted in the 2.05.0.3.0 release (#3348).

## [2.05.0.4.0]

### Fixed

- Denormalize the mempool database so as to remove a `LEFT JOIN` from the SQL
  query for choosing transactions in order by estimated fee rate.  This
drastically speeds up mempool transaction iteration in the miner (#3314)


## [2.05.0.3.0]

### Added

- Added prometheus output for "transactions in last block" (#3138).
- Added envrionement variable STACKS_LOG_FORMAT_TIME to set the time format
  stacks-node uses for logging. (#3219)
  Example: STACKS_LOG_FORMAT_TIME="%Y-%m-%d %H:%M:%S" cargo stacks-node
- Added mock-miner sample config (#3225)

### Changed

- Updates to the logging of transaction events (#3139).
- Moved puppet-chain to `./contrib/tools` directory and disabled compiling by default (#3200)

### Fixed

- Make it so that a new peer private key in the config file will propagate to
  the peer database (#3165).
- Fixed default miner behavior regarding block assembly
  attempts. Previously, the miner would only attempt to assemble a
  larger block after their first attempt (by Bitcoin RBF) if new
  microblock or block data arrived. This changes the miner to always
  attempt a second block assembly (#3184).
- Fixed a bug in the node whereby the node would encounter a deadlock when
  processing attachment requests before the P2P thread had started (#3236).
- Fixed a bug in the P2P state machine whereby it would not absorb all transient errors
  from sockets, but instead propagate them to the outer caller. This would lead
  to a node crash in nodes connected to event observers, which expect the P2P
  state machine to only report fatal errors (#3228)
- Spawn the p2p thread before processing number of sortitions. Fixes issue (#3216) where sync from genesis paused (#3236)
- Drop well-formed "problematic" transactions that result in miner performance degradation (#3212)
- Ignore blocks that include problematic transactions


## [2.05.0.2.1]

### Fixed
- Fixed a security bug in the SPV client whereby the chain work was not being
  considered at all when determining the canonical Bitcoin fork.  The SPV client
  now only accepts a new Bitcoin fork if it has a higher chain work than any other
  previously-seen chain (#3152).

## [2.05.0.2.0]

### IMPORTANT! READ THIS FIRST

Please read the following **WARNINGs** in their entirety before upgrading.

WARNING: Please be aware that using this node on chainstate prior to this release will cause
the node to spend **up to 30 minutes** migrating the data to a new schema.
Depending on the storage medium, this may take even longer.

WARNING: This migration process cannot be interrupted. If it is, the chainstate
will be **irrecovarably corrupted and require a sync from genesis.**

WARNING: You will need **at least 2x the disk space** for the migration to work.
This is because a copy of the chainstate will be made in the same directory in
order to apply the new schema.

It is highly recommended that you **back up your chainstate** before running
this version of the software on it.

### Changed
- The MARF implementation will now defer calculating the root hash of a new trie
  until the moment the trie is committed to disk.  This avoids gratuitous hash
  calculations, and yields a performance improvement of anywhere between 10x and
  200x (#3041).
- The MARF implementation will now store tries to an external file for instances
  where the tries are expected to exceed the SQLite page size (namely, the
  Clarity database). This improves read performance by a factor of 10x to 14x
  (#3059).
- The MARF implementation may now cache trie nodes in RAM if directed to do so
  by an environment variable (#3042).
- Sortition processing performance has been improved by about an order of
  magnitude, by avoiding a slew of expensive database reads (#3045).
- Updated chains coordinator so that before a Stacks block or a burn block is processed, 
  an event is sent through the event dispatcher. This fixes #3015. 
- Expose a node's public key and public key hash160 (i.e. what appears in
  /v2/neighbors) via the /v2/info API endpoint (#3046)
- Reduced the default subsequent block attempt timeout from 180 seconds to 30
  seconds, based on benchmarking the new MARF performance data during a period
  of network congestion (#3098)
- The `blockstack-core` binary has been renamed to `stacks-inspect`.
  This binary provides CLI tools for chain and mempool inspection.

### Fixed
- The AtlasDB previously could lose `AttachmentInstance` data during shutdown
  or crashes (#3082). This release resolves that.

## [2.05.0.1.0]

### Added 
- A new fee estimator intended to produce fewer over-estimates, by having less
  sensitivity to outliers. Its characteristic features are: 1) use a window to
  forget past estimates instead of exponential averaging, 2) use weighted
  percentiles, so that bigger transactions influence the estimates more, 3)
  assess empty space in blocks as having paid the "minimum fee", so that empty
  space is accounted for, 4) use random "fuzz" so that in busy times the fees can
  change dynamically. (#2972)
- Implements anti-entropy protocol for querying transactions from other 
  nodes' mempools. Before, nodes wouldn't sync mempool contents with one another.
  (#2884)
- Structured logging in the mining code paths. This will shine light 
  on what happens to transactions (successfully added, skipped or errored) that the
  miner considers while buildings blocks. (#2975)
- Added the mined microblock event, which includes information on transaction
  events that occurred in the course of mining (will provide insight
  on whether a transaction was successfully added to the block,
  skipped, or had a processing error). (#2975)
- For v2 endpoints, can now specify the `tip` parameter to `latest`. If 
  `tip=latest`, the node will try to run the query off of the latest tip. (#2778)
- Adds the /v2/headers endpoint, which returns a sequence of SIP-003-encoded 
  block headers and consensus hashes (see the ExtendedStacksHeader struct that 
  this PR adds to represent this data). (#2862)
- Adds the /v2/data_var endpoint, which returns a contract's data variable 
  value and a MARF proof of its existence. (#2862)
- Fixed a bug in the unconfirmed state processing logic that could lead to a
  denial of service (node crash) for nodes that mine microblocks (#2970)
- Added prometheus metric that tracks block fullness by logging the percentage of each
  cost dimension that is consumed in a given block (#3025).  
  

### Changed
- Updated the mined block event. It now includes information on transaction 
  events that occurred in the course of mining (will provide insight
  on whether a transaction was successfully added to the block, 
  skipped, or had a processing error). (#2975)
- Updated some of the logic in the block assembly for the miner and the follower
  to consolidate similar logic. Added functions `setup_block` and `finish_block`.
  (#2946)
- Makes the p2p state machine more reactive to newly-arrived 
  `BlocksAvailable` and `MicroblocksAvailable` messages for block and microblock 
  streams that this node does not have. If such messages arrive during an inventory 
  sync, the p2p state machine will immediately transition from the inventory sync 
  work state to the block downloader work state, and immediately proceed to fetch 
  the available block or microblock stream. (#2862)
- Nodes will push recently-obtained blocks and microblock streams to outbound
  neighbors if their cached inventories indicate that they do not yet have them
(#2986).
- Nodes will no longer perform full inventory scans on their peers, except
  during boot-up, in a bid to minimize block-download stalls (#2986).
- Nodes will process sortitions in parallel to downloading the Stacks blocks for
  a reward cycle, instead of doing these tasks sequentially (#2986).
- The node's runloop will coalesce and expire stale requests to mine blocks on
  top of parent blocks that are no longer the chain tip (#2969).
- Several database indexes have been updated to avoid table scans, which
  significantly improves most RPC endpoint speed and cuts node spin-up time in
half (#2989, #3005).
- Fixed a rare denial-of-service bug whereby a node that processes a very deep
  burnchain reorg can get stuck, and be rendered unable to process further
sortitions.  This has never happened in production, but it can be replicated in
tests (#2989).
- Updated what indices are created, and ensures that indices are created even 
  after the database is initialized (#3029).

### Fixed 
- Updates the lookup key for contracts in the pessimistic cost estimator. Before, contracts
  published by different principals with the same name would have had the same 
  key in the cost estimator. (#2984)
- Fixed a few prometheus metrics to be more accurate compared to `/v2` endpoints 
  when polling data (#2987)
- Fixed an error message from the type-checker that shows up when the type of a
  parameter refers to a trait defined in the same contract (#3064).

## [2.05.0.0.0]

This software update is a consensus changing release and the
implementation of the proposed cost changes in SIP-012. This release's
chainstate directory is compatible with chainstate directories from
2.0.11.4.0. However, this release is only compatible with chainstate
directories before the 2.05 consensus changes activate (Bitcoin height
713,000). If you run a 2.00 stacks-node beyond this point, and wish to
run a 2.05 node afterwards, you must start from a new chainstate
directory.

### Added

- At height 713,000 a new `costs-2` contract will be launched by the
  Stacks boot address.

### Changed

- Stacks blocks whose parents are mined >= 713,000 will use default costs
  from the new `costs-2` contract.
- Stacks blocks whose parents are mined >= 713,000 will use the real
  serialized length of Clarity values as the cost inputs to several methods
  that previously used the maximum possible size for the associated types.
- Stacks blocks whose parents are mined >= 713,000 will use the new block
  limit defined in SIP-012.

### Fixed

- Miners are now more aggressive in calculating their block limits
  when confirming microblocks (#2916)

## [2.0.11.4.0]

This software update is a point-release to change the transaction
selection logic in the default miner to prioritize by an estimated fee
rate instead of raw fee. This release's chainstate directory is
compatible with chainstate directories from 2.0.11.3.0.

### Added

- FeeEstimator and CostEstimator interfaces. These can be controlled
  via node configuration options. See the `README.md` for more
  information on the configuration.
- New fee rate estimation endpoint `/v2/fees/transaction` (#2872). See
  `docs/rpc/openapi.yaml` for more information.

### Changed

- Prioritize transaction inclusion in blocks by estimated fee rates (#2859).
- MARF sqlite connections will now use `mmap`'ed connections with up to 256MB
  space (#2869).

## [2.0.11.3.0]

This software update is a point-release to change the transaction selection
logic in the default miner to prioritize by fee instead of nonce sequence.  This
release's chainstate directory is compatible with chainstate directories from
2.0.11.2.0.

## Added

- The node will enforce a soft deadline for mining a block, so that a node
  operator can control how frequently their node attempts to mine a block
regardless of how congested the mempool is.  The timeout parameters are
controlled in the `[miner]` section of the node's config file (#2823).

## Changed

- Prioritize transaction inclusion in the mempool by transaction fee (#2823).

## [2.0.11.2.0]

NOTE: This change resets the `testnet`. Users running a testnet node will need
to reset their chain states.

### Added

- `clarity-cli` will now also print a serialized version of the resulting
  output from `eval` and `execute` commands. This serialization is in
  hexademical string format and supports integration with other tools. (#2684)
- The creation of a Bitcoin wallet with BTC version `> 0.19` is now supported
  on a private testnet. (#2647)
- `lcov`-compatible coverage reporting has been added to `clarity-cli` for
  Clarity contract testing. (#2592)
- The `README.md` file has new documentation about the release process. (#2726)

### Changed

- This change resets the testnet. (#2742)
- Caching has been added to speed up `/v2/info` responses. (#2746)

### Fixed

- PoX syncing will only look back to the reward cycle prior to divergence,
  instead of looking back over all history. This will speed up running a
  follower node. (#2746)
- The UTXO staleness check is re-ordered so that it occurs before the RBF-limit
  check. This way, if stale UTXOs reached the "RBF limit" a miner will recover
  by resetting the UTXO cache. (#2694)
- Microblock events were being sent to the event observer when microblock data
  was received by a peer, but were not emitted if the node mined the
  microblocks itself. This made something like the private-testnet setup
  incapable of emitting microblock events. Microblock events are now sent
  even when self-mined. (#2653)
- A bug is fixed in the mocknet/helium miner that would lead to a panic if a
  burn block occurred without a sortition in it. (#2711)
- Two bugs that caused problems syncing with the bitcoin chain during a
  bitcoin reorg have been fixed (#2771, #2780).
- Documentation is fixed in cases where string and buffer types are allowed
  but not covered in the documentation.  (#2676)

## [2.0.11.1.0]

This software update is our monthly release. It introduces fixes and features for both developers and miners. 
This release's chainstate directory is compatible with chainstate directories from 2.0.11.0.0.

## Added

- `/new_microblock` endpoint to notify event observers when a valid microblock
  has been received (#2571).
- Added new features to `clarity-cli` (#2597)
- Exposing new mining-related metrics in prometheus (#2664)
  - Miner's computed relative miner score as a percentage
  - Miner's computed commitment, the min of their previous commitment and their median commitment
  - Miner's current median commitment
- Add `key-for-seed` command to the `stacks-node` binary - outputs the associated secret key hex string
  and WIF formatted secret key for a given "seed" value (#2658).

## Changed

- Improved mempool walk order (#2514).
- Renamed database `tx_tracking.db` to `tx_tracking.sqlite` (#2666).
  
## Fixed 

- Alter the miner to prioritize spending the most recent UTXO when building a transaction, 
  instead of the largest UTXO. In the event of a tie, it uses the smallest UTXO first (#2661).
- Fix trait rpc lookups for implicitly implemented traits (#2602).
- Fix `v2/pox` endpoint, broken on Mocknet (#2634).
- Align cost limits on mocknet, testnet and mainnet (#2660). 
- Log peer addresses in the HTTP server (#2667)
- Mine microblocks if there are no recent unprocessed Stacks blocks

## [2.0.11.0.0]

The chainstate directory has been restructured in this release. It is not
compatible with prior chainstate directories.

## Added

- `/drop_mempool_tx` endpoint to notify event observers when a mempool
  transaction has been removed the mempool.
- `"reward_slot_holders"` field to the `new_burn_block` event
- CTRL-C handler for safe shutdown of `stacks-node`
- Log transactions in local db table via setting env `STACKS_TRANSACTION_LOG=1`
- New prometheus metrics for mempool transaction processing times and
  outstanding mempool transactions
- New RPC endpoint with path `/v2/traits/contractAddr/contractName/traitContractName
  /traitContractAddr/traitName` to determine whether a given trait is implemented 
  within the specified contract (either explicitly or implicitly).
- Re-activate the Atlas network for propagating and storing transaction
  attachments. This re-enables off-chain BNS name storage.
- Re-activate microblock mining.

## Changed

- Improved chainstate directory layout
- Improved node boot up time
- Better handling of flash blocks
- The `/v2/pox` RPC endpoint was updated to include more useful
  information about the current and next PoX cycles. For details, see
  `docs/rpc-endpoints.md`
  
## Fixed 

- Fixed faulty logic in the mempool that was still treating the transaction fee
  as a fee rate, which prevented replace-by-fee from working as expected.

## [2.0.10.0.1]

This is a low-priority hotfix release to address a bug in the deserialization logic. The
chainstate directory of 2.0.10.0.1 is compatible with 2.0.10. This release also begins the
usage of the versioning scheme outlined in the [README.md](README.md).

## [2.0.10]

This is a low-priority hotfix release to address two bugs in the block downloader. The
chainstate directory of 2.0.10 is compatible with 2.0.9. If booting up a node from genesis, or
an existing node has stalled in downloading blocks, this hotfix is necessary for your
node.

## Fixed

- Bug in microblocks inventory vector calculation that included invalidated microblocks
  as present bit. This bug will impact nodes booting up from genesis, but not affect nodes
  currently running at the chain tip (#2518).
- Bug in microblocks downloader logic that would cause the stacks-node to fail to wake-up
  to process newly arrived microblocks in certain instances (#2491).

## [2.0.9]

This is a hotfix release for improved handling of arriving Stacks blocks through
both the RPC interface and the P2P ineterface.  The chainstate directory of
2.0.9 is compatible with the 2.0.8 chainstate.

## Fixed

- TOCTTOU bug fixed in the chain processing logic that, which now ensures that
  an arriving Stacks block is processed at most once.

## [2.0.8] - 2021-03-02

This is a hotfix release for improved handling of static analysis storage and
improved `at-block` behavior. The chainstate directory of 2.0.8 is compatible with
the 2.0.7 chainstate.

## Fixed

- Improved static analysis storage
- `at-block` behavior in `clarity-cli` and unit tests (no changes in `stacks-node`
  behavior).

## [2.0.7] - 2021-02-26

This is an emergency hotfix that prevents the node from accidentally deleting
valid block data if its descendant microblock stream is invalid for some reason.

## Fixed

- Do not delete a valid parent Stacks block.


## [2.0.6] - 2021-02-15

The database schema has not changed since 2.0.5, so when spinning up a
2.0.6 node from a 2.0.5 chainstate, you do not need to use a fresh
working directory. Earlier versions' chainstate directories are
incompatible, however.

### Fixed

- Miner RBF logic has two "fallback" logic changes. First, if the RBF
  logic has increased fees by more than 50%, do not submit a new
  transaction. Second, fix the "same chainstate hash" fallback check.
- Winning block txid lookups in the SortitionDB have been corrected
  to use the txid during the lookup.
- The miner will no longer attempt to mine a new Stacks block if it receives a
  microblock in a discontinuous microblock stream.

## [2.0.5] - 2021-02-12

The database schema has changed since 2.0.4, so when spinning up a 2.0.5
node from an earlier chainstate, you must use a fresh working directory.

### Added

- Miner heuristic for handling relatively large or computationally
  expensive transactions: such transactions will be dropped from the
  mempool to prevent miners from re-attempting them once they fail.
  Miners can also now continue processing transactions that are
  behind those transactions in the mempool "queue".

### Fixed

- Miner block assembly now uses the correct block limit available via
  the node config
- `tx_fees_streamed_produced` fees are included in miner coinbase
  events for event observers
- SQLite indexes are now correctly created on database instantion

### Changed

- STX unlock events are now sent over the events endpoint bundled
  into an associated unlock transaction
- Atlas attachments networking endpoints are disabled for this
  release, while networking issues are addressed in the
  implementation

## [2.0.4] - 2021-02-07

### Changed

- Atlas attachments networking endpoints are disabled for this
  release, while networking issues are addressed in the
  implementation.

## [2.0.3] - 2021-02-04

### Added

- `stacks-node --mine-at-height` commandline option, which tells the
  `stacks-node` not to mine until it has synchronized to the given
  Stacks block height
- A new RPC endpoint `/v2/blocks/upload/{consensus_hash}` that accepts
  an uploaded a Stacks block for a given sortition

### Changed

- Enabled WAL mode for the chainstate databases. This allows much more
  concurrency in the `stacks-node`, and improves network performance
  across the board. **NOTE:** *This changed the database schema, any
  running node would need to re-initialize their nodes from a new chain
  state when upgrading*.
- Default value `wait_time_for_microblocks`: from 60s to 30s
- The mempool now performs more transfer semantics checks before admitting
  a transaction (e.g., reject if origin = recipient): see issue #2354
- Improved the performance of the code that handles `GetBlocksInv` p2p
  messages by an order of magnitude.
- Improved the performance of the block-downloader's block and
  microblock search code by a factor of 5x.

### Fixed

- Miner mempool querying now works across short-lived forks: see issue #2389
- JSON deserialization for high-depth JSON objects
- Atlas attachment serving: see PR #2390
- Address issues #2379, #2356, #2347, #2346. The tracking of the
  `LeaderBlockCommit` operations inflight is improved, drastically
  reducing the number of block commit rejections. When
  a`LeaderBlockCommit` is not included in the Bitcoin block it was
  targeting, it is condemned to be rejected, per the Stacks
  consensus. To avoid wasting BTC, the miner now tries to send its
  next `LeaderBlockCommit` operations using the UTXOs of the previous
  transaction with a replacement by fee. The fee increase increments
  can be configured with the setting `rbf_fee_increment`.<|MERGE_RESOLUTION|>--- conflicted
+++ resolved
@@ -5,16 +5,6 @@
 The format is based on [Keep a Changelog](https://keepachangelog.com/en/1.0.0/),
 and this project adheres to the versioning scheme outlined in the [README.md](README.md).
 
-<<<<<<< HEAD
-## [2.1.0.0.1]
-
-### Fixed
-
-- Handle the case where a bitcoin node returns zero headers (#3588)
-- The default value for `always_use_affirmation_maps` is now set to `false`,
-  instead of `true`.  This was preventing testnet nodes from reaching the chain
-tip with the default configuration.
-=======
 ## [Unreleased]
 
 ### Added
@@ -30,7 +20,6 @@
   a result of `(err none)` if the top-level code of the smart contract contained
   runtime error and include details about the error in the `vm_error` field of
   the receipt. Fixes issues #3154, #3328.
->>>>>>> fe6db83c
 
 ## [2.1]
 

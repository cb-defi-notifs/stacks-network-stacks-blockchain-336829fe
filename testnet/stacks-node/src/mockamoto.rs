// Copyright (C) 2013-2020 Blockstack PBC, a public benefit corporation
// Copyright (C) 2020-2023 Stacks Open Internet Foundation
//
// This program is free software: you can redistribute it and/or modify
// it under the terms of the GNU General Public License as published by
// the Free Software Foundation, either version 3 of the License, or
// (at your option) any later version.
//
// This program is distributed in the hope that it will be useful,
// but WITHOUT ANY WARRANTY; without even the implied warranty of
// MERCHANTABILITY or FITNESS FOR A PARTICULAR PURPOSE.  See the
// GNU General Public License for more details.
//
// You should have received a copy of the GNU General Public License
// along with this program.  If not, see <http://www.gnu.org/licenses/>.
use std::sync::atomic::AtomicBool;
use std::sync::mpsc::{sync_channel, Receiver, RecvTimeoutError};
use std::sync::{Arc, Mutex};
use std::thread;
use std::thread::{sleep, JoinHandle};
use std::time::Duration;

use clarity::boot_util::boot_code_id;
use clarity::vm::ast::ASTRules;
use clarity::vm::clarity::TransactionConnection;
use clarity::vm::{ClarityVersion, Value as ClarityValue};
use lazy_static::lazy_static;
use stacks::burnchains::bitcoin::address::{
    BitcoinAddress, LegacyBitcoinAddress, LegacyBitcoinAddressType,
};
use stacks::burnchains::bitcoin::{
    BitcoinBlock, BitcoinInputType, BitcoinNetworkType, BitcoinTransaction,
    BitcoinTxInputStructured, BitcoinTxOutput,
};
use stacks::burnchains::db::{BurnchainDB, BurnchainHeaderReader};
use stacks::burnchains::{
    BurnchainBlock, BurnchainBlockHeader, BurnchainSigner, Error as BurnchainError, Txid,
};
use stacks::chainstate::burn::db::sortdb::SortitionDB;
use stacks::chainstate::burn::operations::leader_block_commit::BURN_BLOCK_MINED_AT_MODULUS;
use stacks::chainstate::burn::operations::{
    BlockstackOperationType, LeaderBlockCommitOp, LeaderKeyRegisterOp,
};
use stacks::chainstate::burn::BlockSnapshot;
use stacks::chainstate::coordinator::comm::CoordinatorReceivers;
use stacks::chainstate::coordinator::{
    ChainsCoordinator, ChainsCoordinatorConfig, CoordinatorCommunication,
};
use stacks::chainstate::nakamoto::{
    NakamotoBlock, NakamotoBlockHeader, NakamotoChainState, SetupBlockResult,
};
use stacks::chainstate::stacks::address::PoxAddress;
use stacks::chainstate::stacks::boot::{
    BOOT_TEST_POX_4_AGG_KEY_CONTRACT, BOOT_TEST_POX_4_AGG_KEY_FNAME, POX_4_NAME,
};
use stacks::chainstate::stacks::db::{ChainStateBootData, ClarityTx, StacksChainState};
use stacks::chainstate::stacks::miner::{
    BlockBuilder, BlockBuilderSettings, BlockLimitFunction, MinerStatus, TransactionResult,
};
use stacks::chainstate::stacks::{
    CoinbasePayload, Error as ChainstateError, StacksBlockBuilder, StacksTransaction,
    StacksTransactionSigner, TenureChangeCause, TenureChangePayload, ThresholdSignature,
    TransactionAuth, TransactionContractCall, TransactionPayload, TransactionVersion,
    MAX_EPOCH_SIZE, MINER_BLOCK_CONSENSUS_HASH, MINER_BLOCK_HEADER_HASH,
};
use stacks::core::mempool::MemPoolWalkSettings;
use stacks::core::{
    MemPoolDB, StacksEpoch, BLOCK_LIMIT_MAINNET_10, HELIUM_BLOCK_LIMIT_20, PEER_VERSION_EPOCH_1_0,
    PEER_VERSION_EPOCH_2_0, PEER_VERSION_EPOCH_2_05, PEER_VERSION_EPOCH_2_1,
    PEER_VERSION_EPOCH_2_2, PEER_VERSION_EPOCH_2_3, PEER_VERSION_EPOCH_2_4, PEER_VERSION_EPOCH_2_5,
    PEER_VERSION_EPOCH_3_0, STACKS_EPOCH_3_0_MARKER, TX_BLOCK_LIMIT_PROPORTION_HEURISTIC,
};
use stacks::net::atlas::{AtlasConfig, AtlasDB};
use stacks::net::relay::Relayer;
use stacks::net::stackerdb::StackerDBs;
use stacks::util_lib::db::Error as DBError;
use stacks_common::address::{AddressHashMode, C32_ADDRESS_VERSION_TESTNET_SINGLESIG};
use stacks_common::codec::StacksMessageCodec;
use stacks_common::consts::{
    FIRST_BURNCHAIN_CONSENSUS_HASH, FIRST_STACKS_BLOCK_HASH, STACKS_EPOCH_MAX,
};
use stacks_common::types::chainstate::{
    BlockHeaderHash, BurnchainHeaderHash, ConsensusHash, StacksAddress, StacksBlockId,
    StacksPrivateKey, VRFSeed,
};
use stacks_common::types::{PrivateKey, StacksEpochId};
<<<<<<< HEAD
use stacks_common::util::hash::{to_hex, Hash160, MerkleTree, Sha512Trunc256Sum};
use stacks_common::util::secp256k1::{MessageSignature, SchnorrSignature, Secp256k1PublicKey};
=======
use stacks_common::util::hash::{Hash160, MerkleTree, Sha512Trunc256Sum};
use stacks_common::util::secp256k1::{MessageSignature, Secp256k1PublicKey};
>>>>>>> 16bb6887
use stacks_common::util::vrf::{VRFPrivateKey, VRFProof, VRFPublicKey, VRF};
use wsts::curve::point::Point;

use self::signer::SelfSigner;
use crate::globals::{NeonGlobals as Globals, RelayerDirective};
use crate::neon::Counters;
use crate::neon_node::{PeerThread, StacksNode, BLOCK_PROCESSOR_STACK_SIZE};
use crate::syncctl::PoxSyncWatchdogComms;
use crate::{Config, EventDispatcher};

pub mod signer;
#[cfg(test)]
mod tests;

lazy_static! {
    pub static ref STACKS_EPOCHS_MOCKAMOTO: [StacksEpoch; 9] = [
        StacksEpoch {
            epoch_id: StacksEpochId::Epoch10,
            start_height: 0,
            end_height: 0,
            block_limit: BLOCK_LIMIT_MAINNET_10.clone(),
            network_epoch: PEER_VERSION_EPOCH_1_0
        },
        StacksEpoch {
            epoch_id: StacksEpochId::Epoch20,
            start_height: 0,
            end_height: 1,
            block_limit: HELIUM_BLOCK_LIMIT_20.clone(),
            network_epoch: PEER_VERSION_EPOCH_2_0
        },
        StacksEpoch {
            epoch_id: StacksEpochId::Epoch2_05,
            start_height: 1,
            end_height: 2,
            block_limit: HELIUM_BLOCK_LIMIT_20.clone(),
            network_epoch: PEER_VERSION_EPOCH_2_05
        },
        StacksEpoch {
            epoch_id: StacksEpochId::Epoch21,
            start_height: 2,
            end_height: 3,
            block_limit: HELIUM_BLOCK_LIMIT_20.clone(),
            network_epoch: PEER_VERSION_EPOCH_2_1
        },
        StacksEpoch {
            epoch_id: StacksEpochId::Epoch22,
            start_height: 3,
            end_height: 4,
            block_limit: HELIUM_BLOCK_LIMIT_20.clone(),
            network_epoch: PEER_VERSION_EPOCH_2_2
        },
        StacksEpoch {
            epoch_id: StacksEpochId::Epoch23,
            start_height: 4,
            end_height: 5,
            block_limit: HELIUM_BLOCK_LIMIT_20.clone(),
            network_epoch: PEER_VERSION_EPOCH_2_3
        },
        StacksEpoch {
            epoch_id: StacksEpochId::Epoch24,
            start_height: 5,
            end_height: 6,
            block_limit: HELIUM_BLOCK_LIMIT_20.clone(),
            network_epoch: PEER_VERSION_EPOCH_2_4
        },
        StacksEpoch {
            epoch_id: StacksEpochId::Epoch25,
            start_height: 6,
            end_height: 7,
            block_limit: HELIUM_BLOCK_LIMIT_20.clone(),
            network_epoch: PEER_VERSION_EPOCH_2_5
        },
        StacksEpoch {
            epoch_id: StacksEpochId::Epoch30,
            start_height: 7,
            end_height: STACKS_EPOCH_MAX,
            block_limit: HELIUM_BLOCK_LIMIT_20.clone(),
            network_epoch: PEER_VERSION_EPOCH_3_0
        },
    ];
}

/// Produce a mock bitcoin block that is descended from `parent_snapshot` and includes
/// `ops`. This method uses `miner_pkh` to set the inputs and outputs of any supplied
/// block commits or leader key registrations
fn make_burn_block(
    parent_snapshot: &BlockSnapshot,
    miner_pkh: &Hash160,
    ops: Vec<BlockstackOperationType>,
) -> Result<BitcoinBlock, BurnchainError> {
    let block_height = parent_snapshot.block_height + 1;
    let mut mock_burn_hash_contents = [0u8; 32];
    mock_burn_hash_contents[0..8].copy_from_slice((block_height + 1).to_be_bytes().as_ref());

    let txs = ops.into_iter().map(|op| {
        let mut data = match &op {
            BlockstackOperationType::LeaderKeyRegister(op) => op.serialize_to_vec(),
            BlockstackOperationType::LeaderBlockCommit(op) => op.serialize_to_vec(),
            _ => panic!("Attempted to mock unexpected blockstack operation."),
        };

        data.remove(0);

        let (inputs, outputs) = if let BlockstackOperationType::LeaderBlockCommit(ref op) = op {
            let burn_output = BitcoinTxOutput {
                units: op.burn_fee,
                address: BitcoinAddress::Legacy(LegacyBitcoinAddress {
                    addrtype: LegacyBitcoinAddressType::PublicKeyHash,
                    network_id: BitcoinNetworkType::Testnet,
                    bytes: Hash160([0; 20]),
                }),
            };

            let change_output = BitcoinTxOutput {
                units: 1_000_000_000_000,
                address: BitcoinAddress::Legacy(LegacyBitcoinAddress {
                    addrtype: LegacyBitcoinAddressType::PublicKeyHash,
                    network_id: BitcoinNetworkType::Testnet,
                    bytes: miner_pkh.clone(),
                }),
            };

            let tx_ref = (parent_snapshot.winning_block_txid.clone(), 3);

            let input = BitcoinTxInputStructured {
                keys: vec![],
                num_required: 0,
                in_type: BitcoinInputType::Standard,
                tx_ref,
            };

            (
                vec![input.into()],
                vec![burn_output.clone(), burn_output, change_output],
            )
        } else {
            (
                vec![BitcoinTxInputStructured {
                    keys: vec![],
                    num_required: 0,
                    in_type: BitcoinInputType::Standard,
                    tx_ref: (Txid([0; 32]), 0),
                }
                .into()],
                vec![BitcoinTxOutput {
                    units: 1_000_000_000_000,
                    address: BitcoinAddress::Legacy(LegacyBitcoinAddress {
                        addrtype: LegacyBitcoinAddressType::PublicKeyHash,
                        network_id: BitcoinNetworkType::Testnet,
                        bytes: miner_pkh.clone(),
                    }),
                }],
            )
        };

        BitcoinTransaction {
            txid: op.txid(),
            vtxindex: op.vtxindex(),
            opcode: op.opcode() as u8,
            data,
            data_amt: 0,
            inputs,
            outputs,
        }
    });

    Ok(BitcoinBlock {
        block_height,
        block_hash: BurnchainHeaderHash(mock_burn_hash_contents),
        parent_block_hash: parent_snapshot.burn_header_hash.clone(),
        txs: txs.collect(),
        timestamp: 100 * u64::from(block_height + 1),
    })
}

/// This struct wraps all the state required for operating a
/// stacks-node in `mockamoto` mode.
///
/// This mode of operation is a single-node network in which bitcoin
/// blocks are simulated: no `bitcoind` is communicated with (either
/// operating as regtest, testnet or mainnet). This operation mode
/// is useful for testing the stacks-only operation of Nakamoto.
///
/// During operation, the mockamoto node issues `stack-stx` and
/// `stack-extend` contract-calls to ensure that the miner is a member
/// of the current stacking set. This ensures nakamoto blocks can be
/// produced with tenure change txs.
///
pub struct MockamotoNode {
    sortdb: SortitionDB,
    mempool: MemPoolDB,
    chainstate: StacksChainState,
    self_signer: SelfSigner,
    miner_key: StacksPrivateKey,
    vrf_key: VRFPrivateKey,
    relay_rcv: Option<Receiver<RelayerDirective>>,
    coord_rcv: Option<CoordinatorReceivers>,
    dispatcher: EventDispatcher,
    pub globals: Globals,
    config: Config,
}

struct MockamotoBlockBuilder {
    txs: Vec<StacksTransaction>,
    bytes_so_far: u64,
}

/// This struct is used by mockamoto to pass the burnchain indexer
///  parameter to the `ChainsCoordinator`. It errors on every
///  invocation except `read_burnchain_headers`.
///
/// The `ChainsCoordinator` only uses this indexer for evaluating
///  affirmation maps, which should never be evaluated in mockamoto.
/// This is passed to the Burnchain DB block processor, though, which
///  requires `read_burnchain_headers` (to generate affirmation maps)
struct MockBurnchainIndexer(BurnchainDB);

impl BurnchainHeaderReader for MockBurnchainIndexer {
    fn read_burnchain_headers(
        &self,
        start_height: u64,
        end_height: u64,
    ) -> Result<Vec<BurnchainBlockHeader>, DBError> {
        let mut output = vec![];
        for i in start_height..end_height {
            let header = BurnchainDB::get_burnchain_header(self.0.conn(), i)
                .map_err(|e| DBError::Other(e.to_string()))?
                .ok_or_else(|| DBError::NotFoundError)?;
            output.push(header);
        }
        Ok(output)
    }
    fn get_burnchain_headers_height(&self) -> Result<u64, DBError> {
        Err(DBError::NoDBError)
    }
    fn find_burnchain_header_height(
        &self,
        _header_hash: &BurnchainHeaderHash,
    ) -> Result<Option<u64>, DBError> {
        Err(DBError::NoDBError)
    }
}

impl BlockBuilder for MockamotoBlockBuilder {
    fn try_mine_tx_with_len(
        &mut self,
        clarity_tx: &mut ClarityTx,
        tx: &StacksTransaction,
        tx_len: u64,
        limit_behavior: &BlockLimitFunction,
        ast_rules: ASTRules,
    ) -> TransactionResult {
        if self.bytes_so_far + tx_len >= MAX_EPOCH_SIZE.into() {
            return TransactionResult::skipped(tx, "BlockSizeLimit".into());
        }

        if BlockLimitFunction::NO_LIMIT_HIT != *limit_behavior {
            return TransactionResult::skipped(tx, "LimitReached".into());
        }

        let (fee, receipt) = match StacksChainState::process_transaction(
            clarity_tx, tx, true, ast_rules,
        ) {
            Ok(x) => x,
            Err(ChainstateError::CostOverflowError(cost_before, cost_after, total_budget)) => {
                clarity_tx.reset_cost(cost_before.clone());
                if total_budget.proportion_largest_dimension(&cost_before)
                    < TX_BLOCK_LIMIT_PROPORTION_HEURISTIC
                {
                    warn!(
                        "Transaction {} consumed over {}% of block budget, marking as invalid; budget was {}",
                        tx.txid(),
                        100 - TX_BLOCK_LIMIT_PROPORTION_HEURISTIC,
                        &total_budget
                    );
                    return TransactionResult::error(&tx, ChainstateError::TransactionTooBigError);
                } else {
                    warn!(
                        "Transaction {} reached block cost {}; budget was {}",
                        tx.txid(),
                        &cost_after,
                        &total_budget
                    );
                    return TransactionResult::skipped_due_to_error(
                        &tx,
                        ChainstateError::BlockTooBigError,
                    );
                }
            }
            Err(e) => return TransactionResult::error(&tx, e),
        };

        info!("Include tx";
              "tx" => %tx.txid(),
              "payload" => tx.payload.name(),
              "origin" => %tx.origin_address());

        self.txs.push(tx.clone());
        self.bytes_so_far += tx_len;

        TransactionResult::success(tx, fee, receipt)
    }
}

impl MockamotoNode {
    pub fn new(config: &Config) -> Result<MockamotoNode, String> {
        let miner_key = config
            .miner
            .mining_key
            .clone()
            .ok_or("Mockamoto node must be configured with `miner.mining_key`")?;
        let vrf_key = VRFPrivateKey::new();

        let stacker_pk = Secp256k1PublicKey::from_private(&miner_key);
        let stacker_pk_hash = Hash160::from_node_public_key(&stacker_pk);

        let stacker = StacksAddress {
            version: C32_ADDRESS_VERSION_TESTNET_SINGLESIG,
            bytes: stacker_pk_hash,
        };

        let burnchain = config.get_burnchain();
        let (sortdb, _burndb) = burnchain
            .connect_db(
                true,
                BurnchainHeaderHash([0; 32]),
                100,
                STACKS_EPOCHS_MOCKAMOTO.to_vec(),
            )
            .map_err(|e| e.to_string())?;

        let mut initial_balances: Vec<_> = config
            .initial_balances
            .iter()
            .map(|balance| (balance.address.clone(), balance.amount))
            .collect();

        initial_balances.push((stacker.into(), 100_000_000_000_000));

        // Create a boot contract to initialize the aggregate public key prior to Pox-4 activation
        let self_signer = SelfSigner::single_signer();
        let agg_pub_key = to_hex(&self_signer.aggregate_public_key.compress().data);
        info!("Mockamoto node setting agg public key"; "agg_pub_key" => &agg_pub_key);
        let callback = move |clarity_tx: &mut ClarityTx| {
            let contract_content = format!(
                "(define-read-only ({}) 0x{})",
                BOOT_TEST_POX_4_AGG_KEY_FNAME, agg_pub_key
            );
            let contract_id = boot_code_id(BOOT_TEST_POX_4_AGG_KEY_CONTRACT, false);
            clarity_tx.connection().as_transaction(|clarity| {
                let (ast, analysis) = clarity
                    .analyze_smart_contract(
                        &contract_id,
                        ClarityVersion::Clarity2,
                        &contract_content,
                        ASTRules::PrecheckSize,
                    )
                    .unwrap();
                clarity
                    .initialize_smart_contract(
                        &contract_id,
                        ClarityVersion::Clarity2,
                        &ast,
                        &contract_content,
                        None,
                        |_, _| false,
                    )
                    .unwrap();
                clarity.save_analysis(&contract_id, &analysis).unwrap();
            })
        };
        let mut boot_data =
            ChainStateBootData::new(&burnchain, initial_balances, Some(Box::new(callback)));
        let (chainstate, boot_receipts) = StacksChainState::open_and_exec(
            config.is_mainnet(),
            config.burnchain.chain_id,
            &config.get_chainstate_path_str(),
            Some(&mut boot_data),
            Some(config.node.get_marf_opts()),
        )
        .unwrap();
        let mempool = PeerThread::connect_mempool_db(config);

        let (coord_rcv, coord_comms) = CoordinatorCommunication::instantiate();
        let miner_status = Arc::new(Mutex::new(MinerStatus::make_ready(100)));
        let (relay_send, relay_rcv) = sync_channel(10);
        let counters = Counters::new();
        let should_keep_running = Arc::new(AtomicBool::new(true));
        let sync_comms = PoxSyncWatchdogComms::new(should_keep_running.clone());

        let globals = Globals::new(
            coord_comms,
            miner_status,
            relay_send,
            counters,
            sync_comms,
            should_keep_running,
        );

        let mut event_dispatcher = EventDispatcher::new();
        for observer in config.events_observers.iter() {
            event_dispatcher.register_observer(observer);
        }

        crate::run_loop::announce_boot_receipts(
            &mut event_dispatcher,
            &chainstate,
            &burnchain.pox_constants,
            &boot_receipts,
        );

        Ok(MockamotoNode {
            sortdb,
            self_signer,
            chainstate,
            miner_key,
            vrf_key,
            relay_rcv: Some(relay_rcv),
            coord_rcv: Some(coord_rcv),
            dispatcher: event_dispatcher,
            mempool,
            globals,
            config: config.clone(),
        })
    }

    fn spawn_chains_coordinator(&mut self) -> JoinHandle<()> {
        let config = self.config.clone();
        let atlas_config = AtlasConfig::new(false);

        let (chainstate, _) = self.chainstate.reopen().unwrap();
        let coord_config = ChainsCoordinatorConfig {
            always_use_affirmation_maps: false,
            require_affirmed_anchor_blocks: false,
            ..ChainsCoordinatorConfig::new()
        };
        let mut dispatcher = self.dispatcher.clone();
        let burnchain = self.config.get_burnchain();
        let burndb = burnchain.open_burnchain_db(true).unwrap();
        let coordinator_indexer = MockBurnchainIndexer(burndb);
        let atlas_db = AtlasDB::connect(
            atlas_config.clone(),
            &self.config.get_atlas_db_file_path(),
            true,
        )
        .unwrap();
        let miner_status = Arc::new(Mutex::new(MinerStatus::make_ready(100)));
        let coordinator_receivers = self.coord_rcv.take().unwrap();

        thread::Builder::new()
            .name(format!("chains-coordinator-{}", &config.node.rpc_bind))
            .stack_size(BLOCK_PROCESSOR_STACK_SIZE)
            .spawn(move || {
                debug!(
                    "chains-coordinator thread ID is {:?}",
                    thread::current().id()
                );
                ChainsCoordinator::run(
                    coord_config,
                    chainstate,
                    burnchain,
                    &mut dispatcher,
                    coordinator_receivers,
                    atlas_config,
                    Some(&mut ()),
                    Some(&mut ()),
                    miner_status,
                    coordinator_indexer,
                    atlas_db,
                );
            })
            .expect("FATAL: failed to start chains coordinator thread")
    }

    pub fn run(&mut self) {
        info!("Starting the mockamoto node by issuing initial empty mock burn blocks");
        let coordinator = self.spawn_chains_coordinator();

        self.produce_burnchain_block(true).unwrap();
        self.produce_burnchain_block(true).unwrap();
        self.produce_burnchain_block(true).unwrap();
        self.produce_burnchain_block(true).unwrap();
        self.produce_burnchain_block(true).unwrap();
        self.produce_burnchain_block(true).unwrap();

        let mut p2p_net = StacksNode::setup_peer_network(
            &self.config,
            &self.config.atlas,
            self.config.get_burnchain(),
        );

        let stackerdbs = StackerDBs::connect(&self.config.get_stacker_db_file_path(), true)
            .expect("FATAL: failed to connect to stacker DB");

        let _relayer = Relayer::from_p2p(&mut p2p_net, stackerdbs);

        let relayer_rcv = self.relay_rcv.take().unwrap();
        let relayer_globals = self.globals.clone();
        let mock_relayer_thread = thread::Builder::new()
            .name("mock-relayer".into())
            .spawn(move || {
                while relayer_globals.keep_running() {
                    match relayer_rcv.recv_timeout(Duration::from_millis(500)) {
                        Ok(dir) => {
                            if let RelayerDirective::Exit = dir {
                                break;
                            }
                        }
                        Err(RecvTimeoutError::Timeout) => continue,
                        Err(e) => {
                            warn!("Error accepting relayer directive: {e:?}");
                            break;
                        }
                    }
                }
            })
            .expect("FATAL: failed to start mock relayer thread");

        let peer_thread = PeerThread::new_all(
            self.globals.clone(),
            &self.config,
            self.config.get_burnchain().pox_constants,
            p2p_net,
        );

        let ev_dispatcher = self.dispatcher.clone();
        let peer_thread = thread::Builder::new()
            .stack_size(BLOCK_PROCESSOR_STACK_SIZE)
            .name("p2p".into())
            .spawn(move || {
                StacksNode::p2p_main(peer_thread, ev_dispatcher);
            })
            .expect("FATAL: failed to start p2p thread");

        while self.globals.keep_running() {
            self.produce_burnchain_block(false).unwrap();
            let expected_chain_length = self.mine_and_stage_block().unwrap();
            self.globals.coord().announce_new_stacks_block();
            let _ = self.wait_for_stacks_block(expected_chain_length);
            sleep(Duration::from_millis(self.config.node.mockamoto_time_ms));
        }

        self.globals.coord().stop_chains_coordinator();

        if let Err(e) = coordinator.join() {
            warn!("Error joining coordinator thread during shutdown: {e:?}");
        }
        if let Err(e) = mock_relayer_thread.join() {
            warn!("Error joining coordinator thread during shutdown: {e:?}");
        }
        if let Err(e) = peer_thread.join() {
            warn!("Error joining p2p thread during shutdown: {e:?}");
        }
    }

    fn wait_for_stacks_block(&mut self, expected_length: u64) -> Result<(), ChainstateError> {
        while self.globals.keep_running() {
            let chain_length = match NakamotoChainState::get_canonical_block_header(
                self.chainstate.db(),
                &self.sortdb,
            ) {
                Ok(Some(chain_tip)) => chain_tip.stacks_block_height,
                Ok(None) | Err(ChainstateError::NoSuchBlockError) => 0,
                Err(e) => return Err(e),
            };
            if chain_length >= expected_length {
                return Ok(());
            }
            sleep(Duration::from_millis(100));
        }
        Err(ChainstateError::NoSuchBlockError)
    }

    fn produce_burnchain_block(&mut self, initializing: bool) -> Result<(), BurnchainError> {
        let miner_pk = Secp256k1PublicKey::from_private(&self.miner_key);
        let miner_pk_hash = Hash160::from_node_public_key(&miner_pk);

        let parent_snapshot = SortitionDB::get_canonical_burn_chain_tip(&self.sortdb.conn())?;
        info!("Mocking bitcoin block"; "parent_height" => parent_snapshot.block_height);
        let burn_height = parent_snapshot.block_height + 1;

        let mut ops = vec![];

        if burn_height == 1 {
            let mut txid = [2u8; 32];
            txid[0..8].copy_from_slice((burn_height + 1).to_be_bytes().as_ref());
            let key_register = LeaderKeyRegisterOp {
                consensus_hash: ConsensusHash([0; 20]),
                public_key: VRFPublicKey::from_private(&self.vrf_key),
                memo: miner_pk_hash.as_bytes().to_vec(),
                txid: Txid(txid),
                vtxindex: 0,
                block_height: burn_height,
                burn_header_hash: BurnchainHeaderHash([0; 32]),
            };
            ops.push(BlockstackOperationType::LeaderKeyRegister(key_register));
        } else if !initializing {
            let mut txid = [1u8; 32];
            txid[0..8].copy_from_slice((burn_height + 1).to_be_bytes().as_ref());
            txid[8..16].copy_from_slice((0u64).to_be_bytes().as_ref());

            let (parent_block_ptr, parent_vtxindex) =
                if parent_snapshot.winning_block_txid.as_bytes() == &[0; 32] {
                    (0, 0)
                } else {
                    (parent_snapshot.block_height.try_into().unwrap(), 0)
                };

            let parent_vrf_proof = NakamotoChainState::get_block_vrf_proof(
                self.chainstate.db(),
                &parent_snapshot.consensus_hash,
            )
            .map_err(|_e| BurnchainError::MissingParentBlock)?
            .unwrap_or_else(|| VRFProof::empty());

            let vrf_seed = VRFSeed::from_proof(&parent_vrf_proof);
            let parent_block_id = parent_snapshot.get_canonical_stacks_block_id();

            let block_commit = LeaderBlockCommitOp {
                block_header_hash: BlockHeaderHash(parent_block_id.0),
                new_seed: vrf_seed,
                parent_block_ptr,
                parent_vtxindex,
                key_block_ptr: 1,
                key_vtxindex: 0,
                memo: vec![STACKS_EPOCH_3_0_MARKER],
                burn_fee: 5000,
                input: (parent_snapshot.winning_block_txid.clone(), 3),
                burn_parent_modulus: u8::try_from(
                    parent_snapshot.block_height % BURN_BLOCK_MINED_AT_MODULUS,
                )
                .unwrap(),
                apparent_sender: BurnchainSigner(miner_pk_hash.to_string()),
                commit_outs: vec![
                    PoxAddress::Standard(StacksAddress::burn_address(false), None),
                    PoxAddress::Standard(StacksAddress::burn_address(false), None),
                ],
                sunset_burn: 0,
                txid: Txid(txid),
                vtxindex: 0,
                block_height: burn_height,
                burn_header_hash: BurnchainHeaderHash([0; 32]),
            };
            ops.push(BlockstackOperationType::LeaderBlockCommit(block_commit))
        }

        let new_burn_block = make_burn_block(&parent_snapshot, &miner_pk_hash, ops)?;

        let burnchain = self.config.get_burnchain();
        let burndb = burnchain.open_burnchain_db(true).unwrap();
        let indexer = MockBurnchainIndexer(burndb);
        let mut burndb = burnchain.open_burnchain_db(true).unwrap();

        burndb.store_new_burnchain_block(
            &burnchain,
            &indexer,
            &BurnchainBlock::Bitcoin(new_burn_block),
            StacksEpochId::Epoch30,
        )?;

        self.globals.coord().announce_new_burn_block();
        let mut cur_snapshot = SortitionDB::get_canonical_burn_chain_tip(&self.sortdb.conn())?;
        while cur_snapshot.burn_header_hash == parent_snapshot.burn_header_hash {
            thread::sleep(Duration::from_millis(100));
            cur_snapshot = SortitionDB::get_canonical_burn_chain_tip(&self.sortdb.conn())?;
        }

        Ok(())
    }

    fn mine_stacks_block(&mut self) -> Result<NakamotoBlock, ChainstateError> {
        let miner_principal = StacksAddress::from_public_keys(
            C32_ADDRESS_VERSION_TESTNET_SINGLESIG,
            &AddressHashMode::SerializeP2PKH,
            1,
            &vec![Secp256k1PublicKey::from_private(&self.miner_key)],
        )
        .unwrap()
        .into();
        let sortition_tip = SortitionDB::get_canonical_burn_chain_tip(self.sortdb.conn())?;
        let chain_id = self.chainstate.chain_id;
        let (mut chainstate_tx, clarity_instance) = self.chainstate.chainstate_tx_begin().unwrap();

        let (is_genesis, chain_tip_bh, chain_tip_ch) =
            match NakamotoChainState::get_canonical_block_header(&chainstate_tx, &self.sortdb) {
                Ok(Some(chain_tip)) => (
                    false,
                    chain_tip.anchored_header.block_hash(),
                    chain_tip.consensus_hash,
                ),
                Ok(None) | Err(ChainstateError::NoSuchBlockError) =>
                // No stacks tip yet, parent should be genesis
                {
                    (
                        true,
                        FIRST_STACKS_BLOCK_HASH,
                        FIRST_BURNCHAIN_CONSENSUS_HASH,
                    )
                }
                Err(e) => return Err(e),
            };

        let parent_block_id = StacksBlockId::new(&chain_tip_ch, &chain_tip_bh);

        let (parent_chain_length, parent_burn_height) = if is_genesis {
            (0, 0)
        } else {
            let tip_info = NakamotoChainState::get_block_header(&chainstate_tx, &parent_block_id)?
                .ok_or(ChainstateError::NoSuchBlockError)?;
            (tip_info.stacks_block_height, tip_info.burn_header_height)
        };

        let miner_nonce = if is_genesis {
            0
        } else {
            let sortdb_conn = self.sortdb.index_conn();
            let mut clarity_conn = clarity_instance.read_only_connection_checked(
                &parent_block_id,
                &chainstate_tx,
                &sortdb_conn,
            )?;
            StacksChainState::get_nonce(&mut clarity_conn, &miner_principal)
        };

        info!(
            "Mining block"; "parent_chain_length" => parent_chain_length, "chain_tip_bh" => %chain_tip_bh,
            "chain_tip_ch" => %chain_tip_ch, "miner_account" => %miner_principal, "miner_nonce" => %miner_nonce,
        );

        // Add a tenure change transaction to the block:
        //  as of now every mockamoto block is a tenure-change.
        // If mockamoto mode changes to support non-tenure-changing blocks, this will have
        //  to be gated.
<<<<<<< HEAD
        let tenure_tx =
            make_tenure_change_tx(&self.miner_key, miner_nonce, chain_id, parent_block_id);
        let vrf_proof = VRF::prove(&self.vrf_key, sortition_tip.sortition_hash.as_bytes());
        let coinbase_tx =
            make_coinbase_tx(&self.miner_key, miner_nonce + 1, chain_id, Some(vrf_proof));
        let stacks_stx_tx = make_stacks_stx_tx(
            &self.miner_key,
            miner_nonce + 2,
            chain_id,
            parent_chain_length,
            parent_burn_height,
=======
        let tenure_change_tx_payload = TransactionPayload::TenureChange(TenureChangePayload {
            tenure_consensus_hash: sortition_tip.consensus_hash.clone(),
            prev_tenure_consensus_hash: chain_tip_ch.clone(),
            burn_view_consensus_hash: sortition_tip.consensus_hash,
            previous_tenure_end: parent_block_id,
            previous_tenure_blocks: 1,
            cause: TenureChangeCause::BlockFound,
            pubkey_hash: Hash160([0; 20]),
            signature: ThresholdSignature::mock(),
            signers: vec![],
        });
        let mut tenure_tx = StacksTransaction::new(
            TransactionVersion::Testnet,
            TransactionAuth::from_p2pkh(&self.miner_key).unwrap(),
            tenure_change_tx_payload,
        );
        tenure_tx.chain_id = chain_id;
        tenure_tx.set_origin_nonce(miner_nonce);
        let mut tenure_tx_signer = StacksTransactionSigner::new(&tenure_tx);
        tenure_tx_signer.sign_origin(&self.miner_key).unwrap();
        let tenure_tx = tenure_tx_signer.get_tx().unwrap();

        let pox_address = PoxAddress::Standard(
            StacksAddress::burn_address(false),
            Some(AddressHashMode::SerializeP2PKH),
>>>>>>> 16bb6887
        );
        // Set the aggregate public key for the NEXT reward cycle hence +1
        let reward_cycle = self
            .sortdb
            .pox_constants
            .block_height_to_reward_cycle(
                self.sortdb.first_block_height,
                sortition_tip.block_height,
            )
            .expect(
                format!(
                    "Failed to determine reward cycle of block height: {}",
                    sortition_tip.block_height
                )
                .as_str(),
            )
            + 1;
        let aggregate_tx = make_aggregate_tx(
            &self.miner_key,
            miner_nonce + 3,
            chain_id,
            &self.self_signer.aggregate_public_key,
            reward_cycle,
        );
        let txs = vec![tenure_tx, coinbase_tx, stacks_stx_tx, aggregate_tx];

        let sortdb_handle = self.sortdb.index_conn();
        let SetupBlockResult {
            mut clarity_tx,
            matured_miner_rewards_opt,
            ..
        } = NakamotoChainState::setup_block(
            &mut chainstate_tx,
            clarity_instance,
            &sortdb_handle,
            &self.sortdb.pox_constants,
            chain_tip_ch.clone(),
            chain_tip_bh.clone(),
            parent_chain_length,
            parent_burn_height,
            sortition_tip.burn_header_hash.clone(),
            sortition_tip.block_height.try_into().map_err(|_| {
                ChainstateError::InvalidStacksBlock("Burn block height exceeded u32".into())
            })?,
            true,
            parent_chain_length + 1,
            false,
        )?;

        let _ = match StacksChainState::process_block_transactions(
            &mut clarity_tx,
            &txs,
            0,
            ASTRules::PrecheckSize,
        ) {
            Err(e) => {
                let msg = format!("Mined invalid stacks block {e:?}");
                warn!("{msg}");

                clarity_tx.rollback_block();
                return Err(ChainstateError::InvalidStacksBlock(msg));
            }
            Ok((block_fees, _block_burns, txs_receipts)) => (block_fees, txs_receipts),
        };

        let bytes_so_far = txs.iter().map(|tx| tx.tx_len()).sum();
        let mut builder = MockamotoBlockBuilder { txs, bytes_so_far };
        let _ = match StacksBlockBuilder::select_and_apply_transactions(
            &mut clarity_tx,
            &mut builder,
            &mut self.mempool,
            parent_chain_length,
            &[],
            BlockBuilderSettings {
                max_miner_time_ms: 15_000,
                mempool_settings: MemPoolWalkSettings::default(),
                miner_status: Arc::new(Mutex::new(MinerStatus::make_ready(10000))),
            },
            None,
            ASTRules::PrecheckSize,
        ) {
            Ok(x) => x,
            Err(e) => {
                let msg = format!("Mined invalid stacks block {e:?}");
                warn!("{msg}");

                clarity_tx.rollback_block();
                return Err(ChainstateError::InvalidStacksBlock(msg));
            }
        };

        let _lockup_events = match NakamotoChainState::finish_block(
            &mut clarity_tx,
            matured_miner_rewards_opt.as_ref(),
        ) {
            Err(ChainstateError::InvalidStacksBlock(e)) => {
                clarity_tx.rollback_block();
                return Err(ChainstateError::InvalidStacksBlock(e));
            }
            Err(e) => return Err(e),
            Ok(lockup_events) => lockup_events,
        };

        let state_index_root = clarity_tx.seal();
        let tx_merkle_tree: MerkleTree<Sha512Trunc256Sum> = builder.txs.iter().collect();
        clarity_tx.commit_mined_block(&StacksBlockId::new(
            &MINER_BLOCK_CONSENSUS_HASH,
            &MINER_BLOCK_HEADER_HASH,
        ));
        chainstate_tx.commit().unwrap();

        let mut block = NakamotoBlock {
            header: NakamotoBlockHeader {
                version: 100,
                chain_length: parent_chain_length + 1,
                burn_spent: sortition_tip.total_burn,
                tx_merkle_root: tx_merkle_tree.root(),
                state_index_root,
                signer_signature: ThresholdSignature::mock(),
                miner_signature: MessageSignature::empty(),
                consensus_hash: sortition_tip.consensus_hash.clone(),
                parent_block_id: StacksBlockId::new(&chain_tip_ch, &chain_tip_bh),
            },
            txs: builder.txs,
        };

        let miner_signature = self
            .miner_key
            .sign(block.header.signature_hash().unwrap().as_bytes())
            .unwrap();

        block.header.miner_signature = miner_signature;

        Ok(block)
    }

    fn mine_and_stage_block(&mut self) -> Result<u64, ChainstateError> {
        let mut block = self.mine_stacks_block()?;
        let config = self.chainstate.config();
        let chain_length = block.header.chain_length;
<<<<<<< HEAD
        let sortition_handle = self.sortdb.index_handle_at_tip();
        let aggregate_public_key = if chain_length <= 1 {
            self.self_signer.aggregate_public_key
        } else {
            let block_sn = SortitionDB::get_block_snapshot_consensus(
                sortition_handle.conn(),
                &block.header.consensus_hash,
            )?
            .ok_or(ChainstateError::DBError(DBError::NotFoundError))?;
            // TODO: https://github.com/stacks-network/stacks-core/issues/4109
            // Update this to retrieve the last block in the last reward cycle rather than chain tip
            let aggregate_key_block_header =
                NakamotoChainState::get_canonical_block_header(self.chainstate.db(), &self.sortdb)?
                    .unwrap();
            let aggregate_public_key = NakamotoChainState::get_aggregate_public_key(
                &self.sortdb,
                &sortition_handle,
                &mut self.chainstate,
                block_sn.block_height,
                &aggregate_key_block_header.index_block_hash(),
            )?;
            aggregate_public_key
        };
=======
        let mut sortition_handle = self.sortdb.index_handle_at_tip();
        let aggregate_public_key = self.self_signer.aggregate_public_key;
>>>>>>> 16bb6887
        self.self_signer.sign_nakamoto_block(&mut block);
        let staging_tx = self.chainstate.staging_db_tx_begin()?;
        NakamotoChainState::accept_block(
            &config,
            block,
            &mut sortition_handle,
            &staging_tx,
            &aggregate_public_key,
        )?;
        staging_tx.commit()?;
        Ok(chain_length)
    }
}

// Helper function to make a signed tenure change transaction
fn make_tenure_change_tx(
    key: &StacksPrivateKey,
    miner_nonce: u64,
    chain_id: u32,
    parent_block_id: StacksBlockId,
) -> StacksTransaction {
    let tenure_change_tx_payload = TransactionPayload::TenureChange(
        TenureChangePayload {
            previous_tenure_end: parent_block_id,
            previous_tenure_blocks: 1,
            cause: TenureChangeCause::BlockFound,
            pubkey_hash: Hash160([0; 20]),
            signers: vec![],
        },
        ThresholdSignature::mock(),
    );
    make_tx(key, miner_nonce, tenure_change_tx_payload, chain_id)
}

// Helper function to make a signed coinbase transaction
fn make_coinbase_tx(
    key: &StacksPrivateKey,
    miner_nonce: u64,
    chain_id: u32,
    vrf_proof: Option<VRFProof>,
) -> StacksTransaction {
    let coinbase_tx_payload =
        TransactionPayload::Coinbase(CoinbasePayload([1; 32]), None, vrf_proof);
    make_tx(key, miner_nonce, coinbase_tx_payload, chain_id)
}

// Helper function to make a signed stacks-stx transaction
fn make_stacks_stx_tx(
    key: &StacksPrivateKey,
    miner_nonce: u64,
    chain_id: u32,
    parent_chain_length: u64,
    parent_burn_height: u32,
) -> StacksTransaction {
    let pox_address = PoxAddress::Standard(
        StacksAddress::burn_address(false),
        Some(AddressHashMode::SerializeP2PKH),
    );

    let stack_stx_payload = if parent_chain_length < 2 {
        TransactionPayload::ContractCall(TransactionContractCall {
            address: StacksAddress::burn_address(false),
            contract_name: POX_4_NAME.into(),
            function_name: "stack-stx".try_into().unwrap(),
            function_args: vec![
                ClarityValue::UInt(99_000_000_000_000),
                pox_address.as_clarity_tuple().unwrap().into(),
                ClarityValue::UInt(u128::from(parent_burn_height)),
                ClarityValue::UInt(12),
            ],
        })
    } else {
        // NOTE: stack-extend doesn't currently work, because the PoX-4 lockup
        //  special functions have not been implemented.
        TransactionPayload::ContractCall(TransactionContractCall {
            address: StacksAddress::burn_address(false),
            contract_name: POX_4_NAME.into(),
            function_name: "stack-extend".try_into().unwrap(),
            function_args: vec![
                ClarityValue::UInt(5),
                pox_address.as_clarity_tuple().unwrap().into(),
            ],
        })
    };
    make_tx(key, miner_nonce, stack_stx_payload, chain_id)
}

/// Helper function to make a set-aggregate-public-key transaction
fn make_aggregate_tx(
    key: &StacksPrivateKey,
    nonce: u64,
    chain_id: u32,
    aggregate_public_key: &Point,
    reward_cycle: u64,
) -> StacksTransaction {
    let aggregate_payload = TransactionPayload::ContractCall(TransactionContractCall {
        address: StacksAddress::burn_address(false),
        contract_name: POX_4_NAME.into(),
        function_name: "set-aggregate-public-key".try_into().unwrap(),
        function_args: vec![
            ClarityValue::UInt(u128::from(reward_cycle)),
            ClarityValue::buff_from(aggregate_public_key.compress().data.to_vec())
                .expect("Failed to serialize aggregate public key"),
        ],
    });
    make_tx(&key, nonce, aggregate_payload, chain_id)
}

/// Helper function to create a zero fee transaction
/// TODO: this is duplicated in so many places. We should have a utils fn for this
fn make_tx(
    key: &StacksPrivateKey,
    nonce: u64,
    tx_payload: TransactionPayload,
    chain_id: u32,
) -> StacksTransaction {
    let mut tx = StacksTransaction::new(
        TransactionVersion::Testnet,
        TransactionAuth::from_p2pkh(&key).unwrap(),
        tx_payload,
    );
    tx.chain_id = chain_id;
    tx.set_origin_nonce(nonce);
    let mut tx_signer = StacksTransactionSigner::new(&tx);
    tx_signer.sign_origin(&key).unwrap();
    tx_signer.get_tx().unwrap()
}<|MERGE_RESOLUTION|>--- conflicted
+++ resolved
@@ -84,13 +84,8 @@
     StacksPrivateKey, VRFSeed,
 };
 use stacks_common::types::{PrivateKey, StacksEpochId};
-<<<<<<< HEAD
 use stacks_common::util::hash::{to_hex, Hash160, MerkleTree, Sha512Trunc256Sum};
-use stacks_common::util::secp256k1::{MessageSignature, SchnorrSignature, Secp256k1PublicKey};
-=======
-use stacks_common::util::hash::{Hash160, MerkleTree, Sha512Trunc256Sum};
 use stacks_common::util::secp256k1::{MessageSignature, Secp256k1PublicKey};
->>>>>>> 16bb6887
 use stacks_common::util::vrf::{VRFPrivateKey, VRFProof, VRFPublicKey, VRF};
 use wsts::curve::point::Point;
 
@@ -820,23 +815,27 @@
             "chain_tip_ch" => %chain_tip_ch, "miner_account" => %miner_principal, "miner_nonce" => %miner_nonce,
         );
 
+        let vrf_proof = VRF::prove(&self.vrf_key, sortition_tip.sortition_hash.as_bytes());
+        let coinbase_tx_payload =
+            TransactionPayload::Coinbase(CoinbasePayload([1; 32]), None, Some(vrf_proof));
+        let mut coinbase_tx = StacksTransaction::new(
+            TransactionVersion::Testnet,
+            TransactionAuth::from_p2pkh(&self.miner_key).unwrap(),
+            coinbase_tx_payload,
+        );
+        coinbase_tx.chain_id = chain_id;
+        coinbase_tx.set_origin_nonce(miner_nonce + 1);
+        let mut coinbase_tx_signer = StacksTransactionSigner::new(&coinbase_tx);
+        coinbase_tx_signer.sign_origin(&self.miner_key).unwrap();
+        let coinbase_tx = coinbase_tx_signer.get_tx().unwrap();
+        
+        let miner_pk = Secp256k1PublicKey::from_private(&self.miner_key);
+        let miner_pk_hash = Hash160::from_node_public_key(&miner_pk);
+
         // Add a tenure change transaction to the block:
         //  as of now every mockamoto block is a tenure-change.
         // If mockamoto mode changes to support non-tenure-changing blocks, this will have
         //  to be gated.
-<<<<<<< HEAD
-        let tenure_tx =
-            make_tenure_change_tx(&self.miner_key, miner_nonce, chain_id, parent_block_id);
-        let vrf_proof = VRF::prove(&self.vrf_key, sortition_tip.sortition_hash.as_bytes());
-        let coinbase_tx =
-            make_coinbase_tx(&self.miner_key, miner_nonce + 1, chain_id, Some(vrf_proof));
-        let stacks_stx_tx = make_stacks_stx_tx(
-            &self.miner_key,
-            miner_nonce + 2,
-            chain_id,
-            parent_chain_length,
-            parent_burn_height,
-=======
         let tenure_change_tx_payload = TransactionPayload::TenureChange(TenureChangePayload {
             tenure_consensus_hash: sortition_tip.consensus_hash.clone(),
             prev_tenure_consensus_hash: chain_tip_ch.clone(),
@@ -844,7 +843,7 @@
             previous_tenure_end: parent_block_id,
             previous_tenure_blocks: 1,
             cause: TenureChangeCause::BlockFound,
-            pubkey_hash: Hash160([0; 20]),
+            pubkey_hash: miner_pk_hash,
             signature: ThresholdSignature::mock(),
             signers: vec![],
         });
@@ -862,32 +861,43 @@
         let pox_address = PoxAddress::Standard(
             StacksAddress::burn_address(false),
             Some(AddressHashMode::SerializeP2PKH),
->>>>>>> 16bb6887
         );
-        // Set the aggregate public key for the NEXT reward cycle hence +1
-        let reward_cycle = self
-            .sortdb
-            .pox_constants
-            .block_height_to_reward_cycle(
-                self.sortdb.first_block_height,
-                sortition_tip.block_height,
-            )
-            .expect(
-                format!(
-                    "Failed to determine reward cycle of block height: {}",
-                    sortition_tip.block_height
-                )
-                .as_str(),
-            )
-            + 1;
-        let aggregate_tx = make_aggregate_tx(
-            &self.miner_key,
-            miner_nonce + 3,
-            chain_id,
-            &self.self_signer.aggregate_public_key,
-            reward_cycle,
+
+        let stack_stx_payload = if parent_chain_length < 2 {
+            TransactionPayload::ContractCall(TransactionContractCall {
+                address: StacksAddress::burn_address(false),
+                contract_name: "pox-4".try_into().unwrap(),
+                function_name: "stack-stx".try_into().unwrap(),
+                function_args: vec![
+                    ClarityValue::UInt(99_000_000_000_000),
+                    pox_address.as_clarity_tuple().unwrap().into(),
+                    ClarityValue::UInt(u128::from(parent_burn_height)),
+                    ClarityValue::UInt(12),
+                ],
+            })
+        } else {
+            // NOTE: stack-extend doesn't currently work, because the PoX-4 lockup
+            //  special functions have not been implemented.
+            TransactionPayload::ContractCall(TransactionContractCall {
+                address: StacksAddress::burn_address(false),
+                contract_name: "pox-4".try_into().unwrap(),
+                function_name: "stack-extend".try_into().unwrap(),
+                function_args: vec![
+                    ClarityValue::UInt(5),
+                    pox_address.as_clarity_tuple().unwrap().into(),
+                ],
+            })
+        };
+        let mut stack_stx_tx = StacksTransaction::new(
+            TransactionVersion::Testnet,
+            TransactionAuth::from_p2pkh(&self.miner_key).unwrap(),
+            stack_stx_payload,
         );
-        let txs = vec![tenure_tx, coinbase_tx, stacks_stx_tx, aggregate_tx];
+        stack_stx_tx.chain_id = chain_id;
+        stack_stx_tx.set_origin_nonce(miner_nonce + 2);
+        let mut stack_stx_tx_signer = StacksTransactionSigner::new(&stack_stx_tx);
+        stack_stx_tx_signer.sign_origin(&self.miner_key).unwrap();
+        let stacks_stx_tx = stack_stx_tx_signer.get_tx().unwrap();
 
         let sortdb_handle = self.sortdb.index_conn();
         let SetupBlockResult {
@@ -911,6 +921,8 @@
             parent_chain_length + 1,
             false,
         )?;
+        
+        let txs = vec![tenure_tx, coinbase_tx, stacks_stx_tx];
 
         let _ = match StacksChainState::process_block_transactions(
             &mut clarity_tx,
@@ -1003,8 +1015,7 @@
         let mut block = self.mine_stacks_block()?;
         let config = self.chainstate.config();
         let chain_length = block.header.chain_length;
-<<<<<<< HEAD
-        let sortition_handle = self.sortdb.index_handle_at_tip();
+        let mut sortition_handle = self.sortdb.index_handle_at_tip();
         let aggregate_public_key = if chain_length <= 1 {
             self.self_signer.aggregate_public_key
         } else {
@@ -1027,10 +1038,6 @@
             )?;
             aggregate_public_key
         };
-=======
-        let mut sortition_handle = self.sortdb.index_handle_at_tip();
-        let aggregate_public_key = self.self_signer.aggregate_public_key;
->>>>>>> 16bb6887
         self.self_signer.sign_nakamoto_block(&mut block);
         let staging_tx = self.chainstate.staging_db_tx_begin()?;
         NakamotoChainState::accept_block(
@@ -1044,117 +1051,3 @@
         Ok(chain_length)
     }
 }
-
-// Helper function to make a signed tenure change transaction
-fn make_tenure_change_tx(
-    key: &StacksPrivateKey,
-    miner_nonce: u64,
-    chain_id: u32,
-    parent_block_id: StacksBlockId,
-) -> StacksTransaction {
-    let tenure_change_tx_payload = TransactionPayload::TenureChange(
-        TenureChangePayload {
-            previous_tenure_end: parent_block_id,
-            previous_tenure_blocks: 1,
-            cause: TenureChangeCause::BlockFound,
-            pubkey_hash: Hash160([0; 20]),
-            signers: vec![],
-        },
-        ThresholdSignature::mock(),
-    );
-    make_tx(key, miner_nonce, tenure_change_tx_payload, chain_id)
-}
-
-// Helper function to make a signed coinbase transaction
-fn make_coinbase_tx(
-    key: &StacksPrivateKey,
-    miner_nonce: u64,
-    chain_id: u32,
-    vrf_proof: Option<VRFProof>,
-) -> StacksTransaction {
-    let coinbase_tx_payload =
-        TransactionPayload::Coinbase(CoinbasePayload([1; 32]), None, vrf_proof);
-    make_tx(key, miner_nonce, coinbase_tx_payload, chain_id)
-}
-
-// Helper function to make a signed stacks-stx transaction
-fn make_stacks_stx_tx(
-    key: &StacksPrivateKey,
-    miner_nonce: u64,
-    chain_id: u32,
-    parent_chain_length: u64,
-    parent_burn_height: u32,
-) -> StacksTransaction {
-    let pox_address = PoxAddress::Standard(
-        StacksAddress::burn_address(false),
-        Some(AddressHashMode::SerializeP2PKH),
-    );
-
-    let stack_stx_payload = if parent_chain_length < 2 {
-        TransactionPayload::ContractCall(TransactionContractCall {
-            address: StacksAddress::burn_address(false),
-            contract_name: POX_4_NAME.into(),
-            function_name: "stack-stx".try_into().unwrap(),
-            function_args: vec![
-                ClarityValue::UInt(99_000_000_000_000),
-                pox_address.as_clarity_tuple().unwrap().into(),
-                ClarityValue::UInt(u128::from(parent_burn_height)),
-                ClarityValue::UInt(12),
-            ],
-        })
-    } else {
-        // NOTE: stack-extend doesn't currently work, because the PoX-4 lockup
-        //  special functions have not been implemented.
-        TransactionPayload::ContractCall(TransactionContractCall {
-            address: StacksAddress::burn_address(false),
-            contract_name: POX_4_NAME.into(),
-            function_name: "stack-extend".try_into().unwrap(),
-            function_args: vec![
-                ClarityValue::UInt(5),
-                pox_address.as_clarity_tuple().unwrap().into(),
-            ],
-        })
-    };
-    make_tx(key, miner_nonce, stack_stx_payload, chain_id)
-}
-
-/// Helper function to make a set-aggregate-public-key transaction
-fn make_aggregate_tx(
-    key: &StacksPrivateKey,
-    nonce: u64,
-    chain_id: u32,
-    aggregate_public_key: &Point,
-    reward_cycle: u64,
-) -> StacksTransaction {
-    let aggregate_payload = TransactionPayload::ContractCall(TransactionContractCall {
-        address: StacksAddress::burn_address(false),
-        contract_name: POX_4_NAME.into(),
-        function_name: "set-aggregate-public-key".try_into().unwrap(),
-        function_args: vec![
-            ClarityValue::UInt(u128::from(reward_cycle)),
-            ClarityValue::buff_from(aggregate_public_key.compress().data.to_vec())
-                .expect("Failed to serialize aggregate public key"),
-        ],
-    });
-    make_tx(&key, nonce, aggregate_payload, chain_id)
-}
-
-/// Helper function to create a zero fee transaction
-/// TODO: this is duplicated in so many places. We should have a utils fn for this
-fn make_tx(
-    key: &StacksPrivateKey,
-    nonce: u64,
-    tx_payload: TransactionPayload,
-    chain_id: u32,
-) -> StacksTransaction {
-    let mut tx = StacksTransaction::new(
-        TransactionVersion::Testnet,
-        TransactionAuth::from_p2pkh(&key).unwrap(),
-        tx_payload,
-    );
-    tx.chain_id = chain_id;
-    tx.set_origin_nonce(nonce);
-    let mut tx_signer = StacksTransactionSigner::new(&tx);
-    tx_signer.sign_origin(&key).unwrap();
-    tx_signer.get_tx().unwrap()
-}
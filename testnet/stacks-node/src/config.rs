--- conflicted
+++ resolved
@@ -409,20 +409,12 @@
         }
 
         if let Some(epochs) = &self.burnchain.epochs {
-<<<<<<< HEAD
-            // Iterate through the epochs vector and find the item where epoch_id == StacksEpochId::Epoch23
-=======
             // Iterate through the epochs vector and find the item where epoch_id == StacksEpochId::Epoch22
->>>>>>> 8d76caa2
             if let Some(epoch) = epochs
                 .iter()
                 .find(|epoch| epoch.epoch_id == StacksEpochId::Epoch22)
             {
-<<<<<<< HEAD
-                // Override v2_unlock_height to the start_height of epoch2.3
-=======
                 // Override v2_unlock_height to the start_height of epoch2.2
->>>>>>> 8d76caa2
                 debug!(
                     "Override v2_unlock_height from {} to {}",
                     burnchain.pox_constants.v2_unlock_height,

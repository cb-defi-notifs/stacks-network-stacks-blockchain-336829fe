--- conflicted
+++ resolved
@@ -378,17 +378,8 @@
                         continue;
                     }
                     Err(e) => {
-<<<<<<< HEAD
                         warn!("Mock miner failed to load parent info: {e:?}");
                         return Err(e);
-=======
-                        warn!("Failed to mine block: {e:?}");
-
-                        // try again, in case a new sortition is pending
-                        self.globals
-                            .raise_initiative(format!("MiningFailure: {e:?}"));
-                        return Err(ChainstateError::MinerAborted.into());
->>>>>>> ecb92c46
                     }
                 }
             }
@@ -420,9 +411,7 @@
                     // try again, in case a new sortition is pending
                     self.globals
                         .raise_initiative(format!("MiningFailure: {e:?}"));
-                    return Err(NakamotoNodeError::MiningFailure(
-                        ChainstateError::MinerAborted,
-                    ));
+                    return Err(ChainstateError::MinerAborted.into());
                 }
             }
         };
@@ -601,8 +590,6 @@
         Ok(reward_set)
     }
 
-<<<<<<< HEAD
-=======
     /// Gather a list of signatures from the signers for the block
     fn gather_signatures(
         &mut self,
@@ -636,7 +623,6 @@
             miner_privkey,
             &self.config,
             self.globals.should_keep_running.clone(),
-            self.event_dispatcher.stackerdb_channel.clone(),
         )
         .map_err(|e| {
             NakamotoNodeError::SigningCoordinatorFailure(format!(
@@ -665,7 +651,6 @@
         Ok((reward_set, signature))
     }
 
->>>>>>> ecb92c46
     /// Fault injection -- possibly fail to broadcast
     /// Return true to drop the block
     fn fault_injection_broadcast_fail(&self) -> bool {

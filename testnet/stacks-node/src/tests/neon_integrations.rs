use std::cmp;
use std::fs;
use std::path::Path;
use std::sync::mpsc;
use std::sync::Arc;
use std::time::{Duration, Instant};
use std::{
    collections::HashMap,
    collections::HashSet,
    sync::atomic::{AtomicU64, Ordering},
};
use std::{env, thread};

use rusqlite::types::ToSql;

use stacks::burnchains::bitcoin::address::{BitcoinAddress, BitcoinAddressType};
use stacks::burnchains::bitcoin::BitcoinNetworkType;
use stacks::burnchains::Txid;
use stacks::chainstate::burn::operations::{BlockstackOperationType, PreStxOp, TransferStxOp};
use stacks::chainstate::coordinator::comm::CoordinatorChannels;
use stacks::clarity_cli::vm_execute as execute;
use stacks::codec::StacksMessageCodec;
use stacks::core;
use stacks::core::{
    StacksEpoch, StacksEpochId, BLOCK_LIMIT_MAINNET_20, BLOCK_LIMIT_MAINNET_205, CHAIN_ID_TESTNET,
    PEER_VERSION_EPOCH_2_0, PEER_VERSION_EPOCH_2_05,
};
use stacks::net::atlas::{AtlasConfig, AtlasDB, MAX_ATTACHMENT_INV_PAGES_PER_REQUEST};
use stacks::net::{
    AccountEntryResponse, ContractSrcResponse, GetAttachmentResponse, GetAttachmentsInvResponse,
    PostTransactionRequestBody, RPCPeerInfoData, StacksBlockAcceptedData,
    UnconfirmedTransactionResponse,
};
use stacks::types::chainstate::{
    BlockHeaderHash, BurnchainHeaderHash, StacksAddress, StacksBlockId,
};
use stacks::util::hash::Hash160;
use stacks::util::hash::{bytes_to_hex, hex_bytes, to_hex};
use stacks::util::secp256k1::Secp256k1PublicKey;
use stacks::util::{get_epoch_time_ms, get_epoch_time_secs, sleep_ms};
use stacks::util_lib::boot::boot_code_id;
use stacks::vm::database::ClarityDeserializable;
use stacks::vm::types::PrincipalData;
use stacks::vm::ClarityVersion;
use stacks::vm::Value;
use stacks::{
    burnchains::db::BurnchainDB,
    chainstate::{burn::ConsensusHash, stacks::StacksMicroblock},
};
use stacks::{
    burnchains::{Address, Burnchain, PoxConstants},
    vm::costs::ExecutionCost,
};
use stacks::{
    chainstate::stacks::{
        db::StacksChainState, StacksBlock, StacksBlockHeader, StacksMicroblockHeader,
        StacksPrivateKey, StacksPublicKey, StacksTransaction, TransactionContractCall,
        TransactionPayload,
    },
    net::RPCPoxInfoData,
    util_lib::db::query_row_columns,
    util_lib::db::query_rows,
    util_lib::db::u64_to_sql,
};

use crate::{
    burnchains::bitcoin_regtest_controller::UTXO, config::EventKeyType,
    config::EventObserverConfig, config::InitialBalance, neon, operations::BurnchainOpSigner,
    syncctl::PoxSyncWatchdogComms, BitcoinRegtestController, BurnchainController, Config,
    ConfigFile, Keychain,
};

use crate::util::hash::{MerkleTree, Sha512Trunc256Sum};
use crate::util::secp256k1::MessageSignature;

use crate::neon_node::StacksNode;

use rand::Rng;

use super::bitcoin_regtest::BitcoinCoreController;
use super::{
    make_contract_call, make_contract_publish, make_contract_publish_microblock_only,
    make_microblock, make_stacks_transfer, make_stacks_transfer_mblock_only, to_addr, ADDR_4, SK_1,
    SK_2,
};

use crate::config::FeeEstimatorName;
use crate::tests::SK_3;
use clarity::vm::ast::stack_depth_checker::AST_CALL_STACK_DEPTH_BUFFER;
use clarity::vm::ast::ASTRules;
use clarity::vm::MAX_CALL_STACK_DEPTH;
use stacks::chainstate::burn::db::sortdb::SortitionDB;
use stacks::chainstate::stacks::miner::{
    signal_mining_blocked, signal_mining_ready, TransactionErrorEvent, TransactionEvent,
    TransactionSuccessEvent,
};
use stacks::net::RPCFeeEstimateResponse;
use stacks::vm::ClarityName;
use stacks::vm::ContractName;
use std::convert::TryFrom;

use crate::stacks_common::types::PrivateKey;

fn inner_neon_integration_test_conf(seed: Option<Vec<u8>>) -> (Config, StacksAddress) {
    let mut conf = super::new_test_conf();
    let seed = seed.unwrap_or(conf.node.seed.clone());
    conf.node.seed = seed;

    let keychain = Keychain::default(conf.node.seed.clone());

    conf.node.miner = true;
    conf.node.wait_time_for_microblocks = 500;
    conf.burnchain.burn_fee_cap = 20000;

    conf.burnchain.mode = "neon".into();
    conf.burnchain.username = Some("neon-tester".into());
    conf.burnchain.password = Some("neon-tester-pass".into());
    conf.burnchain.peer_host = "127.0.0.1".into();
    conf.burnchain.local_mining_public_key =
        Some(keychain.generate_op_signer().get_public_key().to_hex());
    conf.burnchain.commit_anchor_block_within = 0;

    // test to make sure config file parsing is correct
    let mut cfile = ConfigFile::xenon();
    if let Some(burnchain) = cfile.burnchain.as_mut() {
        burnchain.peer_host = Some("127.0.0.1".to_string());
    }

    let magic_bytes = Config::from_config_file(cfile)
        .unwrap()
        .burnchain
        .magic_bytes;
    assert_eq!(magic_bytes.as_bytes(), &['T' as u8, '2' as u8]);
    conf.burnchain.magic_bytes = magic_bytes;
    conf.burnchain.poll_time_secs = 1;
    conf.node.pox_sync_sample_secs = 0;

    conf.miner.min_tx_fee = 1;
    conf.miner.first_attempt_time_ms = i64::max_value() as u64;
    conf.miner.subsequent_attempt_time_ms = i64::max_value() as u64;

    // if there's just one node, then this must be true for tests to pass
    conf.miner.wait_for_block_download = false;

    let miner_account = keychain.origin_address(conf.is_mainnet()).unwrap();

    (conf, miner_account)
}

pub fn neon_integration_test_conf() -> (Config, StacksAddress) {
    inner_neon_integration_test_conf(None)
}

pub fn neon_integration_test_conf_with_seed(seed: Vec<u8>) -> (Config, StacksAddress) {
    inner_neon_integration_test_conf(Some(seed))
}

pub mod test_observer {
    use std::convert::Infallible;
    use std::sync::Mutex;
    use std::thread;

    use tokio;
    use warp;
    use warp::Filter;

    use crate::event_dispatcher::{MinedBlockEvent, MinedMicroblockEvent};

    pub const EVENT_OBSERVER_PORT: u16 = 50303;

    lazy_static! {
        pub static ref NEW_BLOCKS: Mutex<Vec<serde_json::Value>> = Mutex::new(Vec::new());
        pub static ref MINED_BLOCKS: Mutex<Vec<MinedBlockEvent>> = Mutex::new(Vec::new());
        pub static ref MINED_MICROBLOCKS: Mutex<Vec<MinedMicroblockEvent>> = Mutex::new(Vec::new());
        pub static ref NEW_MICROBLOCKS: Mutex<Vec<serde_json::Value>> = Mutex::new(Vec::new());
        pub static ref BURN_BLOCKS: Mutex<Vec<serde_json::Value>> = Mutex::new(Vec::new());
        pub static ref MEMTXS: Mutex<Vec<String>> = Mutex::new(Vec::new());
        pub static ref MEMTXS_DROPPED: Mutex<Vec<(String, String)>> = Mutex::new(Vec::new());
        pub static ref ATTACHMENTS: Mutex<Vec<serde_json::Value>> = Mutex::new(Vec::new());
    }

    async fn handle_burn_block(
        burn_block: serde_json::Value,
    ) -> Result<impl warp::Reply, Infallible> {
        let mut blocks = BURN_BLOCKS.lock().unwrap();
        blocks.push(burn_block);
        Ok(warp::http::StatusCode::OK)
    }

    async fn handle_block(block: serde_json::Value) -> Result<impl warp::Reply, Infallible> {
        let mut blocks = NEW_BLOCKS.lock().unwrap();
        blocks.push(block);
        Ok(warp::http::StatusCode::OK)
    }

    async fn handle_microblocks(
        microblocks: serde_json::Value,
    ) -> Result<impl warp::Reply, Infallible> {
        let mut microblock_events = NEW_MICROBLOCKS.lock().unwrap();
        microblock_events.push(microblocks);
        Ok(warp::http::StatusCode::OK)
    }

    async fn handle_mined_block(block: serde_json::Value) -> Result<impl warp::Reply, Infallible> {
        let mut mined_blocks = MINED_BLOCKS.lock().unwrap();
        // assert that the mined transaction events have string-y txids
        block
            .as_object()
            .expect("Expected JSON object for mined block event")
            .get("tx_events")
            .expect("Expected tx_events key in mined block event")
            .as_array()
            .expect("Expected tx_events key to be an array in mined block event")
            .iter()
            .for_each(|txevent| {
                let txevent_obj = txevent.as_object().expect("TransactionEvent should be object");
                let inner_obj = if let Some(inner_obj) = txevent_obj.get("Success") {
                    inner_obj
                } else if let Some(inner_obj) = txevent_obj.get("ProcessingError") {
                    inner_obj
                } else if let Some(inner_obj) = txevent_obj.get("Skipped") {
                    inner_obj
                } else {
                    panic!("TransactionEvent object should have one of Success, ProcessingError, or Skipped")
                };
                inner_obj
                    .as_object()
                    .expect("TransactionEvent should be an object")
                    .get("txid")
                    .expect("Should have txid key")
                    .as_str()
                    .expect("Expected txid to be a string");
            });

        mined_blocks.push(serde_json::from_value(block).unwrap());
        Ok(warp::http::StatusCode::OK)
    }

    /// Called by the process listening to events on a mined microblock event. The event is added
    /// to the mutex-guarded vector `MINED_MICROBLOCKS`.
    async fn handle_mined_microblock(
        tx_event: serde_json::Value,
    ) -> Result<impl warp::Reply, Infallible> {
        let mut mined_txs = MINED_MICROBLOCKS.lock().unwrap();
        mined_txs.push(serde_json::from_value(tx_event).unwrap());
        Ok(warp::http::StatusCode::OK)
    }

    async fn handle_mempool_txs(txs: serde_json::Value) -> Result<impl warp::Reply, Infallible> {
        let new_rawtxs = txs
            .as_array()
            .unwrap()
            .into_iter()
            .map(|x| x.as_str().unwrap().to_string());
        let mut memtxs = MEMTXS.lock().unwrap();
        for new_tx in new_rawtxs {
            memtxs.push(new_tx);
        }
        Ok(warp::http::StatusCode::OK)
    }

    async fn handle_mempool_drop_txs(
        txs: serde_json::Value,
    ) -> Result<impl warp::Reply, Infallible> {
        let dropped_txids = txs
            .get("dropped_txids")
            .unwrap()
            .as_array()
            .unwrap()
            .into_iter()
            .map(|x| x.as_str().unwrap().to_string());
        let reason = txs.get("reason").unwrap().as_str().unwrap().to_string();

        let mut memtxs = MEMTXS_DROPPED.lock().unwrap();
        for new_tx in dropped_txids {
            memtxs.push((new_tx, reason.clone()));
        }
        Ok(warp::http::StatusCode::OK)
    }

    async fn handle_attachments(
        attachments: serde_json::Value,
    ) -> Result<impl warp::Reply, Infallible> {
        let new_attachments = attachments.as_array().unwrap();
        let mut attachments = ATTACHMENTS.lock().unwrap();
        for new_attachment in new_attachments {
            attachments.push(new_attachment.clone());
        }
        Ok(warp::http::StatusCode::OK)
    }

    pub fn get_memtxs() -> Vec<String> {
        MEMTXS.lock().unwrap().clone()
    }

    pub fn get_memtx_drops() -> Vec<(String, String)> {
        MEMTXS_DROPPED.lock().unwrap().clone()
    }

    pub fn get_blocks() -> Vec<serde_json::Value> {
        NEW_BLOCKS.lock().unwrap().clone()
    }

    pub fn get_microblocks() -> Vec<serde_json::Value> {
        NEW_MICROBLOCKS.lock().unwrap().clone()
    }

    pub fn get_burn_blocks() -> Vec<serde_json::Value> {
        BURN_BLOCKS.lock().unwrap().clone()
    }

    pub fn get_attachments() -> Vec<serde_json::Value> {
        ATTACHMENTS.lock().unwrap().clone()
    }

    pub fn get_mined_blocks() -> Vec<MinedBlockEvent> {
        MINED_BLOCKS.lock().unwrap().clone()
    }

    pub fn get_mined_microblocks() -> Vec<MinedMicroblockEvent> {
        MINED_MICROBLOCKS.lock().unwrap().clone()
    }

    /// each path here should correspond to one of the paths listed in `event_dispatcher.rs`
    async fn serve() {
        let new_blocks = warp::path!("new_block")
            .and(warp::post())
            .and(warp::body::json())
            .and_then(handle_block);
        let mempool_txs = warp::path!("new_mempool_tx")
            .and(warp::post())
            .and(warp::body::json())
            .and_then(handle_mempool_txs);
        let mempool_drop_txs = warp::path!("drop_mempool_tx")
            .and(warp::post())
            .and(warp::body::json())
            .and_then(handle_mempool_drop_txs);
        let new_burn_blocks = warp::path!("new_burn_block")
            .and(warp::post())
            .and(warp::body::json())
            .and_then(handle_burn_block);
        let new_attachments = warp::path!("attachments" / "new")
            .and(warp::post())
            .and(warp::body::json())
            .and_then(handle_attachments);
        let new_microblocks = warp::path!("new_microblocks")
            .and(warp::post())
            .and(warp::body::json())
            .and_then(handle_microblocks);
        let mined_blocks = warp::path!("mined_block")
            .and(warp::post())
            .and(warp::body::json())
            .and_then(handle_mined_block);
        let mined_microblocks = warp::path!("mined_microblock")
            .and(warp::post())
            .and(warp::body::json())
            .and_then(handle_mined_microblock);

        info!("Spawning warp server");
        warp::serve(
            new_blocks
                .or(mempool_txs)
                .or(mempool_drop_txs)
                .or(new_burn_blocks)
                .or(new_attachments)
                .or(new_microblocks)
                .or(mined_blocks)
                .or(mined_microblocks),
        )
        .run(([127, 0, 0, 1], EVENT_OBSERVER_PORT))
        .await
    }

    pub fn spawn() {
        clear();
        thread::spawn(|| {
            let rt = tokio::runtime::Runtime::new().expect("Failed to initialize tokio");
            rt.block_on(serve());
        });
    }

    pub fn clear() {
        ATTACHMENTS.lock().unwrap().clear();
        BURN_BLOCKS.lock().unwrap().clear();
        NEW_BLOCKS.lock().unwrap().clear();
        MEMTXS.lock().unwrap().clear();
        MEMTXS_DROPPED.lock().unwrap().clear();
        MINED_BLOCKS.lock().unwrap().clear();
    }
}

const PANIC_TIMEOUT_SECS: u64 = 600;

/// Returns `false` on a timeout, true otherwise.
pub fn next_block_and_wait(
    btc_controller: &mut BitcoinRegtestController,
    blocks_processed: &Arc<AtomicU64>,
) -> bool {
    next_block_and_wait_with_timeout(btc_controller, blocks_processed, PANIC_TIMEOUT_SECS)
}

/// Returns `false` on a timeout, true otherwise.
pub fn next_block_and_wait_with_timeout(
    btc_controller: &mut BitcoinRegtestController,
    blocks_processed: &Arc<AtomicU64>,
    timeout: u64,
) -> bool {
    let current = blocks_processed.load(Ordering::SeqCst);
    eprintln!(
        "Issuing block at {}, waiting for bump ({})",
        get_epoch_time_secs(),
        current
    );
    btc_controller.build_next_block(1);
    let start = Instant::now();
    while blocks_processed.load(Ordering::SeqCst) <= current {
        if start.elapsed() > Duration::from_secs(timeout) {
            error!("Timed out waiting for block to process, trying to continue test");
            return false;
        }
        thread::sleep(Duration::from_millis(100));
    }
    eprintln!(
        "Block bumped at {} ({})",
        get_epoch_time_secs(),
        blocks_processed.load(Ordering::SeqCst)
    );
    true
}

/// Returns `false` on a timeout, true otherwise.
pub fn next_block_and_iterate(
    btc_controller: &mut BitcoinRegtestController,
    blocks_processed: &Arc<AtomicU64>,
    iteration_delay_ms: u64,
) -> bool {
    let current = blocks_processed.load(Ordering::SeqCst);
    eprintln!(
        "Issuing block at {}, waiting for bump ({})",
        get_epoch_time_secs(),
        current
    );
    btc_controller.build_next_block(1);
    let start = Instant::now();
    while blocks_processed.load(Ordering::SeqCst) <= current {
        if start.elapsed() > Duration::from_secs(PANIC_TIMEOUT_SECS) {
            error!("Timed out waiting for block to process, trying to continue test");
            return false;
        }
        thread::sleep(Duration::from_millis(iteration_delay_ms));
        btc_controller.build_next_block(1);
    }
    eprintln!(
        "Block bumped at {} ({})",
        get_epoch_time_secs(),
        blocks_processed.load(Ordering::SeqCst)
    );
    true
}

/// This function will call `next_block_and_wait` until the burnchain height underlying `BitcoinRegtestController`
/// reaches *exactly* `target_height`.
///
/// Returns `false` if `next_block_and_wait` times out.
fn run_until_burnchain_height(
    btc_regtest_controller: &mut BitcoinRegtestController,
    blocks_processed: &Arc<AtomicU64>,
    target_height: u64,
    conf: &Config,
) -> bool {
    let tip_info = get_chain_info(&conf);
    let mut current_height = tip_info.burn_block_height;

    while current_height < target_height {
        eprintln!(
            "run_until_burnchain_height: Issuing block at {}, current_height burnchain height is ({})",
            get_epoch_time_secs(),
            current_height
        );
        let next_result = next_block_and_wait(btc_regtest_controller, &blocks_processed);
        if !next_result {
            return false;
        }
        let tip_info = get_chain_info(&conf);
        current_height = tip_info.burn_block_height;
    }

    assert_eq!(current_height, target_height);
    true
}

pub fn wait_for_runloop(blocks_processed: &Arc<AtomicU64>) {
    let start = Instant::now();
    while blocks_processed.load(Ordering::SeqCst) == 0 {
        if start.elapsed() > Duration::from_secs(PANIC_TIMEOUT_SECS) {
            panic!("Timed out waiting for run loop to start");
        }
        thread::sleep(Duration::from_millis(100));
    }
}

/// Wait for at least one microblock to be mined, up to a given timeout (in seconds).
/// Returns true if the microblock was mined; false if we timed out.
pub fn wait_for_microblocks(microblocks_processed: &Arc<AtomicU64>, timeout: u64) -> bool {
    let mut current = microblocks_processed.load(Ordering::SeqCst);
    let start = Instant::now();
    info!("Waiting for next microblock (current = {})", &current);
    loop {
        let now = microblocks_processed.load(Ordering::SeqCst);
        if now == 0 && current != 0 {
            // wrapped around -- a new epoch started
            info!(
                "New microblock epoch started while waiting (originally {})",
                current
            );
            current = 0;
        }

        if now > current {
            break;
        }

        if start.elapsed() > Duration::from_secs(timeout) {
            warn!("Timed out waiting for microblocks to process ({})", timeout);
            return false;
        }

        thread::sleep(Duration::from_millis(100));
    }
    info!("Next microblock acknowledged");
    return true;
}

/// returns Txid string
pub fn submit_tx(http_origin: &str, tx: &Vec<u8>) -> String {
    let client = reqwest::blocking::Client::new();
    let path = format!("{}/v2/transactions", http_origin);
    let res = client
        .post(&path)
        .header("Content-Type", "application/octet-stream")
        .body(tx.clone())
        .send()
        .unwrap();
    if res.status().is_success() {
        let res: String = res.json().unwrap();
        assert_eq!(
            res,
            StacksTransaction::consensus_deserialize(&mut &tx[..])
                .unwrap()
                .txid()
                .to_string()
        );
        return res;
    } else {
        eprintln!("{}", res.text().unwrap());
        panic!("");
    }
}

pub fn get_unconfirmed_tx(http_origin: &str, txid: &Txid) -> Option<String> {
    let client = reqwest::blocking::Client::new();
    let path = format!("{}/v2/transactions/unconfirmed/{}", http_origin, txid);
    let res = client.get(&path).send().unwrap();

    if res.status().is_success() {
        let res: UnconfirmedTransactionResponse = res.json().unwrap();
        Some(res.tx)
    } else {
        None
    }
}

pub fn submit_block(
    http_origin: &str,
    consensus_hash: &ConsensusHash,
    block: &Vec<u8>,
) -> StacksBlockAcceptedData {
    let client = reqwest::blocking::Client::new();
    let path = format!("{}/v2/blocks/upload/{}", http_origin, consensus_hash);
    let res = client
        .post(&path)
        .header("Content-Type", "application/octet-stream")
        .body(block.clone())
        .send()
        .unwrap();

    if res.status().is_success() {
        let res: StacksBlockAcceptedData = res.json().unwrap();
        assert_eq!(
            res.stacks_block_id,
            StacksBlockId::new(
                consensus_hash,
                &StacksBlock::consensus_deserialize(&mut &block[..])
                    .unwrap()
                    .block_hash()
            )
        );
        return res;
    } else {
        eprintln!("{}", res.text().unwrap());
        panic!("");
    }
}

pub fn submit_microblock(http_origin: &str, mblock: &Vec<u8>) -> BlockHeaderHash {
    let client = reqwest::blocking::Client::new();
    let microblock = StacksMicroblock::consensus_deserialize(&mut &mblock[..]).unwrap();
    let path = format!("{}/v2/microblocks/{}", http_origin, microblock.block_hash());
    let res = client
        .post(&path)
        .header("Content-Type", "application/octet-stream")
        .body(mblock.clone())
        .send()
        .unwrap();

    if res.status().is_success() {
        let res: BlockHeaderHash = res.json().unwrap();
        assert_eq!(
            res,
            StacksMicroblock::consensus_deserialize(&mut &mblock[..])
                .unwrap()
                .block_hash()
        );
        return res;
    } else {
        eprintln!("{}", res.text().unwrap());
        panic!("");
    }
}

pub fn get_block(http_origin: &str, block_id: &StacksBlockId) -> Option<StacksBlock> {
    let client = reqwest::blocking::Client::new();
    let path = format!("{}/v2/blocks/{}", http_origin, block_id);
    let res = client.get(&path).send().unwrap();

    if res.status().is_success() {
        let res: Vec<u8> = res.bytes().unwrap().to_vec();
        let block = StacksBlock::consensus_deserialize(&mut &res[..]).unwrap();
        Some(block)
    } else {
        None
    }
}

pub fn get_chain_info(conf: &Config) -> RPCPeerInfoData {
    let http_origin = format!("http://{}", &conf.node.rpc_bind);
    let client = reqwest::blocking::Client::new();

    // get the canonical chain tip
    let path = format!("{}/v2/info", &http_origin);
    let tip_info = client
        .get(&path)
        .send()
        .unwrap()
        .json::<RPCPeerInfoData>()
        .unwrap();

    tip_info
}

pub fn get_chain_info_opt(conf: &Config) -> Option<RPCPeerInfoData> {
    let http_origin = format!("http://{}", &conf.node.rpc_bind);
    let client = reqwest::blocking::Client::new();

    // get the canonical chain tip
    let path = format!("{}/v2/info", &http_origin);
    let tip_info_opt = client
        .get(&path)
        .send()
        .unwrap()
        .json::<RPCPeerInfoData>()
        .ok();

    tip_info_opt
}

fn get_tip_anchored_block(conf: &Config) -> (ConsensusHash, StacksBlock) {
    let tip_info = get_chain_info(conf);

    // get the canonical chain tip
    let stacks_tip = tip_info.stacks_tip;
    let stacks_tip_consensus_hash = tip_info.stacks_tip_consensus_hash;

    let stacks_id_tip =
        StacksBlockHeader::make_index_block_hash(&stacks_tip_consensus_hash, &stacks_tip);

    // get the associated anchored block
    let http_origin = format!("http://{}", &conf.node.rpc_bind);
    let client = reqwest::blocking::Client::new();
    let path = format!("{}/v2/blocks/{}", &http_origin, &stacks_id_tip);
    let block_bytes = client.get(&path).send().unwrap().bytes().unwrap();
    let block = StacksBlock::consensus_deserialize(&mut block_bytes.as_ref()).unwrap();

    (stacks_tip_consensus_hash, block)
}

fn find_microblock_privkey(
    conf: &Config,
    pubkey_hash: &Hash160,
    max_tries: u64,
) -> Option<StacksPrivateKey> {
    let mut keychain = Keychain::default(conf.node.seed.clone());
    for ix in 0..max_tries {
        // the first rotation occurs at 203.
        let privk = keychain.rotate_microblock_keypair(203 + ix);
        let pubkh = Hash160::from_node_public_key(&StacksPublicKey::from_private(&privk));
        if pubkh == *pubkey_hash {
            return Some(privk);
        }
    }
    return None;
}

/// Returns true iff `b` is within `0.1%` of `a`.
fn is_close_f64(a: f64, b: f64) -> bool {
    let error = (a - b).abs() / a.abs();
    error < 0.001
}

#[test]
#[ignore]
fn bitcoind_integration_test() {
    if env::var("BITCOIND_TEST") != Ok("1".into()) {
        return;
    }

    let (mut conf, miner_account) = neon_integration_test_conf();
    let prom_bind = format!("{}:{}", "127.0.0.1", 6000);
    conf.node.prometheus_bind = Some(prom_bind.clone());

    let mut btcd_controller = BitcoinCoreController::new(conf.clone());
    btcd_controller
        .start_bitcoind()
        .map_err(|_e| ())
        .expect("Failed starting bitcoind");

    let mut btc_regtest_controller = BitcoinRegtestController::new(conf.clone(), None);
    let http_origin = format!("http://{}", &conf.node.rpc_bind);

    btc_regtest_controller.bootstrap_chain(201);

    eprintln!("Chain bootstrapped...");

    let mut run_loop = neon::RunLoop::new(conf);
    let blocks_processed = run_loop.get_blocks_processed_arc();

    let channel = run_loop.get_coordinator_channel().unwrap();

    thread::spawn(move || run_loop.start(None, 0));

    // give the run loop some time to start up!
    wait_for_runloop(&blocks_processed);

    // first block wakes up the run loop
    next_block_and_wait(&mut btc_regtest_controller, &blocks_processed);

    // first block will hold our VRF registration
    next_block_and_wait(&mut btc_regtest_controller, &blocks_processed);

    // second block will be the first mined Stacks block
    next_block_and_wait(&mut btc_regtest_controller, &blocks_processed);

    // let's query the miner's account nonce:

    eprintln!("Miner account: {}", miner_account);

    let account = get_account(&http_origin, &miner_account);
    assert_eq!(account.balance, 0);
    assert_eq!(account.nonce, 1);

    // query for prometheus metrics
    #[cfg(feature = "monitoring_prom")]
    {
        let prom_http_origin = format!("http://{}", prom_bind);
        let client = reqwest::blocking::Client::new();
        let res = client
            .get(&prom_http_origin)
            .send()
            .unwrap()
            .text()
            .unwrap();
        assert!(res.contains("stacks_node_computed_miner_commitment_high 0"));
        assert!(res.contains("stacks_node_computed_miner_commitment_low 1"));
        assert!(res.contains("stacks_node_computed_relative_miner_score 100"));
        assert!(res.contains("stacks_node_miner_current_median_commitment_high 0"));
        assert!(res.contains("stacks_node_miner_current_median_commitment_low 1"));
        assert!(res.contains("stacks_node_active_miners_total 1"));
    }

    channel.stop_chains_coordinator();
}

#[test]
#[ignore]
fn most_recent_utxo_integration_test() {
    if env::var("BITCOIND_TEST") != Ok("1".into()) {
        return;
    }

    let (conf, _) = neon_integration_test_conf();

    let mut btcd_controller = BitcoinCoreController::new(conf.clone());
    btcd_controller
        .start_bitcoind()
        .map_err(|_e| ())
        .expect("Failed starting bitcoind");

    let mut btc_regtest_controller = BitcoinRegtestController::new(conf.clone(), None);

    btc_regtest_controller.bootstrap_chain(201);

    eprintln!("Chain bootstrapped...");

    let mut run_loop = neon::RunLoop::new(conf.clone());
    let blocks_processed = run_loop.get_blocks_processed_arc();

    let channel = run_loop.get_coordinator_channel().unwrap();

    thread::spawn(move || run_loop.start(None, 0));

    // give the run loop some time to start up!
    wait_for_runloop(&blocks_processed);

    // first block wakes up the run loop
    next_block_and_wait(&mut btc_regtest_controller, &blocks_processed);

    // first block will hold our VRF registration
    next_block_and_wait(&mut btc_regtest_controller, &blocks_processed);

    // second block will be the first mined Stacks block
    next_block_and_wait(&mut btc_regtest_controller, &blocks_processed);

    let mut miner_signer = Keychain::default(conf.node.seed.clone()).generate_op_signer();
    let pubkey = miner_signer.get_public_key();
    let utxos_before = btc_regtest_controller.get_all_utxos(&pubkey);

    let mut last_utxo: Option<UTXO> = None;
    let mut smallest_utxo: Option<UTXO> = None; // smallest non-dust UTXO
    let mut biggest_utxo: Option<UTXO> = None;
    for utxo in utxos_before.iter() {
        if let Some(last) = last_utxo {
            if utxo.confirmations < last.confirmations {
                last_utxo = Some(utxo.clone());
            } else {
                last_utxo = Some(last);
            }
        } else {
            last_utxo = Some(utxo.clone());
        }

        if let Some(smallest) = smallest_utxo {
            if utxo.amount > 5500 && utxo.amount < smallest.amount {
                smallest_utxo = Some(utxo.clone());
            } else {
                smallest_utxo = Some(smallest);
            }
        } else {
            smallest_utxo = Some(utxo.clone());
        }

        if let Some(biggest) = biggest_utxo {
            if utxo.amount > biggest.amount {
                biggest_utxo = Some(utxo.clone());
            } else {
                biggest_utxo = Some(biggest);
            }
        } else {
            biggest_utxo = Some(utxo.clone());
        }
    }

    let last_utxo = last_utxo.unwrap();
    let smallest_utxo = smallest_utxo.unwrap();
    let mut biggest_utxo = biggest_utxo.unwrap();

    eprintln!("Last-spent UTXO is {:?}", &last_utxo);
    eprintln!("Smallest UTXO is {:?}", &smallest_utxo);
    eprintln!("Biggest UTXO is {:?}", &biggest_utxo);

    assert_eq!(last_utxo, smallest_utxo);
    assert_ne!(biggest_utxo, last_utxo);
    assert_ne!(biggest_utxo, smallest_utxo);

    // third block will be the second mined Stacks block, and mining it should *not* spend the
    // biggest UTXO, but should spend the *smallest non-dust* UTXO
    next_block_and_wait(&mut btc_regtest_controller, &blocks_processed);

    let utxos_after = btc_regtest_controller.get_all_utxos(&pubkey);

    // last UTXO was spent, which would also have been the smallest.
    let mut has_biggest = false;
    for utxo in utxos_after.into_iter() {
        assert_ne!(utxo, last_utxo);
        assert_ne!(utxo, smallest_utxo);

        // don't care about confirmations here
        biggest_utxo.confirmations = utxo.confirmations;
        if utxo == biggest_utxo {
            has_biggest = true;
        }
    }

    // biggest UTXO is *not* spent
    assert!(has_biggest);

    channel.stop_chains_coordinator();
}

pub fn get_balance<F: std::fmt::Display>(http_origin: &str, account: &F) -> u128 {
    get_account(http_origin, account).balance
}

#[derive(Debug)]
pub struct Account {
    pub balance: u128,
    pub nonce: u64,
}

pub fn get_account<F: std::fmt::Display>(http_origin: &str, account: &F) -> Account {
    let client = reqwest::blocking::Client::new();
    let path = format!("{}/v2/accounts/{}?proof=0", http_origin, account);
    let res = client
        .get(&path)
        .send()
        .unwrap()
        .json::<AccountEntryResponse>()
        .unwrap();
    info!("Account response: {:#?}", res);
    Account {
        balance: u128::from_str_radix(&res.balance[2..], 16).unwrap(),
        nonce: res.nonce,
    }
}

pub fn get_pox_info(http_origin: &str) -> RPCPoxInfoData {
    let client = reqwest::blocking::Client::new();
    let path = format!("{}/v2/pox", http_origin);
    client
        .get(&path)
        .send()
        .unwrap()
        .json::<RPCPoxInfoData>()
        .unwrap()
}

fn get_chain_tip(http_origin: &str) -> (ConsensusHash, BlockHeaderHash) {
    let client = reqwest::blocking::Client::new();
    let path = format!("{}/v2/info", http_origin);
    let res = client
        .get(&path)
        .send()
        .unwrap()
        .json::<serde_json::Value>()
        .unwrap();
    (
        ConsensusHash::from_hex(
            res.get("stacks_tip_consensus_hash")
                .unwrap()
                .as_str()
                .unwrap(),
        )
        .unwrap(),
        BlockHeaderHash::from_hex(res.get("stacks_tip").unwrap().as_str().unwrap()).unwrap(),
    )
}

fn get_chain_tip_height(http_origin: &str) -> u64 {
    let client = reqwest::blocking::Client::new();
    let path = format!("{}/v2/info", http_origin);
    let res = client
        .get(&path)
        .send()
        .unwrap()
        .json::<RPCPeerInfoData>()
        .unwrap();

    res.stacks_tip_height
}

pub fn get_contract_src(
    http_origin: &str,
    contract_addr: StacksAddress,
    contract_name: String,
    use_latest_tip: bool,
) -> Result<String, String> {
    let client = reqwest::blocking::Client::new();
    let query_string = if use_latest_tip {
        "?tip=latest".to_string()
    } else {
        "".to_string()
    };
    let path = format!(
        "{}/v2/contracts/source/{}/{}{}",
        http_origin, contract_addr, contract_name, query_string
    );
    let res = client.get(&path).send().unwrap();

    if res.status().is_success() {
        let contract_src_res = res.json::<ContractSrcResponse>().unwrap();
        Ok(contract_src_res.source)
    } else {
        let err_str = res.text().unwrap();
        Err(err_str)
    }
}

#[test]
#[ignore]
fn deep_contract() {
    if env::var("BITCOIND_TEST") != Ok("1".into()) {
        return;
    }

    let stack_limit = (AST_CALL_STACK_DEPTH_BUFFER + (MAX_CALL_STACK_DEPTH as u64) + 1) as usize;
    let exceeds_stack_depth_list = format!(
        "{}u1 {}",
        "(list ".repeat(stack_limit + 1),
        ")".repeat(stack_limit + 1)
    );

    let spender_sk = StacksPrivateKey::new();
    let spender_addr = to_addr(&spender_sk);
    let spender_princ: PrincipalData = spender_addr.into();

    let (mut conf, _miner_account) = neon_integration_test_conf();

    test_observer::spawn();

    conf.events_observers.push(EventObserverConfig {
        endpoint: format!("localhost:{}", test_observer::EVENT_OBSERVER_PORT),
        events_keys: vec![EventKeyType::AnyEvent],
    });

    let spender_bal = 10_000_000_000 * (core::MICROSTACKS_PER_STACKS as u64);

    conf.initial_balances.push(InitialBalance {
        address: spender_princ.clone(),
        amount: spender_bal,
    });

    let mut btcd_controller = BitcoinCoreController::new(conf.clone());
    btcd_controller
        .start_bitcoind()
        .map_err(|_e| ())
        .expect("Failed starting bitcoind");

    let burnchain_config = Burnchain::regtest(&conf.get_burn_db_path());

    let mut btc_regtest_controller = BitcoinRegtestController::with_burnchain(
        conf.clone(),
        None,
        Some(burnchain_config.clone()),
        None,
    );
    let http_origin = format!("http://{}", &conf.node.rpc_bind);

    btc_regtest_controller.bootstrap_chain(201);

    eprintln!("Chain bootstrapped...");

    let mut run_loop = neon::RunLoop::new(conf.clone());
    let blocks_processed = run_loop.get_blocks_processed_arc();
    let _client = reqwest::blocking::Client::new();
    let channel = run_loop.get_coordinator_channel().unwrap();

    thread::spawn(move || run_loop.start(Some(burnchain_config), 0));

    // give the run loop some time to start up!
    wait_for_runloop(&blocks_processed);

    // first block wakes up the run loop
    next_block_and_wait(&mut btc_regtest_controller, &blocks_processed);

    // first block will hold our VRF registration
    next_block_and_wait(&mut btc_regtest_controller, &blocks_processed);

    // second block will be the first mined Stacks block
    next_block_and_wait(&mut btc_regtest_controller, &blocks_processed);

    let _sort_height = channel.get_sortitions_processed();

    let publish = make_contract_publish(
        &spender_sk,
        0,
        1000,
        "test-publish",
        &exceeds_stack_depth_list,
    );
    submit_tx(&http_origin, &publish);

    test_observer::clear();

    next_block_and_wait(&mut btc_regtest_controller, &blocks_processed);
    next_block_and_wait(&mut btc_regtest_controller, &blocks_processed);
    next_block_and_wait(&mut btc_regtest_controller, &blocks_processed);

    let blocks = test_observer::get_blocks();
    let mut included_smart_contract = false;
    for block in blocks {
        let transactions = block.get("transactions").unwrap().as_array().unwrap();
        for tx in transactions.iter() {
            let raw_tx = tx.get("raw_tx").unwrap().as_str().unwrap();
            if raw_tx == "0x00" {
                continue;
            }
            let tx_bytes = hex_bytes(&raw_tx[2..]).unwrap();
            let parsed = StacksTransaction::consensus_deserialize(&mut &tx_bytes[..]).unwrap();
            if let TransactionPayload::SmartContract(..) = parsed.payload {
                included_smart_contract = true;
            }
        }
    }

    assert!(
        !included_smart_contract,
        "No smart contract publish transaction should be included"
    );

    test_observer::clear();
}

#[test]
#[ignore]
fn liquid_ustx_integration() {
    if env::var("BITCOIND_TEST") != Ok("1".into()) {
        return;
    }

    // the contract that we'll test the costs of
    let caller_src = "
    (define-public (execute)
       (ok stx-liquid-supply))
    ";

    let spender_sk = StacksPrivateKey::new();
    let spender_addr = to_addr(&spender_sk);
    let spender_princ: PrincipalData = spender_addr.into();

    let (mut conf, _miner_account) = neon_integration_test_conf();

    test_observer::spawn();

    conf.events_observers.push(EventObserverConfig {
        endpoint: format!("localhost:{}", test_observer::EVENT_OBSERVER_PORT),
        events_keys: vec![EventKeyType::AnyEvent],
        include_data_events: false,
    });

    let spender_bal = 10_000_000_000 * (core::MICROSTACKS_PER_STACKS as u64);

    conf.initial_balances.push(InitialBalance {
        address: spender_princ.clone(),
        amount: spender_bal,
    });

    let mut btcd_controller = BitcoinCoreController::new(conf.clone());
    btcd_controller
        .start_bitcoind()
        .map_err(|_e| ())
        .expect("Failed starting bitcoind");

    let burnchain_config = Burnchain::regtest(&conf.get_burn_db_path());

    let mut btc_regtest_controller = BitcoinRegtestController::with_burnchain(
        conf.clone(),
        None,
        Some(burnchain_config.clone()),
        None,
    );
    let http_origin = format!("http://{}", &conf.node.rpc_bind);

    btc_regtest_controller.bootstrap_chain(201);

    eprintln!("Chain bootstrapped...");

    let mut run_loop = neon::RunLoop::new(conf.clone());
    let blocks_processed = run_loop.get_blocks_processed_arc();
    let _client = reqwest::blocking::Client::new();
    let channel = run_loop.get_coordinator_channel().unwrap();

    thread::spawn(move || run_loop.start(Some(burnchain_config), 0));

    // give the run loop some time to start up!
    wait_for_runloop(&blocks_processed);

    // first block wakes up the run loop
    next_block_and_wait(&mut btc_regtest_controller, &blocks_processed);

    // first block will hold our VRF registration
    next_block_and_wait(&mut btc_regtest_controller, &blocks_processed);

    // second block will be the first mined Stacks block
    next_block_and_wait(&mut btc_regtest_controller, &blocks_processed);

    let _sort_height = channel.get_sortitions_processed();

    let publish = make_contract_publish(&spender_sk, 0, 1000, "caller", caller_src);

    let replaced_txid = submit_tx(&http_origin, &publish);

    let publish = make_contract_publish(&spender_sk, 0, 1100, "caller", caller_src);
    submit_tx(&http_origin, &publish);

    let dropped_txs = test_observer::get_memtx_drops();
    assert_eq!(dropped_txs.len(), 1);
    assert_eq!(&dropped_txs[0].1, "ReplaceByFee");
    assert_eq!(&dropped_txs[0].0, &format!("0x{}", replaced_txid));

    // mine 1 burn block for the miner to issue the next block
    next_block_and_wait(&mut btc_regtest_controller, &blocks_processed);
    // mine next burn block for the miner to win
    next_block_and_wait(&mut btc_regtest_controller, &blocks_processed);

    let call_tx = make_contract_call(
        &spender_sk,
        1,
        1000,
        &spender_addr,
        "caller",
        "execute",
        &[],
    );

    submit_tx(&http_origin, &call_tx);

    next_block_and_wait(&mut btc_regtest_controller, &blocks_processed);

    // clear and mine another burnchain block, so that the new winner is seen by the observer
    //   (the observer is logically "one block behind" the miner
    test_observer::clear();
    next_block_and_wait(&mut btc_regtest_controller, &blocks_processed);

    let mut blocks = test_observer::get_blocks();
    // should have produced 1 new block
    assert_eq!(blocks.len(), 1);
    let block = blocks.pop().unwrap();
    let transactions = block.get("transactions").unwrap().as_array().unwrap();
    eprintln!("{}", transactions.len());
    let mut tested = false;
    for tx in transactions.iter() {
        let raw_tx = tx.get("raw_tx").unwrap().as_str().unwrap();
        if raw_tx == "0x00" {
            continue;
        }
        let tx_bytes = hex_bytes(&raw_tx[2..]).unwrap();
        let parsed = StacksTransaction::consensus_deserialize(&mut &tx_bytes[..]).unwrap();
        if let TransactionPayload::ContractCall(contract_call) = parsed.payload {
            eprintln!("{}", contract_call.function_name.as_str());
            if contract_call.function_name.as_str() == "execute" {
                let raw_result = tx.get("raw_result").unwrap().as_str().unwrap();
                let parsed = <Value as ClarityDeserializable<Value>>::deserialize(&raw_result[2..]);
                let liquid_ustx = parsed.expect_result_ok().expect_u128();
                assert!(liquid_ustx > 0, "Should be more liquid ustx than 0");
                tested = true;
            }
        }
    }
    assert!(tested, "Should have found a contract call tx");
}

#[test]
#[ignore]
fn lockup_integration() {
    if env::var("BITCOIND_TEST") != Ok("1".into()) {
        return;
    }

    let (mut conf, _miner_account) = neon_integration_test_conf();

    test_observer::spawn();

    conf.events_observers.push(EventObserverConfig {
        endpoint: format!("localhost:{}", test_observer::EVENT_OBSERVER_PORT),
        events_keys: vec![EventKeyType::AnyEvent],
        include_data_events: false,
    });

    let mut btcd_controller = BitcoinCoreController::new(conf.clone());
    btcd_controller
        .start_bitcoind()
        .map_err(|_e| ())
        .expect("Failed starting bitcoind");

    let burnchain_config = Burnchain::regtest(&conf.get_burn_db_path());

    let mut btc_regtest_controller = BitcoinRegtestController::with_burnchain(
        conf.clone(),
        None,
        Some(burnchain_config.clone()),
        None,
    );
    let http_origin = format!("http://{}", &conf.node.rpc_bind);

    btc_regtest_controller.bootstrap_chain(201);

    eprintln!("Chain bootstrapped...");

    let mut run_loop = neon::RunLoop::new(conf.clone());
    let blocks_processed = run_loop.get_blocks_processed_arc();
    let _client = reqwest::blocking::Client::new();

    thread::spawn(move || run_loop.start(Some(burnchain_config), 0));

    // give the run loop some time to start up!
    wait_for_runloop(&blocks_processed);

    // first block wakes up the run loop
    next_block_and_wait(&mut btc_regtest_controller, &blocks_processed);

    // let's query an account that unlocked STX
    // Looking at chainstate-test.txt,
    // 3QsabRcGFfw3B9rNpEcW9rN6twjZGwNz5s,13888888889,1
    // 3QsabRcGFfw3B9rNpEcW9rN6twjZGwNz5s,13888888889,3
    // 3QsabRcGFfw3B9rNpEcW9rN6twjZGwNz5s,13888888889,3
    // 3QsabRcGFfw3B9rNpEcW9rN6twjZGwNz5s -> SN3Z4MMRJ29FVZB38FGYPE94N1D8ZGF55R7YWH00A
    let recipient_addr_str = "SN3Z4MMRJ29FVZB38FGYPE94N1D8ZGF55R7YWH00A";
    let recipient = StacksAddress::from_string(recipient_addr_str).unwrap();

    // first block will hold our VRF registration
    next_block_and_wait(&mut btc_regtest_controller, &blocks_processed);

    // block #1 should be unlocking STX
    next_block_and_wait(&mut btc_regtest_controller, &blocks_processed);
    assert_eq!(get_balance(&http_origin, &recipient), 13888888889);
    let blocks = test_observer::get_blocks();
    let chain_tip = blocks.last().unwrap();

    let events = chain_tip.get("events").unwrap().as_array().unwrap();
    let mut found = false;
    for event in events.iter() {
        if event.get("type").unwrap().as_str().unwrap() == "stx_mint_event" {
            let payload = event.get("stx_mint_event").unwrap().as_object().unwrap();
            let address = payload.get("recipient").unwrap().as_str().unwrap();
            let amount = payload.get("amount").unwrap().as_str().unwrap();
            if address == recipient_addr_str && amount == "13888888889" {
                found = true;
            }
        }
    }
    assert_eq!(found, true);

    // block #2 won't unlock STX
    next_block_and_wait(&mut btc_regtest_controller, &blocks_processed);

    // block #3 should be unlocking STX
    next_block_and_wait(&mut btc_regtest_controller, &blocks_processed);
    assert_eq!(get_balance(&http_origin, &recipient), 13888888889 * 3);

    // now let's ensure that the last block received by the event observer contains the lockup receipt
    let blocks = test_observer::get_blocks();
    let chain_tip = blocks.last().unwrap();

    let events = chain_tip.get("events").unwrap().as_array().unwrap();
    assert_eq!(events.len(), 2);
    for event in events {
        assert_eq!(
            event.get("type").unwrap().as_str().unwrap(),
            "stx_mint_event"
        );
    }

    test_observer::clear();
}

#[test]
#[ignore]
fn stx_transfer_btc_integration_test() {
    if env::var("BITCOIND_TEST") != Ok("1".into()) {
        return;
    }

    let spender_sk = StacksPrivateKey::from_hex(SK_1).unwrap();
    let spender_stx_addr: StacksAddress = to_addr(&spender_sk);
    let spender_addr: PrincipalData = spender_stx_addr.clone().into();
    let _spender_btc_addr = BitcoinAddress::from_bytes(
        BitcoinNetworkType::Regtest,
        BitcoinAddressType::PublicKeyHash,
        &spender_stx_addr.bytes.0,
    )
    .unwrap();

    let spender_2_sk = StacksPrivateKey::from_hex(SK_2).unwrap();
    let spender_2_stx_addr: StacksAddress = to_addr(&spender_2_sk);
    let spender_2_addr: PrincipalData = spender_2_stx_addr.clone().into();

    let (mut conf, _miner_account) = neon_integration_test_conf();

    conf.initial_balances.push(InitialBalance {
        address: spender_addr.clone(),
        amount: 100300,
    });

    conf.initial_balances.push(InitialBalance {
        address: spender_2_addr.clone(),
        amount: 100300,
    });

    let mut btcd_controller = BitcoinCoreController::new(conf.clone());
    btcd_controller
        .start_bitcoind()
        .map_err(|_e| ())
        .expect("Failed starting bitcoind");

    let mut btc_regtest_controller = BitcoinRegtestController::new(conf.clone(), None);
    let http_origin = format!("http://{}", &conf.node.rpc_bind);

    btc_regtest_controller.bootstrap_chain(201);

    eprintln!("Chain bootstrapped...");

    let mut run_loop = neon::RunLoop::new(conf.clone());
    let blocks_processed = run_loop.get_blocks_processed_arc();

    let channel = run_loop.get_coordinator_channel().unwrap();

    thread::spawn(move || run_loop.start(None, 0));

    // give the run loop some time to start up!
    wait_for_runloop(&blocks_processed);

    // first block wakes up the run loop
    next_block_and_wait(&mut btc_regtest_controller, &blocks_processed);

    // first block will hold our VRF registration
    next_block_and_wait(&mut btc_regtest_controller, &blocks_processed);

    // second block will be the first mined Stacks block
    next_block_and_wait(&mut btc_regtest_controller, &blocks_processed);

    // let's query the spender's account:
    assert_eq!(get_balance(&http_origin, &spender_addr), 100300);

    // okay, let's send a pre-stx op.
    let pre_stx_op = PreStxOp {
        output: spender_stx_addr.clone(),
        // to be filled in
        txid: Txid([0u8; 32]),
        vtxindex: 0,
        block_height: 0,
        burn_header_hash: BurnchainHeaderHash([0u8; 32]),
    };

    let mut miner_signer = Keychain::default(conf.node.seed.clone()).generate_op_signer();

    assert!(
        btc_regtest_controller.submit_operation(
            BlockstackOperationType::PreStx(pre_stx_op),
            &mut miner_signer,
            1
        ),
        "Pre-stx operation should submit successfully"
    );

    next_block_and_wait(&mut btc_regtest_controller, &blocks_processed);
    // let's fire off our transfer op.
    let recipient_sk = StacksPrivateKey::new();
    let recipient_addr = to_addr(&recipient_sk);
    let transfer_stx_op = TransferStxOp {
        sender: spender_stx_addr.clone(),
        recipient: recipient_addr.clone(),
        transfered_ustx: 100_000,
        memo: vec![],
        // to be filled in
        txid: Txid([0u8; 32]),
        vtxindex: 0,
        block_height: 0,
        burn_header_hash: BurnchainHeaderHash([0u8; 32]),
    };

    let mut spender_signer = BurnchainOpSigner::new(spender_sk.clone(), false);

    assert!(
        btc_regtest_controller.submit_operation(
            BlockstackOperationType::TransferStx(transfer_stx_op),
            &mut spender_signer,
            1
        ),
        "Transfer operation should submit successfully"
    );
    // should be elected in the same block as the transfer, so balances should be unchanged.
    next_block_and_wait(&mut btc_regtest_controller, &blocks_processed);
    assert_eq!(get_balance(&http_origin, &spender_addr), 100300);
    assert_eq!(get_balance(&http_origin, &recipient_addr), 0);

    // this block should process the transfer
    next_block_and_wait(&mut btc_regtest_controller, &blocks_processed);

    assert_eq!(get_balance(&http_origin, &spender_addr), 300);
    assert_eq!(get_balance(&http_origin, &recipient_addr), 100_000);
    assert_eq!(get_balance(&http_origin, &spender_2_addr), 100_300);

    // now let's do a pre-stx-op and a transfer op in the same burnchain block...
    // NOTE: bitcoind really doesn't want to return the utxo from the first op for some reason,
    //    so we have to get a little creative...

    // okay, let's send a pre-stx op.
    let pre_stx_op = PreStxOp {
        output: spender_2_stx_addr.clone(),
        // to be filled in
        txid: Txid([0u8; 32]),
        vtxindex: 0,
        block_height: 0,
        burn_header_hash: BurnchainHeaderHash([0u8; 32]),
    };

    let mut miner_signer = Keychain::default(conf.node.seed.clone()).generate_op_signer();

    let pre_stx_tx = btc_regtest_controller
        .submit_manual(
            BlockstackOperationType::PreStx(pre_stx_op),
            &mut miner_signer,
            None,
        )
        .expect("Pre-stx operation should submit successfully");

    let transfer_stx_utxo = UTXO {
        txid: pre_stx_tx.txid(),
        vout: 1,
        script_pub_key: pre_stx_tx.output[1].script_pubkey.clone(),
        amount: pre_stx_tx.output[1].value,
        confirmations: 0,
    };

    // let's fire off our transfer op.
    let transfer_stx_op = TransferStxOp {
        sender: spender_2_stx_addr.clone(),
        recipient: recipient_addr.clone(),
        transfered_ustx: 100_000,
        memo: vec![],
        // to be filled in
        txid: Txid([0u8; 32]),
        vtxindex: 0,
        block_height: 0,
        burn_header_hash: BurnchainHeaderHash([0u8; 32]),
    };

    let mut spender_signer = BurnchainOpSigner::new(spender_2_sk.clone(), false);

    btc_regtest_controller
        .submit_manual(
            BlockstackOperationType::TransferStx(transfer_stx_op),
            &mut spender_signer,
            Some(transfer_stx_utxo),
        )
        .expect("Transfer operation should submit successfully");

    // should be elected in the same block as the transfer, so balances should be unchanged.
    next_block_and_wait(&mut btc_regtest_controller, &blocks_processed);

    assert_eq!(get_balance(&http_origin, &spender_addr), 300);
    assert_eq!(get_balance(&http_origin, &recipient_addr), 100_000);
    assert_eq!(get_balance(&http_origin, &spender_2_addr), 100_300);

    // should process the transfer
    next_block_and_wait(&mut btc_regtest_controller, &blocks_processed);

    assert_eq!(get_balance(&http_origin, &spender_addr), 300);
    assert_eq!(get_balance(&http_origin, &recipient_addr), 200_000);
    assert_eq!(get_balance(&http_origin, &spender_2_addr), 300);

    channel.stop_chains_coordinator();
}

#[test]
#[ignore]
fn bitcoind_resubmission_test() {
    if env::var("BITCOIND_TEST") != Ok("1".into()) {
        return;
    }

    let (mut conf, _miner_account) = neon_integration_test_conf();

    let spender_sk = StacksPrivateKey::from_hex(SK_1).unwrap();
    let spender_addr: PrincipalData = to_addr(&spender_sk).into();

    conf.initial_balances.push(InitialBalance {
        address: spender_addr.clone(),
        amount: 100300,
    });

    let mut btcd_controller = BitcoinCoreController::new(conf.clone());
    btcd_controller
        .start_bitcoind()
        .map_err(|_e| ())
        .expect("Failed starting bitcoind");

    let mut btc_regtest_controller = BitcoinRegtestController::new(conf.clone(), None);
    let http_origin = format!("http://{}", &conf.node.rpc_bind);

    btc_regtest_controller.bootstrap_chain(201);

    eprintln!("Chain bootstrapped...");

    let mut run_loop = neon::RunLoop::new(conf.clone());
    let blocks_processed = run_loop.get_blocks_processed_arc();

    let channel = run_loop.get_coordinator_channel().unwrap();

    thread::spawn(move || run_loop.start(None, 0));

    // give the run loop some time to start up!
    wait_for_runloop(&blocks_processed);

    // first block wakes up the run loop
    next_block_and_wait(&mut btc_regtest_controller, &blocks_processed);

    // first block will hold our VRF registration
    next_block_and_wait(&mut btc_regtest_controller, &blocks_processed);

    // next block, issue a commit
    next_block_and_wait(&mut btc_regtest_controller, &blocks_processed);

    next_block_and_wait(&mut btc_regtest_controller, &blocks_processed);

    next_block_and_wait(&mut btc_regtest_controller, &blocks_processed);

    // let's figure out the current chain tip
    let chain_tip = get_chain_tip(&http_origin);

    // HACK: this test relies on manually inserting a bad microblock into the chain state.
    //  this behavior is not guaranteed to continue to work like this, so at some point this
    //  test will need to be updated to handle that.
    {
        let (mut chainstate, _) = StacksChainState::open(
            false,
            conf.burnchain.chain_id,
            &conf.get_chainstate_path_str(),
            None,
        )
        .unwrap();
        let mut tx = chainstate.db_tx_begin().unwrap();

        let (consensus_hash, stacks_block) = get_tip_anchored_block(&conf);

        //        let tip_hash = StacksBlockId::new(&consensus_hash, &stacks_block.header.block_hash());

        let ublock_privk =
            find_microblock_privkey(&conf, &stacks_block.header.microblock_pubkey_hash, 1024)
                .unwrap();

        let garbage_tx = make_stacks_transfer_mblock_only(
            &spender_sk,
            0,
            100,
            &PrincipalData::from(StacksAddress::burn_address(false)),
            1000,
        );
        let mut garbage_block = StacksMicroblock::first_unsigned(
            &chain_tip.1,
            vec![StacksTransaction::consensus_deserialize(&mut garbage_tx.as_slice()).unwrap()],
        );
        garbage_block.header.prev_block = BlockHeaderHash([3; 32]);
        garbage_block.header.sequence = 1;
        garbage_block.sign(&ublock_privk).unwrap();

        eprintln!("Minting microblock at {}/{}", &chain_tip.0, &chain_tip.1);
        StacksChainState::store_staging_microblock(
            &mut tx,
            &consensus_hash,
            &stacks_block.header.block_hash(),
            &garbage_block,
        )
        .unwrap();
        tx.commit().unwrap();
    }

    thread::sleep(Duration::from_secs(30));

    next_block_and_wait(&mut btc_regtest_controller, &blocks_processed);

    let burnchain_db = BurnchainDB::open(
        &btc_regtest_controller
            .get_burnchain()
            .get_burnchaindb_path(),
        false,
    )
    .unwrap();

    let burn_tip = burnchain_db.get_canonical_chain_tip().unwrap();
    let last_burn_block = burnchain_db
        .get_burnchain_block(&burn_tip.block_hash)
        .unwrap();

    assert_eq!(
        last_burn_block.ops.len(),
        1,
        "Should only have ONE operation in the last burn block"
    );

    channel.stop_chains_coordinator();
}

#[test]
#[ignore]
fn bitcoind_forking_test() {
    if env::var("BITCOIND_TEST") != Ok("1".into()) {
        return;
    }

    let (conf, miner_account) = neon_integration_test_conf();

    let mut btcd_controller = BitcoinCoreController::new(conf.clone());
    btcd_controller
        .start_bitcoind()
        .map_err(|_e| ())
        .expect("Failed starting bitcoind");

    let mut btc_regtest_controller = BitcoinRegtestController::new(conf.clone(), None);
    let http_origin = format!("http://{}", &conf.node.rpc_bind);

    btc_regtest_controller.bootstrap_chain(201);

    eprintln!("Chain bootstrapped...");

    let mut run_loop = neon::RunLoop::new(conf);
    let blocks_processed = run_loop.get_blocks_processed_arc();

    let channel = run_loop.get_coordinator_channel().unwrap();

    thread::spawn(move || run_loop.start(None, 0));

    // give the run loop some time to start up!
    wait_for_runloop(&blocks_processed);

    // first block wakes up the run loop
    next_block_and_wait(&mut btc_regtest_controller, &blocks_processed);

    // first block will hold our VRF registration
    next_block_and_wait(&mut btc_regtest_controller, &blocks_processed);

    let mut sort_height = channel.get_sortitions_processed();
    eprintln!("Sort height: {}", sort_height);

    while sort_height < 210 {
        next_block_and_wait(&mut btc_regtest_controller, &blocks_processed);
        sort_height = channel.get_sortitions_processed();
        eprintln!("Sort height: {}", sort_height);
    }
    // let's query the miner's account nonce:

    eprintln!("Miner account: {}", miner_account);

    let account = get_account(&http_origin, &miner_account);

    // N.B. rewards mature after 2 confirmations...
    assert_eq!(account.balance, 4 * (1_000_000_000 + 20_400_000));
    assert_eq!(account.nonce, 7);

    // okay, let's figure out the burn block we want to fork away.
    let burn_header_hash_to_fork = btc_regtest_controller.get_block_hash(206);
    btc_regtest_controller.invalidate_block(&burn_header_hash_to_fork);
    btc_regtest_controller.build_next_block(5);

    thread::sleep(Duration::from_secs(50));
    eprintln!("Wait for block off of shallow fork");
    next_block_and_wait(&mut btc_regtest_controller, &blocks_processed);

    let account = get_account(&http_origin, &miner_account);

    // N.B. rewards mature after 2 confirmations...
    assert_eq!(account.balance, 0);
    assert_eq!(account.nonce, 2);

    next_block_and_wait(&mut btc_regtest_controller, &blocks_processed);

    let account = get_account(&http_origin, &miner_account);

    // N.B. rewards mature after 2 confirmations...
    assert_eq!(account.balance, 0);
    // but we're able to keep on mining
    assert_eq!(account.nonce, 3);

    // Let's create another fork, deeper
    let burn_header_hash_to_fork = btc_regtest_controller.get_block_hash(206);
    btc_regtest_controller.invalidate_block(&burn_header_hash_to_fork);
    btc_regtest_controller.build_next_block(10);

    thread::sleep(Duration::from_secs(50));
    eprintln!("Wait for block off of deep fork");
    next_block_and_wait(&mut btc_regtest_controller, &blocks_processed);

    let account = get_account(&http_origin, &miner_account);

    // N.B. rewards mature after 2 confirmations...
    assert_eq!(account.balance, 0);
    assert_eq!(account.nonce, 3);

    next_block_and_wait(&mut btc_regtest_controller, &blocks_processed);

    let account = get_account(&http_origin, &miner_account);

    // but we're able to keep on mining
    assert!(account.nonce >= 3);

    eprintln!("End of test");
    channel.stop_chains_coordinator();
}

#[test]
#[ignore]
fn should_fix_2771() {
    if env::var("BITCOIND_TEST") != Ok("1".into()) {
        return;
    }

    let (conf, _miner_account) = neon_integration_test_conf();

    let mut btcd_controller = BitcoinCoreController::new(conf.clone());
    btcd_controller
        .start_bitcoind()
        .map_err(|_e| ())
        .expect("Failed starting bitcoind");

    let mut btc_regtest_controller = BitcoinRegtestController::new(conf.clone(), None);

    btc_regtest_controller.bootstrap_chain(201);

    eprintln!("Chain bootstrapped...");

    let mut run_loop = neon::RunLoop::new(conf);
    let blocks_processed = run_loop.get_blocks_processed_arc();

    let channel = run_loop.get_coordinator_channel().unwrap();

    thread::spawn(move || run_loop.start(None, 0));

    // give the run loop some time to start up!
    wait_for_runloop(&blocks_processed);

    // first block wakes up the run loop
    next_block_and_wait(&mut btc_regtest_controller, &blocks_processed);

    // first block will hold our VRF registration
    next_block_and_wait(&mut btc_regtest_controller, &blocks_processed);

    let mut sort_height = channel.get_sortitions_processed();
    eprintln!("Sort height: {}", sort_height);

    while sort_height < 210 {
        next_block_and_wait(&mut btc_regtest_controller, &blocks_processed);
        sort_height = channel.get_sortitions_processed();
        eprintln!("Sort height: {}", sort_height);
    }

    // okay, let's figure out the burn block we want to fork away.
    let reorg_height = 208;
    warn!("Will trigger re-org at block {}", reorg_height);
    let burn_header_hash_to_fork = btc_regtest_controller.get_block_hash(reorg_height);
    btc_regtest_controller.invalidate_block(&burn_header_hash_to_fork);
    btc_regtest_controller.build_next_block(1);
    thread::sleep(Duration::from_secs(5));

    // The test here consists in producing a canonical chain with 210 blocks.
    // Once done, we invalidate the block 208, and instead of rebuilding directly
    // a longer fork with N blocks (as done in the bitcoind_forking_test)
    // we slowly add some more blocks.
    // Without the patch, this behavior ends up crashing the node with errors like:
    // WARN [1626791307.078061] [src/chainstate/coordinator/mod.rs:535] [chains-coordinator] ChainsCoordinator: could not retrieve  block burnhash=40bdbf0dda349642bdf4dd30dd31af4f0c9979ce12a7c17485245d0a6ddd970b
    // WARN [1626791307.078098] [src/chainstate/coordinator/mod.rs:308] [chains-coordinator] Error processing new burn block: NonContiguousBurnchainBlock(UnknownBlock(40bdbf0dda349642bdf4dd30dd31af4f0c9979ce12a7c17485245d0a6ddd970b))
    // And the burnchain db ends up in the same state we ended up while investigating 2771.
    // With this patch, the node is able to entirely register this new canonical fork, and then able to make progress and finish successfully.
    for _i in 0..3 {
        btc_regtest_controller.build_next_block(1);
        thread::sleep(Duration::from_secs(30));
    }

    channel.stop_chains_coordinator();
}

/// Returns a StacksMicroblock with the given transactions, sequence, and parent block that is
/// signed with the given private key.
fn make_signed_microblock(
    block_privk: &StacksPrivateKey,
    txs: Vec<StacksTransaction>,
    parent_block: BlockHeaderHash,
    seq: u16,
) -> StacksMicroblock {
    let mut rng = rand::thread_rng();

    let txid_vecs = txs.iter().map(|tx| tx.txid().as_bytes().to_vec()).collect();
    let merkle_tree = MerkleTree::<Sha512Trunc256Sum>::new(&txid_vecs);
    let tx_merkle_root = merkle_tree.root();

    let mut mblock = StacksMicroblock {
        header: StacksMicroblockHeader {
            version: rng.gen(),
            sequence: seq,
            prev_block: parent_block,
            tx_merkle_root: tx_merkle_root,
            signature: MessageSignature([0u8; 65]),
        },
        txs: txs,
    };
    mblock.sign(block_privk).unwrap();
    mblock
}

#[test]
#[ignore]
fn microblock_fork_poison_integration_test() {
    if env::var("BITCOIND_TEST") != Ok("1".into()) {
        return;
    }

    let spender_sk = StacksPrivateKey::from_hex(SK_1).unwrap();
    let spender_addr: PrincipalData = to_addr(&spender_sk).into();
    let second_spender_sk = StacksPrivateKey::from_hex(SK_2).unwrap();
    let second_spender_addr: PrincipalData = to_addr(&second_spender_sk).into();

    let (mut conf, _) = neon_integration_test_conf();

    conf.initial_balances.push(InitialBalance {
        address: spender_addr.clone(),
        amount: 100300,
    });
    conf.initial_balances.push(InitialBalance {
        address: second_spender_addr.clone(),
        amount: 10000,
    });

    // we'll manually post a forked stream to the node
    conf.node.mine_microblocks = false;
    conf.burnchain.max_rbf = 1000000;
    conf.node.wait_time_for_microblocks = 0;
    conf.node.microblock_frequency = 1_000;
    conf.miner.first_attempt_time_ms = 2_000;
    conf.miner.subsequent_attempt_time_ms = 5_000;
    conf.node.wait_time_for_blocks = 1_000;

    conf.miner.min_tx_fee = 1;
    conf.miner.first_attempt_time_ms = i64::max_value() as u64;
    conf.miner.subsequent_attempt_time_ms = i64::max_value() as u64;

    test_observer::spawn();

    conf.events_observers.push(EventObserverConfig {
        endpoint: format!("localhost:{}", test_observer::EVENT_OBSERVER_PORT),
        events_keys: vec![EventKeyType::AnyEvent],
        include_data_events: false,
    });

    let mut btcd_controller = BitcoinCoreController::new(conf.clone());
    btcd_controller
        .start_bitcoind()
        .map_err(|_e| ())
        .expect("Failed starting bitcoind");

    let mut btc_regtest_controller = BitcoinRegtestController::new(conf.clone(), None);
    let http_origin = format!("http://{}", &conf.node.rpc_bind);

    btc_regtest_controller.bootstrap_chain(201);

    eprintln!("Chain bootstrapped...");

    let mut run_loop = neon::RunLoop::new(conf.clone());
    let blocks_processed = run_loop.get_blocks_processed_arc();
    let client = reqwest::blocking::Client::new();
    let miner_status = run_loop.get_miner_status();

    let channel = run_loop.get_coordinator_channel().unwrap();

    thread::spawn(move || run_loop.start(None, 0));

    // give the run loop some time to start up!
    wait_for_runloop(&blocks_processed);

    // first block wakes up the run loop
    next_block_and_wait(&mut btc_regtest_controller, &blocks_processed);

    // first block will hold our VRF registration
    next_block_and_wait(&mut btc_regtest_controller, &blocks_processed);

    // second block will be the first mined Stacks block
    next_block_and_wait(&mut btc_regtest_controller, &blocks_processed);
    sleep_ms(10_000);

    // turn off the miner for now, so we can ensure both of these get accepted and preprocessed
    // before we try and mine an anchor block that confirms them
    eprintln!("Disable miner");
    signal_mining_blocked(miner_status.clone());
    sleep_ms(10_000);

    // our first spender
    let account = get_account(&http_origin, &spender_addr);
    assert_eq!(account.balance, 100300);
    assert_eq!(account.nonce, 0);

    // our second spender
    let account = get_account(&http_origin, &second_spender_addr);
    assert_eq!(account.balance, 10000);
    assert_eq!(account.nonce, 0);

    info!("Test microblock");

    let recipient = StacksAddress::from_string(ADDR_4).unwrap();
    let unconfirmed_tx_bytes =
        make_stacks_transfer_mblock_only(&spender_sk, 0, 1000, &recipient.into(), 1000);
    let unconfirmed_tx =
        StacksTransaction::consensus_deserialize(&mut &unconfirmed_tx_bytes[..]).unwrap();
    let second_unconfirmed_tx_bytes =
        make_stacks_transfer_mblock_only(&second_spender_sk, 0, 1000, &recipient.into(), 1500);
    let second_unconfirmed_tx =
        StacksTransaction::consensus_deserialize(&mut &second_unconfirmed_tx_bytes[..]).unwrap();

    // TODO (hack) instantiate the sortdb in the burnchain
    let _ = btc_regtest_controller.sortdb_mut();

    // put each into a microblock
    let (first_microblock, second_microblock) = {
        let tip_info = get_chain_info(&conf);
        let stacks_tip = tip_info.stacks_tip;

        let (consensus_hash, stacks_block) = get_tip_anchored_block(&conf);
        let tip_hash =
            StacksBlockHeader::make_index_block_hash(&consensus_hash, &stacks_block.block_hash());
        let privk =
            find_microblock_privkey(&conf, &stacks_block.header.microblock_pubkey_hash, 1024)
                .unwrap();
        let (mut chainstate, _) = StacksChainState::open(
            false,
            CHAIN_ID_TESTNET,
            &conf.get_chainstate_path_str(),
            None,
        )
        .unwrap();

        chainstate
            .reload_unconfirmed_state(&btc_regtest_controller.sortdb_ref().index_conn(), tip_hash)
            .unwrap();
        let first_microblock = make_microblock(
            &privk,
            &mut chainstate,
            &btc_regtest_controller.sortdb_ref().index_conn(),
            consensus_hash,
            stacks_block.clone(),
            vec![unconfirmed_tx],
        );

        eprintln!(
            "Created first microblock: {}: {:?}",
            &first_microblock.block_hash(),
            &first_microblock
        );

        // NOTE: this microblock conflicts because it has the same parent as the first microblock,
        // even though it's seq is different.
        let second_microblock =
            make_signed_microblock(&privk, vec![second_unconfirmed_tx], stacks_tip, 1);

        eprintln!(
            "Created second conflicting microblock: {}: {:?}",
            &second_microblock.block_hash(),
            &second_microblock
        );
        (first_microblock, second_microblock)
    };

    let mut microblock_bytes = vec![];
    first_microblock
        .consensus_serialize(&mut microblock_bytes)
        .unwrap();

    // post the first microblock
    let path = format!("{}/v2/microblocks", &http_origin);
    let res: String = client
        .post(&path)
        .header("Content-Type", "application/octet-stream")
        .body(microblock_bytes.clone())
        .send()
        .unwrap()
        .json()
        .unwrap();

    assert_eq!(res, format!("{}", &first_microblock.block_hash()));

    let mut second_microblock_bytes = vec![];
    second_microblock
        .consensus_serialize(&mut second_microblock_bytes)
        .unwrap();

    // post the second microblock
    let path = format!("{}/v2/microblocks", &http_origin);
    let res: String = client
        .post(&path)
        .header("Content-Type", "application/octet-stream")
        .body(second_microblock_bytes.clone())
        .send()
        .unwrap()
        .json()
        .unwrap();

    assert_eq!(res, format!("{}", &second_microblock.block_hash()));

    eprintln!("Wait 10s and re-enable miner");
    sleep_ms(10_000);

    // resume mining
    eprintln!("Enable miner");
    signal_mining_ready(miner_status.clone());
    sleep_ms(10_000);

    eprintln!("Attempt to mine poison-microblock");
    let mut found = false;
    for _i in 0..10 {
        if found {
            break;
        }
        next_block_and_wait(&mut btc_regtest_controller, &blocks_processed);
        let blocks = test_observer::get_blocks();
        for block in blocks.iter() {
            let transactions = block.get("transactions").unwrap().as_array().unwrap();
            for tx in transactions.iter() {
                let raw_tx = tx.get("raw_tx").unwrap().as_str().unwrap();
                if raw_tx == "0x00" {
                    continue;
                }
                let tx_bytes = hex_bytes(&raw_tx[2..]).unwrap();
                let parsed = StacksTransaction::consensus_deserialize(&mut &tx_bytes[..]).unwrap();

                if let TransactionPayload::PoisonMicroblock(..) = &parsed.payload {
                    found = true;
                    break;
                }
            }
        }
    }

    assert!(
        found,
        "Did not find poison microblock tx in any mined block"
    );

    test_observer::clear();
    channel.stop_chains_coordinator();
}

#[test]
#[ignore]
fn microblock_integration_test() {
    if env::var("BITCOIND_TEST") != Ok("1".into()) {
        return;
    }

    let spender_sk = StacksPrivateKey::from_hex(SK_1).unwrap();
    let spender_addr: PrincipalData = to_addr(&spender_sk).into();
    let second_spender_sk = StacksPrivateKey::from_hex(SK_2).unwrap();
    let second_spender_addr: PrincipalData = to_addr(&second_spender_sk).into();

    let (mut conf, miner_account) = neon_integration_test_conf();

    conf.miner.wait_for_block_download = false;
    conf.initial_balances.push(InitialBalance {
        address: spender_addr.clone(),
        amount: 100300,
    });
    conf.initial_balances.push(InitialBalance {
        address: second_spender_addr.clone(),
        amount: 10000,
    });

    conf.node.mine_microblocks = true;
    conf.node.microblock_frequency = 1_000;
    conf.miner.microblock_attempt_time_ms = 1_000;
    conf.node.wait_time_for_microblocks = 0;

    test_observer::spawn();

    conf.events_observers.push(EventObserverConfig {
        endpoint: format!("localhost:{}", test_observer::EVENT_OBSERVER_PORT),
        events_keys: vec![EventKeyType::AnyEvent],
    });

    let mut btcd_controller = BitcoinCoreController::new(conf.clone());
    btcd_controller
        .start_bitcoind()
        .map_err(|_e| ())
        .expect("Failed starting bitcoind");

    let mut btc_regtest_controller = BitcoinRegtestController::new(conf.clone(), None);
    let http_origin = format!("http://{}", &conf.node.rpc_bind);

    btc_regtest_controller.bootstrap_chain(201);

    eprintln!("Chain bootstrapped...");

    let mut run_loop = neon::RunLoop::new(conf.clone());
    let blocks_processed = run_loop.get_blocks_processed_arc();
    let client = reqwest::blocking::Client::new();

    let channel = run_loop.get_coordinator_channel().unwrap();

    thread::spawn(move || run_loop.start(None, 0));

    // give the run loop some time to start up!
    wait_for_runloop(&blocks_processed);

    // first block wakes up the run loop
    next_block_and_wait(&mut btc_regtest_controller, &blocks_processed);

    // first block will hold our VRF registration
    next_block_and_wait(&mut btc_regtest_controller, &blocks_processed);

    // second block will be the first mined Stacks block
    next_block_and_wait(&mut btc_regtest_controller, &blocks_processed);

    // let's query the miner's account nonce:
    info!("Miner account: {}", miner_account);
    let account = get_account(&http_origin, &miner_account);
    assert_eq!(account.balance, 0);
    assert_eq!(account.nonce, 1);

    // and our first spender
    let account = get_account(&http_origin, &spender_addr);
    assert_eq!(account.balance, 100300);
    assert_eq!(account.nonce, 0);

    // and our second spender
    let account = get_account(&http_origin, &second_spender_addr);
    assert_eq!(account.balance, 10000);
    assert_eq!(account.nonce, 0);

    // okay, let's push a transaction that is marked microblock only!
    let recipient = StacksAddress::from_string(ADDR_4).unwrap();
    let tx = make_stacks_transfer_mblock_only(&spender_sk, 0, 1000, &recipient.into(), 1000);
    submit_tx(&http_origin, &tx);

    info!("Try to mine a microblock-only tx");

    // now let's mine a couple blocks, and then check the sender's nonce.
    // this one wakes up our node, so that it'll mine a microblock _and_ an anchor block.
    next_block_and_wait(&mut btc_regtest_controller, &blocks_processed);
    sleep_ms(10_000);

    // this one will contain the sortition from above anchor block,
    //    which *should* have also confirmed the microblock.
    info!("Wait for second block");
    next_block_and_wait(&mut btc_regtest_controller, &blocks_processed);
    sleep_ms(10_000);

    // I guess let's push another block for good measure?
    info!("Wait for third block");
    next_block_and_wait(&mut btc_regtest_controller, &blocks_processed);
    sleep_ms(10_000);

    info!("Test microblock");

    // microblock must have bumped our nonce
    // and our spender
    let account = get_account(&http_origin, &spender_addr);
    assert_eq!(account.nonce, 1);

    // push another two transactions that are marked microblock only
    let recipient = StacksAddress::from_string(ADDR_4).unwrap();
    let unconfirmed_tx_bytes =
        make_stacks_transfer_mblock_only(&spender_sk, 1, 1000, &recipient.into(), 1000);
    let unconfirmed_tx =
        StacksTransaction::consensus_deserialize(&mut &unconfirmed_tx_bytes[..]).unwrap();
    let second_unconfirmed_tx_bytes =
        make_stacks_transfer_mblock_only(&second_spender_sk, 0, 1000, &recipient.into(), 1500);
    let second_unconfirmed_tx =
        StacksTransaction::consensus_deserialize(&mut &second_unconfirmed_tx_bytes[..]).unwrap();

    // TODO (hack) instantiate the sortdb in the burnchain
    let _ = btc_regtest_controller.sortdb_mut();

    // put each into a microblock
    let (first_microblock, second_microblock) = {
        let (consensus_hash, stacks_block) = get_tip_anchored_block(&conf);
        let tip_hash =
            StacksBlockHeader::make_index_block_hash(&consensus_hash, &stacks_block.block_hash());
        let privk =
            find_microblock_privkey(&conf, &stacks_block.header.microblock_pubkey_hash, 1024)
                .unwrap();
        let (mut chainstate, _) = StacksChainState::open(
            false,
            CHAIN_ID_TESTNET,
            &conf.get_chainstate_path_str(),
            None,
        )
        .unwrap();

        chainstate
            .reload_unconfirmed_state(&btc_regtest_controller.sortdb_ref().index_conn(), tip_hash)
            .unwrap();
        let first_microblock = make_microblock(
            &privk,
            &mut chainstate,
            &btc_regtest_controller.sortdb_ref().index_conn(),
            consensus_hash,
            stacks_block.clone(),
            vec![unconfirmed_tx],
        );

        eprintln!(
            "Created first microblock: {}: {:?}",
            &first_microblock.block_hash(),
            &first_microblock
        );
        /*
        let second_microblock =
            make_signed_microblock(&privk, vec![second_unconfirmed_tx], stacks_tip, 1);
        */
        let second_microblock = make_signed_microblock(
            &privk,
            vec![second_unconfirmed_tx],
            first_microblock.block_hash(),
            1,
        );
        eprintln!(
            "Created second microblock: {}: {:?}",
            &second_microblock.block_hash(),
            &second_microblock
        );
        (first_microblock, second_microblock)
    };

    let mut microblock_bytes = vec![];
    first_microblock
        .consensus_serialize(&mut microblock_bytes)
        .unwrap();

    // post the first microblock
    let path = format!("{}/v2/microblocks", &http_origin);
    let res: String = client
        .post(&path)
        .header("Content-Type", "application/octet-stream")
        .body(microblock_bytes.clone())
        .send()
        .unwrap()
        .json()
        .unwrap();

    assert_eq!(res, format!("{}", &first_microblock.block_hash()));

    eprintln!("\n\nBegin testing\nmicroblock: {:?}\n\n", &first_microblock);

    let account = get_account(&http_origin, &spender_addr);
    assert_eq!(account.nonce, 1);
    assert_eq!(account.balance, 98300);

    let mut second_microblock_bytes = vec![];
    second_microblock
        .consensus_serialize(&mut second_microblock_bytes)
        .unwrap();

    // post the second microblock
    let path = format!("{}/v2/microblocks", &http_origin);
    let res: String = client
        .post(&path)
        .header("Content-Type", "application/octet-stream")
        .body(second_microblock_bytes.clone())
        .send()
        .unwrap()
        .json()
        .unwrap();

    assert_eq!(res, format!("{}", &second_microblock.block_hash()));

    sleep_ms(5_000);

    let mut iter_count = 0;
    let tip_info = loop {
        let tip_info = get_chain_info(&conf);
        eprintln!("{:#?}", tip_info);
        match tip_info.unanchored_tip {
            None => {
                iter_count += 1;
                assert!(
                    iter_count < 10,
                    "Hit retry count while waiting for net module to process pushed microblock"
                );
                sleep_ms(5_000);
                continue;
            }
            Some(_tip) => break tip_info,
        }
    };

    assert!(tip_info.stacks_tip_height >= 3);
    let stacks_tip = tip_info.stacks_tip;
    let stacks_tip_consensus_hash = tip_info.stacks_tip_consensus_hash;
    let stacks_id_tip =
        StacksBlockHeader::make_index_block_hash(&stacks_tip_consensus_hash, &stacks_tip);

    // todo - pipe in the PoxSyncWatchdog to the RunLoop struct to avoid flakiness here
    // wait at least two p2p refreshes so it can produce the microblock
    for i in 0..30 {
        info!(
            "wait {} more seconds for microblock miner to find our transaction...",
            30 - i
        );
        sleep_ms(1000);
    }

    // check event observer for new microblock event (expect at least 2)
    let mut microblock_events = test_observer::get_microblocks();
    assert!(microblock_events.len() >= 2);

    // this microblock should correspond to `second_microblock`
    let microblock = microblock_events.pop().unwrap();
    let transactions = microblock.get("transactions").unwrap().as_array().unwrap();
    assert_eq!(transactions.len(), 1);
    let tx_sequence = transactions[0]
        .get("microblock_sequence")
        .unwrap()
        .as_u64()
        .unwrap();
    assert_eq!(tx_sequence, 1);
    let microblock_hash = transactions[0]
        .get("microblock_hash")
        .unwrap()
        .as_str()
        .unwrap();
    assert_eq!(
        microblock_hash[2..],
        format!("{}", second_microblock.header.block_hash())
    );
    let microblock_associated_hash = microblock
        .get("parent_index_block_hash")
        .unwrap()
        .as_str()
        .unwrap();
    let index_block_hash_bytes = hex_bytes(&microblock_associated_hash[2..]).unwrap();
    assert_eq!(
        StacksBlockId::from_vec(&index_block_hash_bytes),
        Some(stacks_id_tip)
    );
    // make sure we have stats for the burn block
    let _burn_block_hash = microblock.get("burn_block_hash").unwrap().as_str().unwrap();
    let _burn_block_height = microblock
        .get("burn_block_height")
        .unwrap()
        .as_u64()
        .unwrap();
    let _burn_block_timestamp = microblock
        .get("burn_block_timestamp")
        .unwrap()
        .as_u64()
        .unwrap();

    // this microblock should correspond to the first microblock that was posted
    let microblock = microblock_events.pop().unwrap();
    let transactions = microblock.get("transactions").unwrap().as_array().unwrap();
    assert_eq!(transactions.len(), 1);
    let tx_sequence = transactions[0]
        .get("microblock_sequence")
        .unwrap()
        .as_u64()
        .unwrap();
    assert_eq!(tx_sequence, 0);

    // check mempool tx events
    let memtx_events = test_observer::get_memtxs();
    assert_eq!(memtx_events.len(), 1);
    assert_eq!(&memtx_events[0], &format!("0x{}", &bytes_to_hex(&tx)));

    // let's make sure the returned blocks all point at each other.
    let blocks_observed = test_observer::get_blocks();
    // we at least mined 5 blocks
    assert!(
        blocks_observed.len() >= 3,
        "Blocks observed {} should be >= 3",
        blocks_observed.len()
    );
    assert_eq!(blocks_observed.len() as u64, tip_info.stacks_tip_height);

    let burn_blocks_observed = test_observer::get_burn_blocks();
    let burn_blocks_with_burns: Vec<_> = burn_blocks_observed
        .into_iter()
        .filter(|block| block.get("burn_amount").unwrap().as_u64().unwrap() > 0)
        .collect();
    assert!(
        burn_blocks_with_burns.len() >= 3,
        "Burn block sortitions {} should be >= 3",
        burn_blocks_with_burns.len()
    );
    for burn_block in burn_blocks_with_burns {
        eprintln!("{}", burn_block);
    }

    let mut prior = None;
    for block in blocks_observed.iter() {
        let parent_index_hash = block
            .get("parent_index_block_hash")
            .unwrap()
            .as_str()
            .unwrap()
            .to_string();
        let my_index_hash = block
            .get("index_block_hash")
            .unwrap()
            .as_str()
            .unwrap()
            .to_string();
        if let Some(ref previous_index_hash) = prior {
            assert_eq!(&parent_index_hash, previous_index_hash);
        }

        // make sure we have a burn_block_hash, burn_block_height and miner_txid

        let _burn_block_hash = block.get("burn_block_hash").unwrap().as_str().unwrap();

        let _burn_block_height = block.get("burn_block_height").unwrap().as_u64().unwrap();

        let _miner_txid = block.get("miner_txid").unwrap().as_str().unwrap();

        // make sure we have stats for the previous burn block
        let _parent_burn_block_hash = block
            .get("parent_burn_block_hash")
            .unwrap()
            .as_str()
            .unwrap();

        let _parent_burn_block_height = block
            .get("parent_burn_block_height")
            .unwrap()
            .as_u64()
            .unwrap();

        let _parent_burn_block_timestamp = block
            .get("parent_burn_block_timestamp")
            .unwrap()
            .as_u64()
            .unwrap();

        prior = Some(my_index_hash);
    }

    // we can query unconfirmed state from the microblock we announced
    let path = format!(
        "{}/v2/accounts/{}?proof=0&tip={}",
        &http_origin,
        &spender_addr,
        &tip_info.unanchored_tip.unwrap()
    );

    eprintln!("{:?}", &path);

    let mut iter_count = 0;
    let res = loop {
        let http_resp = client.get(&path).send().unwrap();

        info!("{:?}", http_resp);

        match http_resp.json::<AccountEntryResponse>() {
            Ok(x) => break x,
            Err(e) => {
                warn!("Failed to query {}; will try again. Err = {:?}", &path, e);
                iter_count += 1;
                assert!(iter_count < 10, "Retry limit reached querying account");
                sleep_ms(1000);
                continue;
            }
        };
    };

    info!("Account Response = {:#?}", res);
    assert_eq!(res.nonce, 2);
    assert_eq!(u128::from_str_radix(&res.balance[2..], 16).unwrap(), 96300);

    // limited by chaining
    for next_nonce in 2..5 {
        // verify that the microblock miner can automatically pick up transactions
        debug!(
            "Try to send unconfirmed tx from {} to {} nonce {}",
            &spender_addr, &recipient, next_nonce
        );
        let unconfirmed_tx_bytes = make_stacks_transfer_mblock_only(
            &spender_sk,
            next_nonce,
            1000,
            &recipient.into(),
            1000,
        );

        let path = format!("{}/v2/transactions", &http_origin);
        let res = client
            .post(&path)
            .header("Content-Type", "application/octet-stream")
            .body(unconfirmed_tx_bytes.clone())
            .send()
            .unwrap();
        eprintln!("{:#?}", res);
        if res.status().is_success() {
            let res: String = res.json().unwrap();
            assert_eq!(
                res,
                StacksTransaction::consensus_deserialize(&mut &unconfirmed_tx_bytes[..])
                    .unwrap()
                    .txid()
                    .to_string()
            );
            eprintln!("Sent {}", &res);
        } else {
            eprintln!("{}", res.text().unwrap());
            panic!("");
        }

        // wait at least two p2p refreshes
        // so it can produce the microblock
        for i in 0..30 {
            debug!(
                "wait {} more seconds for microblock miner to find our transaction...",
                30 - i
            );
            sleep_ms(1000);
        }

        // we can query _new_ unconfirmed state from the microblock we announced
        let path = format!(
            "{}/v2/accounts/{}?proof=0&tip={}",
            &http_origin,
            &spender_addr,
            &tip_info.unanchored_tip.unwrap()
        );

        let res_text = client.get(&path).send().unwrap().text().unwrap();

        eprintln!("text of {}\n{}", &path, &res_text);

        let res = client
            .get(&path)
            .send()
            .unwrap()
            .json::<AccountEntryResponse>()
            .unwrap();
        eprintln!("{:?}", &path);
        eprintln!("{:#?}", res);

        // advanced!
        assert_eq!(res.nonce, next_nonce + 1);
        assert_eq!(
            u128::from_str_radix(&res.balance[2..], 16).unwrap(),
            (96300 - 2000 * (next_nonce - 1)) as u128
        );
    }

    test_observer::clear();
    channel.stop_chains_coordinator();
}

#[test]
#[ignore]
fn filter_low_fee_tx_integration_test() {
    if env::var("BITCOIND_TEST") != Ok("1".into()) {
        return;
    }

    let spender_sks: Vec<_> = (0..10)
        .into_iter()
        .map(|_| StacksPrivateKey::new())
        .collect();
    let spender_addrs: Vec<PrincipalData> = spender_sks.iter().map(|x| to_addr(x).into()).collect();

    let txs: Vec<_> = spender_sks
        .iter()
        .enumerate()
        .map(|(ix, spender_sk)| {
            let recipient = StacksAddress::from_string(ADDR_4).unwrap();

            if ix < 5 {
                // low-fee
                make_stacks_transfer(&spender_sk, 0, 1000 + (ix as u64), &recipient.into(), 1000)
            } else {
                // high-fee
                make_stacks_transfer(&spender_sk, 0, 2000 + (ix as u64), &recipient.into(), 1000)
            }
        })
        .collect();

    let (mut conf, _) = neon_integration_test_conf();
    for spender_addr in spender_addrs.iter() {
        conf.initial_balances.push(InitialBalance {
            address: spender_addr.clone(),
            amount: 1049230,
        });
    }

    // exclude the first 5 transactions from miner consideration
    conf.miner.min_tx_fee = 1500;

    let mut btcd_controller = BitcoinCoreController::new(conf.clone());
    btcd_controller
        .start_bitcoind()
        .map_err(|_e| ())
        .expect("Failed starting bitcoind");

    let mut btc_regtest_controller = BitcoinRegtestController::new(conf.clone(), None);
    let http_origin = format!("http://{}", &conf.node.rpc_bind);

    btc_regtest_controller.bootstrap_chain(201);

    eprintln!("Chain bootstrapped...");

    let mut run_loop = neon::RunLoop::new(conf);
    let blocks_processed = run_loop.get_blocks_processed_arc();

    let channel = run_loop.get_coordinator_channel().unwrap();

    thread::spawn(move || run_loop.start(None, 0));

    // give the run loop some time to start up!
    wait_for_runloop(&blocks_processed);

    // first block wakes up the run loop
    next_block_and_wait(&mut btc_regtest_controller, &blocks_processed);

    // first block will hold our VRF registration
    next_block_and_wait(&mut btc_regtest_controller, &blocks_processed);

    // second block will be the first mined Stacks block
    next_block_and_wait(&mut btc_regtest_controller, &blocks_processed);

    for tx in txs.iter() {
        submit_tx(&http_origin, tx);
    }

    // mine a couple more blocks
    next_block_and_wait(&mut btc_regtest_controller, &blocks_processed);
    next_block_and_wait(&mut btc_regtest_controller, &blocks_processed);
    next_block_and_wait(&mut btc_regtest_controller, &blocks_processed);

    // First five accounts have a transaction. The miner will consider low fee transactions,
    //  but rank by estimated fee rate.
    for i in 0..5 {
        let account = get_account(&http_origin, &spender_addrs[i]);
        assert_eq!(account.nonce, 1);
    }

    // last five accounts have transaction
    for i in 5..10 {
        let account = get_account(&http_origin, &spender_addrs[i]);
        assert_eq!(account.nonce, 1);
    }

    channel.stop_chains_coordinator();
}

#[test]
#[ignore]
fn filter_long_runtime_tx_integration_test() {
    if env::var("BITCOIND_TEST") != Ok("1".into()) {
        return;
    }

    let spender_sks: Vec<_> = (0..10)
        .into_iter()
        .map(|_| StacksPrivateKey::new())
        .collect();
    let spender_addrs: Vec<PrincipalData> = spender_sks.iter().map(|x| to_addr(x).into()).collect();

    let txs: Vec<_> = spender_sks
        .iter()
        .enumerate()
        .map(|(ix, spender_sk)| {
            let recipient = StacksAddress::from_string(ADDR_4).unwrap();
            make_stacks_transfer(&spender_sk, 0, 1000 + (ix as u64), &recipient.into(), 1000)
        })
        .collect();

    let (mut conf, _) = neon_integration_test_conf();
    for spender_addr in spender_addrs.iter() {
        conf.initial_balances.push(InitialBalance {
            address: spender_addr.clone(),
            amount: 1049230,
        });
    }

    // all transactions have high-enough fees...
    conf.miner.min_tx_fee = 1;

    // ...but none of them will be mined since we allot zero ms to do so
    conf.miner.first_attempt_time_ms = 0;
    conf.miner.subsequent_attempt_time_ms = 0;

    let mut btcd_controller = BitcoinCoreController::new(conf.clone());
    btcd_controller
        .start_bitcoind()
        .map_err(|_e| ())
        .expect("Failed starting bitcoind");

    let mut btc_regtest_controller = BitcoinRegtestController::new(conf.clone(), None);
    let http_origin = format!("http://{}", &conf.node.rpc_bind);

    btc_regtest_controller.bootstrap_chain(201);

    eprintln!("Chain bootstrapped...");

    let mut run_loop = neon::RunLoop::new(conf);
    let blocks_processed = run_loop.get_blocks_processed_arc();

    let channel = run_loop.get_coordinator_channel().unwrap();

    thread::spawn(move || run_loop.start(None, 0));

    // give the run loop some time to start up!
    wait_for_runloop(&blocks_processed);

    // first block wakes up the run loop
    next_block_and_wait(&mut btc_regtest_controller, &blocks_processed);

    // first block will hold our VRF registration
    next_block_and_wait(&mut btc_regtest_controller, &blocks_processed);

    // second block will be the first mined Stacks block
    next_block_and_wait(&mut btc_regtest_controller, &blocks_processed);

    for tx in txs.iter() {
        submit_tx(&http_origin, tx);
    }

    // mine a couple more blocks
    next_block_and_wait(&mut btc_regtest_controller, &blocks_processed);
    next_block_and_wait(&mut btc_regtest_controller, &blocks_processed);
    next_block_and_wait(&mut btc_regtest_controller, &blocks_processed);

    // no transactions mined
    for i in 0..10 {
        let account = get_account(&http_origin, &spender_addrs[i]);
        assert_eq!(account.nonce, 0);
    }

    channel.stop_chains_coordinator();
}

#[test]
#[ignore]
fn miner_submit_twice() {
    if env::var("BITCOIND_TEST") != Ok("1".into()) {
        return;
    }

    let spender_sk = StacksPrivateKey::new();
    let spender_addr: PrincipalData = to_addr(&spender_sk).into();
    let contract_content = "
       (define-public (foo (a int))
         (ok (* 2 (+ a 1))))
       (define-private (bar)
         (foo 56))
    ";
    let tx_1 = make_contract_publish(&spender_sk, 0, 50_000, "first-contract", contract_content);
    let tx_2 = make_contract_publish(&spender_sk, 1, 50_000, "second-contract", contract_content);

    let (mut conf, _) = neon_integration_test_conf();
    conf.initial_balances.push(InitialBalance {
        address: spender_addr.clone(),
        amount: 1049230,
    });

    // all transactions have high-enough fees...
    conf.miner.min_tx_fee = 1;
    conf.node.mine_microblocks = false;
    // one should be mined in first attempt, and two should be in second attempt
    conf.miner.first_attempt_time_ms = 20;
    conf.miner.subsequent_attempt_time_ms = 30_000;

    // note: this test depends on timing of how long it takes to assemble a block,
    //  but it won't flake if the miner behaves correctly: a correct miner should
    //  always be able to mine both transactions by the end of this test. an incorrect
    //  miner may sometimes pass this test though, if they can successfully mine a
    //  2-transaction block in 20 ms *OR* if they are slow enough that they mine a
    //  0-transaction block in that time (because this would trigger a re-attempt, which
    //  is exactly what this test is measuring).
    //
    // The "fixed" behavior is the corner case where a miner did a "first attempt", which
    //  included 1 or more transaction, but they could have made a second attempt with
    //  more transactions.

    let mut btcd_controller = BitcoinCoreController::new(conf.clone());
    btcd_controller
        .start_bitcoind()
        .map_err(|_e| ())
        .expect("Failed starting bitcoind");

    let mut btc_regtest_controller = BitcoinRegtestController::new(conf.clone(), None);
    let http_origin = format!("http://{}", &conf.node.rpc_bind);

    btc_regtest_controller.bootstrap_chain(201);

    eprintln!("Chain bootstrapped...");

    let mut run_loop = neon::RunLoop::new(conf);
    let blocks_processed = run_loop.get_blocks_processed_arc();

    let channel = run_loop.get_coordinator_channel().unwrap();

    thread::spawn(move || run_loop.start(None, 0));

    // give the run loop some time to start up!
    wait_for_runloop(&blocks_processed);

    // first block wakes up the run loop
    next_block_and_wait(&mut btc_regtest_controller, &blocks_processed);

    // first block will hold our VRF registration
    next_block_and_wait(&mut btc_regtest_controller, &blocks_processed);

    // second block will be the first mined Stacks block
    next_block_and_wait(&mut btc_regtest_controller, &blocks_processed);

    submit_tx(&http_origin, &tx_1);
    submit_tx(&http_origin, &tx_2);

    // mine a couple more blocks
    // waiting enough time between them that a second attempt could be made.
    next_block_and_wait(&mut btc_regtest_controller, &blocks_processed);
    thread::sleep(Duration::from_secs(15));
    next_block_and_wait(&mut btc_regtest_controller, &blocks_processed);

    // 1 transaction mined
    let account = get_account(&http_origin, &spender_addr);
    assert_eq!(account.nonce, 2);

    channel.stop_chains_coordinator();
}

#[test]
#[ignore]
fn size_check_integration_test() {
    if env::var("BITCOIND_TEST") != Ok("1".into()) {
        return;
    }

    let mut giant_contract = "(define-public (f) (ok 1))".to_string();
    for _i in 0..(1024 * 1024 + 500) {
        giant_contract.push_str(" ");
    }

    let spender_sks: Vec<_> = (0..10)
        .into_iter()
        .map(|_| StacksPrivateKey::new())
        .collect();
    let spender_addrs: Vec<PrincipalData> = spender_sks.iter().map(|x| to_addr(x).into()).collect();

    // make a bunch of txs that will only fit one per block.
    let txs: Vec<_> = spender_sks
        .iter()
        .enumerate()
        .map(|(ix, spender_sk)| {
            if ix % 2 == 0 {
                make_contract_publish(spender_sk, 0, 1049230, "large-0", &giant_contract)
            } else {
                let tx = make_contract_publish_microblock_only(
                    spender_sk,
                    0,
                    1049230,
                    "large-0",
                    &giant_contract,
                );
                let parsed_tx = StacksTransaction::consensus_deserialize(&mut &tx[..]).unwrap();
                debug!("Mine transaction {} in a microblock", &parsed_tx.txid());
                tx
            }
        })
        .collect();

    let (mut conf, miner_account) = neon_integration_test_conf();

    for spender_addr in spender_addrs.iter() {
        conf.initial_balances.push(InitialBalance {
            address: spender_addr.clone(),
            amount: 1049230,
        });
    }

    conf.node.mine_microblocks = true;
    conf.node.wait_time_for_microblocks = 5000;
    conf.node.microblock_frequency = 5000;
    conf.miner.microblock_attempt_time_ms = 120_000;

<<<<<<< HEAD
    test_observer::spawn();
    conf.events_observers.push(EventObserverConfig {
        endpoint: format!("localhost:{}", test_observer::EVENT_OBSERVER_PORT),
        events_keys: vec![EventKeyType::AnyEvent],
        include_data_events: false,
    });

    let mut btcd_controller = BitcoinCoreController::new(conf.clone());
    btcd_controller
        .start_bitcoind()
        .map_err(|_e| ())
        .expect("Failed starting bitcoind");

    let mut btc_regtest_controller = BitcoinRegtestController::new(conf.clone(), None);
    let http_origin = format!("http://{}", &conf.node.rpc_bind);

    btc_regtest_controller.bootstrap_chain(201);

    eprintln!("Chain bootstrapped...");

    let mut run_loop = neon::RunLoop::new(conf);
    let blocks_processed = run_loop.get_blocks_processed_arc();

    let channel = run_loop.get_coordinator_channel().unwrap();

    thread::spawn(move || run_loop.start(None, 0));

    // give the run loop some time to start up!
    wait_for_runloop(&blocks_processed);

    // first block wakes up the run loop
    next_block_and_wait(&mut btc_regtest_controller, &blocks_processed);

    // first block will hold our VRF registration
    next_block_and_wait(&mut btc_regtest_controller, &blocks_processed);

    // second block will be the first mined Stacks block
    next_block_and_wait(&mut btc_regtest_controller, &blocks_processed);

    for tx in txs.iter() {
        submit_tx(&http_origin, tx);
    }

    // mine a couple more blocks -- all 21 transactions should get mined; the same origin should be
    // considered more than once per block, but all origins should be considered
    next_block_and_wait(&mut btc_regtest_controller, &blocks_processed);
    next_block_and_wait(&mut btc_regtest_controller, &blocks_processed);
    next_block_and_wait(&mut btc_regtest_controller, &blocks_processed);

    let blocks = test_observer::get_blocks();

    let mut found_sender_1 = false;
    let mut sender_1_is_last = true;

    for block in blocks.iter() {
        let transactions = block.get("transactions").unwrap().as_array().unwrap();
        for tx in transactions.iter() {
            let raw_tx = tx.get("raw_tx").unwrap().as_str().unwrap();
            if raw_tx == "0x00" {
                continue;
            }
            let tx_bytes = hex_bytes(&raw_tx[2..]).unwrap();
            let parsed = StacksTransaction::consensus_deserialize(&mut &tx_bytes[..]).unwrap();
            if let TransactionPayload::TokenTransfer(..) = parsed.payload {
                if parsed.auth().origin().address_testnet() == to_addr(&spender_sks[1]) {
                    found_sender_1 = true;
                } else if found_sender_1 {
                    // some tx from sender 0 got mined after the one from sender 1, which is what
                    // we want -- sender 1 shouldn't monopolize mempool consideration
                    sender_1_is_last = false;
                }
            }
        }
    }

    assert!(found_sender_1);
    assert!(!sender_1_is_last);

    // all transactions mined
    let account_0 = get_account(&http_origin, &spender_addrs[0]);
    assert_eq!(account_0.nonce, 20);

    let account_1 = get_account(&http_origin, &spender_addrs[1]);
    assert_eq!(account_1.nonce, 1);

    channel.stop_chains_coordinator();
}

#[test]
#[ignore]
fn size_check_integration_test() {
    if env::var("BITCOIND_TEST") != Ok("1".into()) {
        return;
    }

    let mut giant_contract = "(define-public (f) (ok 1))".to_string();
    for _i in 0..(1024 * 1024 + 500) {
        giant_contract.push_str(" ");
    }

    let spender_sks: Vec<_> = (0..10)
        .into_iter()
        .map(|_| StacksPrivateKey::new())
        .collect();
    let spender_addrs: Vec<PrincipalData> = spender_sks.iter().map(|x| to_addr(x).into()).collect();

    // make a bunch of txs that will only fit one per block.
    let txs: Vec<_> = spender_sks
        .iter()
        .enumerate()
        .map(|(ix, spender_sk)| {
            if ix % 2 == 0 {
                make_contract_publish(spender_sk, 0, 1049230, "large-0", &giant_contract)
            } else {
                let tx = make_contract_publish_microblock_only(
                    spender_sk,
                    0,
                    1049230,
                    "large-0",
                    &giant_contract,
                );
                let parsed_tx = StacksTransaction::consensus_deserialize(&mut &tx[..]).unwrap();
                debug!("Mine transaction {} in a microblock", &parsed_tx.txid());
                tx
            }
        })
        .collect();

    let (mut conf, miner_account) = neon_integration_test_conf();

    for spender_addr in spender_addrs.iter() {
        conf.initial_balances.push(InitialBalance {
            address: spender_addr.clone(),
            amount: 1049230,
        });
    }

    conf.node.mine_microblocks = true;
    conf.node.wait_time_for_microblocks = 5000;
    conf.node.microblock_frequency = 5000;
    conf.miner.microblock_attempt_time_ms = 120_000;

=======
>>>>>>> 76681929
    conf.miner.min_tx_fee = 1;
    conf.miner.first_attempt_time_ms = i64::max_value() as u64;
    conf.miner.subsequent_attempt_time_ms = i64::max_value() as u64;

    let mut btcd_controller = BitcoinCoreController::new(conf.clone());
    btcd_controller
        .start_bitcoind()
        .map_err(|_e| ())
        .expect("Failed starting bitcoind");

    let mut btc_regtest_controller = BitcoinRegtestController::new(conf.clone(), None);
    let http_origin = format!("http://{}", &conf.node.rpc_bind);

    btc_regtest_controller.bootstrap_chain(201);

    eprintln!("Chain bootstrapped...");

    let mut run_loop = neon::RunLoop::new(conf);
    let blocks_processed = run_loop.get_blocks_processed_arc();

    let channel = run_loop.get_coordinator_channel().unwrap();

    thread::spawn(move || run_loop.start(None, 0));

    // give the run loop some time to start up!
    wait_for_runloop(&blocks_processed);

    // first block wakes up the run loop
    next_block_and_wait(&mut btc_regtest_controller, &blocks_processed);

    // first block will hold our VRF registration
    next_block_and_wait(&mut btc_regtest_controller, &blocks_processed);

    // second block will be the first mined Stacks block
    next_block_and_wait(&mut btc_regtest_controller, &blocks_processed);

    // let's query the miner's account nonce:
    let account = get_account(&http_origin, &miner_account);
    assert_eq!(account.nonce, 1);
    assert_eq!(account.balance, 0);
    // and our potential spenders:

    for spender_addr in spender_addrs.iter() {
        let account = get_account(&http_origin, &spender_addr);
        assert_eq!(account.nonce, 0);
        assert_eq!(account.balance, 1049230);
    }

    for tx in txs.iter() {
        // okay, let's push a bunch of transactions that can only fit one per block!
        submit_tx(&http_origin, tx);
    }

    let mut micro_block_txs = 0;
    let mut anchor_block_txs = 0;

    for i in 0..100 {
        // now let's mine a couple blocks, and then check the sender's nonce.
        //  at the end of mining three blocks, there should be _at least one_ transaction from the microblock
        //  only set that got mined (since the block before this one was empty, a microblock can
        //  be added),
        //  and a number of transactions from equal to the number anchor blocks will get mined.
        //
        // this one wakes up our node, so that it'll mine a microblock _and_ an anchor block.
        next_block_and_wait(&mut btc_regtest_controller, &blocks_processed);
        // this one will contain the sortition from above anchor block,
        //    which *should* have also confirmed the microblock.
        sleep_ms(10_000 * i);

        micro_block_txs = 0;
        anchor_block_txs = 0;

        // let's figure out how many micro-only and anchor-only txs got accepted
        //   by examining our account nonces:
        for (ix, spender_addr) in spender_addrs.iter().enumerate() {
            let res = get_account(&http_origin, &spender_addr);
            if res.nonce == 1 {
                if ix % 2 == 0 {
                    anchor_block_txs += 1;
                } else {
                    micro_block_txs += 1;
                }
            } else if res.nonce != 0 {
                panic!("Spender address nonce incremented past 1");
            }

            debug!("Spender {},{}: {:?}", ix, &spender_addr, &res);
        }

        eprintln!(
            "anchor_block_txs: {}, micro_block_txs: {}",
            anchor_block_txs, micro_block_txs
        );

        if anchor_block_txs >= 2 && micro_block_txs >= 2 {
            break;
        }
    }

    assert!(anchor_block_txs >= 2);
    assert!(micro_block_txs >= 2);

    test_observer::clear();
    channel.stop_chains_coordinator();
}

// if a microblock consumes the majority of the block budget, then _only_ a microblock will be
// mined for an epoch.
#[test]
#[ignore]
fn size_overflow_unconfirmed_microblocks_integration_test() {
    if env::var("BITCOIND_TEST") != Ok("1".into()) {
        return;
    }

    // stuff a gigantic contract into the anchored block
    let mut giant_contract = "(define-public (f) (ok 1))".to_string();
    for _i in 0..(1024 * 1024 + 500) {
        giant_contract.push_str(" ");
    }

    // small-sized contracts for microblocks
    let mut small_contract = "(define-public (f) (ok 1))".to_string();
    for _i in 0..(1024 * 1024 + 500) {
        small_contract.push_str(" ");
    }

    let spender_sks: Vec<_> = (0..5)
        .into_iter()
        .map(|_| StacksPrivateKey::new())
        .collect();
    let spender_addrs: Vec<PrincipalData> = spender_sks.iter().map(|x| to_addr(x).into()).collect();

    let txs: Vec<Vec<_>> = spender_sks
        .iter()
        .enumerate()
        .map(|(ix, spender_sk)| {
            if ix % 2 == 0 {
                // almost fills a whole block
                vec![make_contract_publish(
                    spender_sk,
                    0,
                    1100000,
                    "large-0",
                    &giant_contract,
                )]
            } else {
                let mut ret = vec![];
                for i in 0..25 {
                    let tx = make_contract_publish_microblock_only(
                        spender_sk,
                        i as u64,
                        1100000,
                        &format!("small-{}", i),
                        &small_contract,
                    );
                    ret.push(tx);
                }
                ret
            }
        })
        .collect();

    let (mut conf, miner_account) = neon_integration_test_conf();

    for spender_addr in spender_addrs.iter() {
        conf.initial_balances.push(InitialBalance {
            address: spender_addr.clone(),
            amount: 10492300000,
        });
    }

    conf.node.mine_microblocks = true;
    conf.node.wait_time_for_microblocks = 5_000;
    conf.node.microblock_frequency = 5_000;
    conf.miner.microblock_attempt_time_ms = 120_000;

    conf.miner.min_tx_fee = 1;
    conf.miner.first_attempt_time_ms = i64::max_value() as u64;
    conf.miner.subsequent_attempt_time_ms = i64::max_value() as u64;

    test_observer::spawn();
    conf.events_observers.push(EventObserverConfig {
        endpoint: format!("localhost:{}", test_observer::EVENT_OBSERVER_PORT),
        events_keys: vec![EventKeyType::AnyEvent],
        include_data_events: false,
    });

    let mut btcd_controller = BitcoinCoreController::new(conf.clone());
    btcd_controller
        .start_bitcoind()
        .map_err(|_e| ())
        .expect("Failed starting bitcoind");

    let mut btc_regtest_controller = BitcoinRegtestController::new(conf.clone(), None);
    let http_origin = format!("http://{}", &conf.node.rpc_bind);

    btc_regtest_controller.bootstrap_chain(201);

    eprintln!("Chain bootstrapped...");

    let mut run_loop = neon::RunLoop::new(conf);
    let blocks_processed = run_loop.get_blocks_processed_arc();
    let microblocks_processed = run_loop.get_microblocks_processed_arc();

    let channel = run_loop.get_coordinator_channel().unwrap();

    thread::spawn(move || run_loop.start(None, 0));

    // give the run loop some time to start up!
    wait_for_runloop(&blocks_processed);

    // first block wakes up the run loop
    next_block_and_wait(&mut btc_regtest_controller, &blocks_processed);

    // first block will hold our VRF registration
    next_block_and_wait(&mut btc_regtest_controller, &blocks_processed);

    // second block will be the first mined Stacks block
    next_block_and_wait(&mut btc_regtest_controller, &blocks_processed);

    // let's query the miner's account nonce:
    let account = get_account(&http_origin, &miner_account);
    assert_eq!(account.nonce, 1);
    assert_eq!(account.balance, 0);
    // and our potential spenders:

    for spender_addr in spender_addrs.iter() {
        let account = get_account(&http_origin, &spender_addr);
        assert_eq!(account.nonce, 0);
        assert_eq!(account.balance, 10492300000);
    }

    for tx_batch in txs.iter() {
        for tx in tx_batch.iter() {
            // okay, let's push a bunch of transactions that can only fit one per block!
            submit_tx(&http_origin, tx);
        }
    }

    while wait_for_microblocks(&microblocks_processed, 120) {
        info!("Waiting for microblocks to no longer be processed");
    }

    // now let's mine a couple blocks, and then check the sender's nonce.
    //  at the end of mining three blocks, there should be _two_ transactions from the microblock
    //  only set that got mined (since the block before this one was empty, a microblock can
    //  be added),
    //  and _two_ transactions from the two anchor blocks that got mined (and processed)
    //
    // this one wakes up our node, so that it'll mine a microblock _and_ an anchor block.
    next_block_and_wait(&mut btc_regtest_controller, &blocks_processed);
    // this one will contain the sortition from above anchor block,
    //    which *should* have also confirmed the microblock.

    while wait_for_microblocks(&microblocks_processed, 120) {
        info!("Waiting for microblocks to no longer be processed");
    }

    next_block_and_wait(&mut btc_regtest_controller, &blocks_processed);

    sleep_ms(30_000);

    let blocks = test_observer::get_blocks();
    assert_eq!(blocks.len(), 3);

    let mut max_big_txs_per_block = 0;
    let mut max_big_txs_per_microblock = 0;
    let mut total_big_txs_per_block = 0;
    let mut total_big_txs_per_microblock = 0;

    for block in blocks {
        let transactions = block.get("transactions").unwrap().as_array().unwrap();
        eprintln!("{}", transactions.len());

        let mut num_big_anchored_txs = 0;
        let mut num_big_microblock_txs = 0;

        for tx in transactions.iter() {
            let raw_tx = tx.get("raw_tx").unwrap().as_str().unwrap();
            if raw_tx == "0x00" {
                continue;
            }
            let tx_bytes = hex_bytes(&raw_tx[2..]).unwrap();
            let parsed = StacksTransaction::consensus_deserialize(&mut &tx_bytes[..]).unwrap();
            if let TransactionPayload::SmartContract(tsc, ..) = parsed.payload {
                if tsc.name.to_string().find("large-").is_some() {
                    num_big_anchored_txs += 1;
                    total_big_txs_per_block += 1;
                } else if tsc.name.to_string().find("small").is_some() {
                    num_big_microblock_txs += 1;
                    total_big_txs_per_microblock += 1;
                }
            }
        }

        if num_big_anchored_txs > max_big_txs_per_block {
            max_big_txs_per_block = num_big_anchored_txs;
        }
        if num_big_microblock_txs > max_big_txs_per_microblock {
            max_big_txs_per_microblock = num_big_microblock_txs;
        }
    }

    eprintln!(
        "max_big_txs_per_microblock: {}, max_big_txs_per_block: {}, total_big_txs_per_block: {}, total_big_txs_per_microblock: {}",
        max_big_txs_per_microblock, max_big_txs_per_block, total_big_txs_per_block, total_big_txs_per_microblock
    );

    assert!(max_big_txs_per_block > 0);
    assert!(max_big_txs_per_microblock > 0);
    assert!(total_big_txs_per_block > 0);
    assert!(total_big_txs_per_microblock > 0);

    // can't have too many
    assert!(max_big_txs_per_microblock <= 3);
    assert!(max_big_txs_per_block <= 1);

    // NOTE: last-mined blocks aren't counted by the observer
    assert!(total_big_txs_per_block <= 2);
    assert!(total_big_txs_per_microblock <= 3);

    test_observer::clear();
    channel.stop_chains_coordinator();
}

// mine a stream of microblocks, and verify that the miner won't let us overflow the size
#[test]
#[ignore]
fn size_overflow_unconfirmed_stream_microblocks_integration_test() {
    if env::var("BITCOIND_TEST") != Ok("1".into()) {
        return;
    }

    let mut small_contract = "(define-public (f) (ok 1))".to_string();
    for _i in 0..((1024 * 1024 + 500) / 3) {
        small_contract.push_str(" ");
    }

    let spender_sks: Vec<_> = (0..20)
        .into_iter()
        .map(|_| StacksPrivateKey::new())
        .collect();
    let spender_addrs: Vec<PrincipalData> = spender_sks.iter().map(|x| to_addr(x).into()).collect();

    let txs: Vec<_> = spender_sks
        .iter()
        .map(|spender_sk| {
            let tx = make_contract_publish_microblock_only(
                spender_sk,
                0,
                600000,
                "small",
                &small_contract,
            );
            tx
        })
        .collect();

    let (mut conf, miner_account) = neon_integration_test_conf();

    for spender_addr in spender_addrs.iter() {
        conf.initial_balances.push(InitialBalance {
            address: spender_addr.clone(),
            amount: 10492300000,
        });
    }

    conf.node.mine_microblocks = true;
    conf.node.wait_time_for_microblocks = 1000;
    conf.node.microblock_frequency = 1000;
    conf.miner.microblock_attempt_time_ms = 120_000;
    conf.node.max_microblocks = 65536;
    conf.burnchain.max_rbf = 1000000;

    conf.miner.min_tx_fee = 1;
    conf.miner.first_attempt_time_ms = i64::max_value() as u64;
    conf.miner.subsequent_attempt_time_ms = i64::max_value() as u64;

    test_observer::spawn();
    conf.events_observers.push(EventObserverConfig {
        endpoint: format!("localhost:{}", test_observer::EVENT_OBSERVER_PORT),
        events_keys: vec![EventKeyType::AnyEvent],
        include_data_events: false,
    });

    let mut btcd_controller = BitcoinCoreController::new(conf.clone());
    btcd_controller
        .start_bitcoind()
        .map_err(|_e| ())
        .expect("Failed starting bitcoind");

    let mut btc_regtest_controller = BitcoinRegtestController::new(conf.clone(), None);
    let http_origin = format!("http://{}", &conf.node.rpc_bind);

    btc_regtest_controller.bootstrap_chain(201);

    eprintln!("Chain bootstrapped...");

    let mut run_loop = neon::RunLoop::new(conf);
    let blocks_processed = run_loop.get_blocks_processed_arc();
    let microblocks_processed = run_loop.get_microblocks_processed_arc();

    let channel = run_loop.get_coordinator_channel().unwrap();

    thread::spawn(move || run_loop.start(None, 0));

    // give the run loop some time to start up!
    wait_for_runloop(&blocks_processed);

    // first block wakes up the run loop
    next_block_and_wait(&mut btc_regtest_controller, &blocks_processed);

    // first block will hold our VRF registration
    next_block_and_wait(&mut btc_regtest_controller, &blocks_processed);

    // second block will be the first mined Stacks block
    next_block_and_wait(&mut btc_regtest_controller, &blocks_processed);

    // let's query the miner's account nonce:
    let account = get_account(&http_origin, &miner_account);
    assert_eq!(account.nonce, 1);
    assert_eq!(account.balance, 0);

    for spender_addr in spender_addrs.iter() {
        let account = get_account(&http_origin, &spender_addr);
        assert_eq!(account.nonce, 0);
        assert_eq!(account.balance, 10492300000);
    }

    let mut ctr = 0;
    while ctr < txs.len() {
        submit_tx(&http_origin, &txs[ctr]);
        if !wait_for_microblocks(&microblocks_processed, 60) {
            // we time out if we *can't* mine any more microblocks
            break;
        }
        ctr += 1;
    }

    // should be able to fit 5 transactions in, in 5 microblocks
    assert_eq!(ctr, 5);
    sleep_ms(5_000);

    next_block_and_wait(&mut btc_regtest_controller, &blocks_processed);

    eprintln!("First confirmed microblock stream!");

    microblocks_processed.store(0, Ordering::SeqCst);

    while ctr < txs.len() {
        submit_tx(&http_origin, &txs[ctr]);
        ctr += 1;
    }
    wait_for_microblocks(&microblocks_processed, 60);

    next_block_and_wait(&mut btc_regtest_controller, &blocks_processed);

    eprintln!("Second confirmed microblock stream!");

    wait_for_microblocks(&microblocks_processed, 60);

    // confirm it
    next_block_and_wait(&mut btc_regtest_controller, &blocks_processed);
    next_block_and_wait(&mut btc_regtest_controller, &blocks_processed);

    // this test can sometimes miss a mine block event.
    next_block_and_wait(&mut btc_regtest_controller, &blocks_processed);

    let blocks = test_observer::get_blocks();
    assert!(blocks.len() >= 5, "Should have produced at least 5 blocks");

    let mut max_big_txs_per_microblock = 0;
    let mut total_big_txs_per_microblock = 0;

    // NOTE: this only counts the number of txs per stream, not in each microblock
    for block in blocks {
        let transactions = block.get("transactions").unwrap().as_array().unwrap();
        eprintln!("{}", transactions.len());

        let mut num_big_microblock_txs = 0;

        for tx in transactions.iter() {
            let raw_tx = tx.get("raw_tx").unwrap().as_str().unwrap();
            if raw_tx == "0x00" {
                continue;
            }
            let tx_bytes = hex_bytes(&raw_tx[2..]).unwrap();
            let parsed = StacksTransaction::consensus_deserialize(&mut &tx_bytes[..]).unwrap();
            if let TransactionPayload::SmartContract(tsc, ..) = parsed.payload {
                if tsc.name.to_string().find("small").is_some() {
                    num_big_microblock_txs += 1;
                    total_big_txs_per_microblock += 1;
                }
            }
        }
        if num_big_microblock_txs > max_big_txs_per_microblock {
            max_big_txs_per_microblock = num_big_microblock_txs;
        }
    }

    eprintln!(
        "max_big_txs_per_microblock: {}, total_big_txs_per_microblock: {}",
        max_big_txs_per_microblock, total_big_txs_per_microblock
    );

    assert_eq!(max_big_txs_per_microblock, 5);
    assert!(total_big_txs_per_microblock >= 10);

    test_observer::clear();
    channel.stop_chains_coordinator();
}

// Mine a too-long microblock stream, and verify that the anchored block miner truncates it down to
// the longest prefix of the stream that can be mined.
#[test]
#[ignore]
fn size_overflow_unconfirmed_invalid_stream_microblocks_integration_test() {
    if env::var("BITCOIND_TEST") != Ok("1".into()) {
        return;
    }

    // create microblock streams that are too big
    env::set_var(core::FAULT_DISABLE_MICROBLOCKS_BYTES_CHECK, "1");
    env::set_var(core::FAULT_DISABLE_MICROBLOCKS_COST_CHECK, "1");

    let mut small_contract = "(define-public (f) (ok 1))".to_string();
    for _i in 0..((1024 * 1024 + 500) / 8) {
        small_contract.push_str(" ");
    }

    let spender_sks: Vec<_> = (0..25)
        .into_iter()
        .map(|_| StacksPrivateKey::new())
        .collect();
    let spender_addrs: Vec<PrincipalData> = spender_sks.iter().map(|x| to_addr(x).into()).collect();

    let txs: Vec<Vec<_>> = spender_sks
        .iter()
        .map(|spender_sk| {
            let tx = make_contract_publish_microblock_only(
                spender_sk,
                0,
                1149230,
                "small",
                &small_contract,
            );
            tx
        })
        .collect();

    let (mut conf, miner_account) = neon_integration_test_conf();

    for spender_addr in spender_addrs.iter() {
        conf.initial_balances.push(InitialBalance {
            address: spender_addr.clone(),
            amount: 10492300000,
        });
    }

    conf.node.mine_microblocks = true;
    conf.node.wait_time_for_microblocks = 5_000;
    conf.node.microblock_frequency = 1_000;
    conf.miner.microblock_attempt_time_ms = 120_000;
    conf.node.max_microblocks = 65536;
    conf.burnchain.max_rbf = 1000000;

    let mut epochs = core::STACKS_EPOCHS_REGTEST.to_vec();
    epochs[1].block_limit = core::BLOCK_LIMIT_MAINNET_20;
    conf.burnchain.epochs = Some(epochs);

    conf.miner.min_tx_fee = 1;
    conf.miner.first_attempt_time_ms = i64::max_value() as u64;
    conf.miner.subsequent_attempt_time_ms = i64::max_value() as u64;

    test_observer::spawn();
    conf.events_observers.push(EventObserverConfig {
        endpoint: format!("localhost:{}", test_observer::EVENT_OBSERVER_PORT),
        events_keys: vec![EventKeyType::AnyEvent],
        include_data_events: false,
    });

    let mut btcd_controller = BitcoinCoreController::new(conf.clone());
    btcd_controller
        .start_bitcoind()
        .map_err(|_e| ())
        .expect("Failed starting bitcoind");

    let mut btc_regtest_controller = BitcoinRegtestController::new(conf.clone(), None);
    let http_origin = format!("http://{}", &conf.node.rpc_bind);

    btc_regtest_controller.bootstrap_chain(201);

    eprintln!("Chain bootstrapped...");

    let mut run_loop = neon::RunLoop::new(conf);
    let blocks_processed = run_loop.get_blocks_processed_arc();
    let microblocks_processed = run_loop.get_microblocks_processed_arc();

    let channel = run_loop.get_coordinator_channel().unwrap();

    thread::spawn(move || run_loop.start(None, 0));

    // give the run loop some time to start up!
    wait_for_runloop(&blocks_processed);

    // first block wakes up the run loop
    next_block_and_wait(&mut btc_regtest_controller, &blocks_processed);

    // first block will hold our VRF registration
    next_block_and_wait(&mut btc_regtest_controller, &blocks_processed);

    // second block will be the first mined Stacks block
    next_block_and_wait(&mut btc_regtest_controller, &blocks_processed);

    // let's query the miner's account nonce:
    let account = get_account(&http_origin, &miner_account);
    assert_eq!(account.nonce, 1);
    assert_eq!(account.balance, 0);

    for spender_addr in spender_addrs.iter() {
        let account = get_account(&http_origin, &spender_addr);
        assert_eq!(account.nonce, 0);
        assert_eq!(account.balance, 10492300000);
    }

    let mut ctr = 0;
    for _i in 0..6 {
        submit_tx(&http_origin, &txs[ctr]);
        if !wait_for_microblocks(&microblocks_processed, 60) {
            break;
        }
        ctr += 1;
    }

    // confirm that we were able to use the fault-injection to *mine* 6 microblocks
    assert_eq!(ctr, 6);
    sleep_ms(5_000);

    next_block_and_wait(&mut btc_regtest_controller, &blocks_processed);

    eprintln!("First confirmed microblock stream!");

    // confirm it
    next_block_and_wait(&mut btc_regtest_controller, &blocks_processed);

    let blocks = test_observer::get_blocks();
    assert_eq!(blocks.len(), 3);

    let mut max_big_txs_per_microblock = 0;
    let mut total_big_txs_per_microblock = 0;

    // NOTE: this only counts the number of txs per stream, not in each microblock
    for block in blocks {
        let transactions = block.get("transactions").unwrap().as_array().unwrap();
        eprintln!("{}", transactions.len());

        let mut num_big_microblock_txs = 0;

        for tx in transactions.iter() {
            let raw_tx = tx.get("raw_tx").unwrap().as_str().unwrap();
            if raw_tx == "0x00" {
                continue;
            }
            let tx_bytes = hex_bytes(&raw_tx[2..]).unwrap();
            let parsed = StacksTransaction::consensus_deserialize(&mut &tx_bytes[..]).unwrap();
            if let TransactionPayload::SmartContract(tsc, ..) = parsed.payload {
                if tsc.name.to_string().find("small").is_some() {
                    num_big_microblock_txs += 1;
                    total_big_txs_per_microblock += 1;
                }
            }
        }
        if num_big_microblock_txs > max_big_txs_per_microblock {
            max_big_txs_per_microblock = num_big_microblock_txs;
        }
    }

    eprintln!(
        "max_big_txs_per_microblock: {}, total_big_txs_per_microblock: {}",
        max_big_txs_per_microblock, total_big_txs_per_microblock
    );

    assert_eq!(max_big_txs_per_microblock, 3);
    assert!(total_big_txs_per_microblock <= 6);

    test_observer::clear();
    channel.stop_chains_coordinator();
}

#[test]
#[ignore]
fn runtime_overflow_unconfirmed_microblocks_integration_test() {
    if env::var("BITCOIND_TEST") != Ok("1".into()) {
        return;
    }

    let spender_sks: Vec<_> = (0..4)
        .into_iter()
        .map(|_| StacksPrivateKey::new())
        .collect();
    let spender_addrs: Vec<PrincipalData> = spender_sks.iter().map(|x| to_addr(x).into()).collect();
    let spender_addrs_c32: Vec<StacksAddress> =
        spender_sks.iter().map(|x| to_addr(x).into()).collect();

    let txs: Vec<Vec<_>> = spender_sks
        .iter()
        .enumerate()
        .map(|(ix, spender_sk)| {
            if ix % 2 == 0 {
                // almost fills a whole block
                vec![make_contract_publish(
                    spender_sk,
                    0,
                    1049230,
                    &format!("large-{}", ix),
                    &format!("
                        ;; a single one of these transactions consumes over half the runtime budget
                        (define-constant BUFF_TO_BYTE (list 
                           0x00 0x01 0x02 0x03 0x04 0x05 0x06 0x07 0x08 0x09 0x0a 0x0b 0x0c 0x0d 0x0e 0x0f
                           0x10 0x11 0x12 0x13 0x14 0x15 0x16 0x17 0x18 0x19 0x1a 0x1b 0x1c 0x1d 0x1e 0x1f
                           0x20 0x21 0x22 0x23 0x24 0x25 0x26 0x27 0x28 0x29 0x2a 0x2b 0x2c 0x2d 0x2e 0x2f
                           0x30 0x31 0x32 0x33 0x34 0x35 0x36 0x37 0x38 0x39 0x3a 0x3b 0x3c 0x3d 0x3e 0x3f
                           0x40 0x41 0x42 0x43 0x44 0x45 0x46 0x47 0x48 0x49 0x4a 0x4b 0x4c 0x4d 0x4e 0x4f
                           0x50 0x51 0x52 0x53 0x54 0x55 0x56 0x57 0x58 0x59 0x5a 0x5b 0x5c 0x5d 0x5e 0x5f
                           0x60 0x61 0x62 0x63 0x64 0x65 0x66 0x67 0x68 0x69 0x6a 0x6b 0x6c 0x6d 0x6e 0x6f
                           0x70 0x71 0x72 0x73 0x74 0x75 0x76 0x77 0x78 0x79 0x7a 0x7b 0x7c 0x7d 0x7e 0x7f
                           0x80 0x81 0x82 0x83 0x84 0x85 0x86 0x87 0x88 0x89 0x8a 0x8b 0x8c 0x8d 0x8e 0x8f
                           0x90 0x91 0x92 0x93 0x94 0x95 0x96 0x97 0x98 0x99 0x9a 0x9b 0x9c 0x9d 0x9e 0x9f
                           0xa0 0xa1 0xa2 0xa3 0xa4 0xa5 0xa6 0xa7 0xa8 0xa9 0xaa 0xab 0xac 0xad 0xae 0xaf
                           0xb0 0xb1 0xb2 0xb3 0xb4 0xb5 0xb6 0xb7 0xb8 0xb9 0xba 0xbb 0xbc 0xbd 0xbe 0xbf
                           0xc0 0xc1 0xc2 0xc3 0xc4 0xc5 0xc6 0xc7 0xc8 0xc9 0xca 0xcb 0xcc 0xcd 0xce 0xcf
                           0xd0 0xd1 0xd2 0xd3 0xd4 0xd5 0xd6 0xd7 0xd8 0xd9 0xda 0xdb 0xdc 0xdd 0xde 0xdf
                           0xe0 0xe1 0xe2 0xe3 0xe4 0xe5 0xe6 0xe7 0xe8 0xe9 0xea 0xeb 0xec 0xed 0xee 0xef
                           0xf0 0xf1 0xf2 0xf3 0xf4 0xf5 0xf6 0xf7 0xf8 0xf9 0xfa 0xfb 0xfc 0xfd 0xfe 0xff
                        ))
                        (define-private (crash-me-folder (input (buff 1)) (ctr uint))
                            (begin
                                (unwrap-panic (index-of BUFF_TO_BYTE input))
                                (unwrap-panic (index-of BUFF_TO_BYTE input))
                                (unwrap-panic (index-of BUFF_TO_BYTE input))
                                (unwrap-panic (index-of BUFF_TO_BYTE input))
                                (unwrap-panic (index-of BUFF_TO_BYTE input))
                                (unwrap-panic (index-of BUFF_TO_BYTE input))
                                (unwrap-panic (index-of BUFF_TO_BYTE input))
                                (unwrap-panic (index-of BUFF_TO_BYTE input))
                                (+ u1 ctr)
                            )
                        )
                        (define-public (crash-me (name (string-ascii 128)))
                            (begin
                                (fold crash-me-folder BUFF_TO_BYTE u0)
                                (print name)
                                (ok u0)
                            )
                        )
                        (begin
                            (crash-me \"{}\"))
                        ",
                        &format!("large-contract-{}-{}", &spender_addrs_c32[ix], &ix)
                    )
                )]
            } else {
                let mut ret = vec![];
                for i in 0..1 {
                    let tx = make_contract_publish_microblock_only(
                        spender_sk,
                        i as u64,
                        210000,
                        &format!("small-{}-{}", ix, i),
                        &format!("
                            ;; a single one of these transactions consumes over half the runtime budget
                            (define-constant BUFF_TO_BYTE (list 
                               0x00 0x01 0x02 0x03 0x04 0x05 0x06 0x07 0x08 0x09 0x0a 0x0b 0x0c 0x0d 0x0e 0x0f
                               0x10 0x11 0x12 0x13 0x14 0x15 0x16 0x17 0x18 0x19 0x1a 0x1b 0x1c 0x1d 0x1e 0x1f
                               0x20 0x21 0x22 0x23 0x24 0x25 0x26 0x27 0x28 0x29 0x2a 0x2b 0x2c 0x2d 0x2e 0x2f
                               0x30 0x31 0x32 0x33 0x34 0x35 0x36 0x37 0x38 0x39 0x3a 0x3b 0x3c 0x3d 0x3e 0x3f
                               0x40 0x41 0x42 0x43 0x44 0x45 0x46 0x47 0x48 0x49 0x4a 0x4b 0x4c 0x4d 0x4e 0x4f
                               0x50 0x51 0x52 0x53 0x54 0x55 0x56 0x57 0x58 0x59 0x5a 0x5b 0x5c 0x5d 0x5e 0x5f
                               0x60 0x61 0x62 0x63 0x64 0x65 0x66 0x67 0x68 0x69 0x6a 0x6b 0x6c 0x6d 0x6e 0x6f
                               0x70 0x71 0x72 0x73 0x74 0x75 0x76 0x77 0x78 0x79 0x7a 0x7b 0x7c 0x7d 0x7e 0x7f
                               0x80 0x81 0x82 0x83 0x84 0x85 0x86 0x87 0x88 0x89 0x8a 0x8b 0x8c 0x8d 0x8e 0x8f
                               0x90 0x91 0x92 0x93 0x94 0x95 0x96 0x97 0x98 0x99 0x9a 0x9b 0x9c 0x9d 0x9e 0x9f
                               0xa0 0xa1 0xa2 0xa3 0xa4 0xa5 0xa6 0xa7 0xa8 0xa9 0xaa 0xab 0xac 0xad 0xae 0xaf
                               0xb0 0xb1 0xb2 0xb3 0xb4 0xb5 0xb6 0xb7 0xb8 0xb9 0xba 0xbb 0xbc 0xbd 0xbe 0xbf
                               0xc0 0xc1 0xc2 0xc3 0xc4 0xc5 0xc6 0xc7 0xc8 0xc9 0xca 0xcb 0xcc 0xcd 0xce 0xcf
                               0xd0 0xd1 0xd2 0xd3 0xd4 0xd5 0xd6 0xd7 0xd8 0xd9 0xda 0xdb 0xdc 0xdd 0xde 0xdf
                               0xe0 0xe1 0xe2 0xe3 0xe4 0xe5 0xe6 0xe7 0xe8 0xe9 0xea 0xeb 0xec 0xed 0xee 0xef
                               0xf0 0xf1 0xf2 0xf3 0xf4 0xf5 0xf6 0xf7 0xf8 0xf9 0xfa 0xfb 0xfc 0xfd 0xfe 0xff
                            ))
                            (define-private (crash-me-folder (input (buff 1)) (ctr uint))
                                (begin
                                    (unwrap-panic (index-of BUFF_TO_BYTE input))
                                    (unwrap-panic (index-of BUFF_TO_BYTE input))
                                    (unwrap-panic (index-of BUFF_TO_BYTE input))
                                    (unwrap-panic (index-of BUFF_TO_BYTE input))
                                    (unwrap-panic (index-of BUFF_TO_BYTE input))
                                    (unwrap-panic (index-of BUFF_TO_BYTE input))
                                    (unwrap-panic (index-of BUFF_TO_BYTE input))
                                    (unwrap-panic (index-of BUFF_TO_BYTE input))
                                    (+ u1 ctr)
                                )
                            )
                            (define-public (crash-me (name (string-ascii 128)))
                                (begin
                                    (fold crash-me-folder BUFF_TO_BYTE u0)
                                    (print name)
                                    (ok u0)
                                )
                            )
                            (begin
                                (crash-me \"{}\"))
                            ", &format!("small-contract-{}-{}-{}", &spender_addrs_c32[ix], &ix, i))
                    );
                    ret.push(tx);
                }
                ret
            }
        })
        .collect();

    let (mut conf, miner_account) = neon_integration_test_conf();

    for spender_addr in spender_addrs.iter() {
        conf.initial_balances.push(InitialBalance {
            address: spender_addr.clone(),
            amount: 1049230,
        });
    }

    conf.node.mine_microblocks = true;
    conf.node.wait_time_for_microblocks = 0;
    conf.node.microblock_frequency = 15000;
    conf.miner.microblock_attempt_time_ms = 120_000;

    conf.miner.min_tx_fee = 1;
    conf.miner.first_attempt_time_ms = i64::max_value() as u64;
    conf.miner.subsequent_attempt_time_ms = i64::max_value() as u64;

    let mut epochs = core::STACKS_EPOCHS_REGTEST.to_vec();
    epochs[1].block_limit = core::BLOCK_LIMIT_MAINNET_20;
    conf.burnchain.epochs = Some(epochs);

    test_observer::spawn();
    conf.events_observers.push(EventObserverConfig {
        endpoint: format!("localhost:{}", test_observer::EVENT_OBSERVER_PORT),
        events_keys: vec![EventKeyType::AnyEvent],
        include_data_events: false,
    });

    let mut btcd_controller = BitcoinCoreController::new(conf.clone());
    btcd_controller
        .start_bitcoind()
        .map_err(|_e| ())
        .expect("Failed starting bitcoind");

    let mut btc_regtest_controller = BitcoinRegtestController::new(conf.clone(), None);
    let http_origin = format!("http://{}", &conf.node.rpc_bind);

    btc_regtest_controller.bootstrap_chain(201);

    eprintln!("Chain bootstrapped...");

    let mut run_loop = neon::RunLoop::new(conf);
    let blocks_processed = run_loop.get_blocks_processed_arc();

    let channel = run_loop.get_coordinator_channel().unwrap();

    thread::spawn(move || run_loop.start(None, 0));

    // give the run loop some time to start up!
    wait_for_runloop(&blocks_processed);

    // first block wakes up the run loop
    next_block_and_wait(&mut btc_regtest_controller, &blocks_processed);

    // first block will hold our VRF registration
    next_block_and_wait(&mut btc_regtest_controller, &blocks_processed);

    // second block will be the first mined Stacks block
    next_block_and_wait(&mut btc_regtest_controller, &blocks_processed);

    // let's query the miner's account nonce:
    let account = get_account(&http_origin, &miner_account);
    assert_eq!(account.nonce, 1);
    assert_eq!(account.balance, 0);
    // and our potential spenders:

    for spender_addr in spender_addrs.iter() {
        let account = get_account(&http_origin, &spender_addr);
        assert_eq!(account.nonce, 0);
        assert_eq!(account.balance, 1049230);
    }

    for tx_batch in txs.iter() {
        for tx in tx_batch.iter() {
            // okay, let's push a bunch of transactions that can only fit one per block!
            submit_tx(&http_origin, tx);
        }
    }

    debug!("Wait for 1st microblock to be mined");
    sleep_ms(150_000);

    // now let's mine a couple blocks, and then check the sender's nonce.
    //  at the end of mining three blocks, there should be _two_ transactions from the microblock
    //  only set that got mined (since the block before this one was empty, a microblock can
    //  be added),
    //  and _two_ transactions from the two anchor blocks that got mined (and processed)
    //
    // this one wakes up our node, so that it'll mine a microblock _and_ an anchor block.
    next_block_and_wait(&mut btc_regtest_controller, &blocks_processed);
    // this one will contain the sortition from above anchor block,
    //    which *should* have also confirmed the microblock.

    debug!("Wait for 2nd microblock to be mined");
    sleep_ms(150_000);

    next_block_and_wait(&mut btc_regtest_controller, &blocks_processed);

    debug!("Wait for 3nd microblock to be mined");
    sleep_ms(150_000);

    next_block_and_wait(&mut btc_regtest_controller, &blocks_processed);

    let blocks = test_observer::get_blocks();
    assert_eq!(blocks.len(), 4);

    let mut max_big_txs_per_block = 0;
    let mut max_big_txs_per_microblock = 0;
    let mut total_big_txs_in_blocks = 0;
    let mut total_big_txs_in_microblocks = 0;

    for block in blocks {
        eprintln!("block {:?}", &block);
        let transactions = block.get("transactions").unwrap().as_array().unwrap();

        let mut num_big_anchored_txs = 0;
        let mut num_big_microblock_txs = 0;

        for tx in transactions.iter() {
            let raw_tx = tx.get("raw_tx").unwrap().as_str().unwrap();
            if raw_tx == "0x00" {
                continue;
            }
            let tx_bytes = hex_bytes(&raw_tx[2..]).unwrap();
            let parsed = StacksTransaction::consensus_deserialize(&mut &tx_bytes[..]).unwrap();
            eprintln!("tx: {:?}", &parsed);
            if let TransactionPayload::SmartContract(tsc, ..) = parsed.payload {
                if tsc.name.to_string().find("large-").is_some() {
                    num_big_anchored_txs += 1;
                    total_big_txs_in_blocks += 1;
                } else if tsc.name.to_string().find("small").is_some() {
                    num_big_microblock_txs += 1;
                    total_big_txs_in_microblocks += 1;
                }
            }
        }

        if num_big_anchored_txs > max_big_txs_per_block {
            max_big_txs_per_block = num_big_anchored_txs;
        }
        if num_big_microblock_txs > max_big_txs_per_microblock {
            max_big_txs_per_microblock = num_big_microblock_txs;
        }
    }

    info!(
        "max_big_txs_per_microblock: {}, max_big_txs_per_block: {}",
        max_big_txs_per_microblock, max_big_txs_per_block
    );
    info!(
        "total_big_txs_in_microblocks: {}, total_big_txs_in_blocks: {}",
        total_big_txs_in_microblocks, total_big_txs_in_blocks
    );

    // at most one big tx per block and at most one big tx per stream, always.
    assert_eq!(max_big_txs_per_microblock, 1);
    assert_eq!(max_big_txs_per_block, 1);

    // if the mblock stream has a big tx, the anchored block won't (and vice versa)
    // the changes for miner cost tracking (reset tracker between microblock and block, #2913)
    // altered this test so that one more big tx ends up in an anchored block and one fewer
    // ends up in a microblock
    assert_eq!(total_big_txs_in_blocks, 2);
    assert_eq!(total_big_txs_in_microblocks, 1);

    test_observer::clear();
    channel.stop_chains_coordinator();
}

#[test]
#[ignore]
fn block_replay_integration_test() {
    if env::var("BITCOIND_TEST") != Ok("1".into()) {
        return;
    }

    let spender_sk = StacksPrivateKey::from_hex(SK_1).unwrap();
    let spender_addr: PrincipalData = to_addr(&spender_sk).into();

    let (mut conf, miner_account) = neon_integration_test_conf();

    conf.initial_balances.push(InitialBalance {
        address: spender_addr.clone(),
        amount: 100300,
    });

    conf.node.mine_microblocks = true;
    conf.node.wait_time_for_microblocks = 30000;
    conf.node.microblock_frequency = 5_000;

    conf.miner.min_tx_fee = 1;
    conf.miner.first_attempt_time_ms = i64::max_value() as u64;
    conf.miner.subsequent_attempt_time_ms = i64::max_value() as u64;

    test_observer::spawn();

    conf.events_observers.push(EventObserverConfig {
        endpoint: format!("localhost:{}", test_observer::EVENT_OBSERVER_PORT),
        events_keys: vec![EventKeyType::AnyEvent],
        include_data_events: false,
    });

    let mut btcd_controller = BitcoinCoreController::new(conf.clone());
    btcd_controller
        .start_bitcoind()
        .map_err(|_e| ())
        .expect("Failed starting bitcoind");

    let mut btc_regtest_controller = BitcoinRegtestController::new(conf.clone(), None);
    let http_origin = format!("http://{}", &conf.node.rpc_bind);

    btc_regtest_controller.bootstrap_chain(201);

    eprintln!("Chain bootstrapped...");

    let mut run_loop = neon::RunLoop::new(conf.clone());
    let blocks_processed = run_loop.get_blocks_processed_arc();
    let client = reqwest::blocking::Client::new();

    let channel = run_loop.get_coordinator_channel().unwrap();

    thread::spawn(move || run_loop.start(None, 0));

    // give the run loop some time to start up!
    wait_for_runloop(&blocks_processed);

    // first block wakes up the run loop
    next_block_and_wait(&mut btc_regtest_controller, &blocks_processed);

    // first block will hold our VRF registration
    next_block_and_wait(&mut btc_regtest_controller, &blocks_processed);

    // second block will be the first mined Stacks block
    next_block_and_wait(&mut btc_regtest_controller, &blocks_processed);

    // let's query the miner's account nonce:

    info!("Miner account: {}", miner_account);
    let account = get_account(&http_origin, &miner_account);
    assert_eq!(account.balance, 0);
    assert_eq!(account.nonce, 1);

    // and our spender
    let account = get_account(&http_origin, &spender_addr);
    assert_eq!(account.balance, 100300);
    assert_eq!(account.nonce, 0);

    let recipient = StacksAddress::from_string(ADDR_4).unwrap();
    let tx = make_stacks_transfer(&spender_sk, 0, 1000, &recipient.into(), 1000);
    submit_tx(&http_origin, &tx);

    next_block_and_wait(&mut btc_regtest_controller, &blocks_processed);

    next_block_and_wait(&mut btc_regtest_controller, &blocks_processed);

    next_block_and_wait(&mut btc_regtest_controller, &blocks_processed);

    // try and push the mined block back at the node lots of times
    let (tip_consensus_hash, tip_block) = get_tip_anchored_block(&conf);
    let mut tip_block_bytes = vec![];
    tip_block.consensus_serialize(&mut tip_block_bytes).unwrap();

    for i in 0..1024 {
        let path = format!("{}/v2/blocks/upload/{}", &http_origin, &tip_consensus_hash);
        let res_text = client
            .post(&path)
            .header("Content-Type", "application/octet-stream")
            .body(tip_block_bytes.clone())
            .send()
            .unwrap()
            .text()
            .unwrap();

        eprintln!("{}: text of {}\n{}", i, &path, &res_text);
    }

    test_observer::clear();
    channel.stop_chains_coordinator();
}

#[test]
#[ignore]
fn cost_voting_integration() {
    if env::var("BITCOIND_TEST") != Ok("1".into()) {
        return;
    }

    // let's make `<` free...
    let cost_definer_src = "
    (define-read-only (cost-definition-le (size uint))
       {
         runtime: u0, write_length: u0, write_count: u0, read_count: u0, read_length: u0
       })
    ";

    // the contract that we'll test the costs of
    let caller_src = "
    (define-public (execute-2 (a uint))
       (ok (< a a)))
    ";

    let power_vote_src = "
    (define-public (propose-vote-confirm)
      (let
        ((proposal-id (unwrap-panic (contract-call? 'ST000000000000000000002AMW42H.cost-voting submit-proposal
                            'ST000000000000000000002AMW42H.costs \"cost_le\"
                            .cost-definer \"cost-definition-le\")))
         (vote-amount (* u9000000000 u1000000)))
        (try! (contract-call? 'ST000000000000000000002AMW42H.cost-voting vote-proposal proposal-id vote-amount))
        (try! (contract-call? 'ST000000000000000000002AMW42H.cost-voting confirm-votes proposal-id))
        (ok proposal-id)))
    ";

    let spender_sk = StacksPrivateKey::new();
    let spender_addr = to_addr(&spender_sk);
    let spender_princ: PrincipalData = spender_addr.into();

    let (mut conf, miner_account) = neon_integration_test_conf();

    conf.miner.microblock_attempt_time_ms = 1_000;
    conf.node.wait_time_for_microblocks = 0;
    conf.node.microblock_frequency = 1_000;
    conf.miner.first_attempt_time_ms = 2_000;
    conf.miner.subsequent_attempt_time_ms = 5_000;
    conf.burnchain.max_rbf = 10_000_000;
    conf.node.wait_time_for_blocks = 1_000;

    test_observer::spawn();

    conf.events_observers.push(EventObserverConfig {
        endpoint: format!("localhost:{}", test_observer::EVENT_OBSERVER_PORT),
        events_keys: vec![EventKeyType::AnyEvent],
        include_data_events: false,
    });

    let spender_bal = 10_000_000_000 * (core::MICROSTACKS_PER_STACKS as u64);

    conf.initial_balances.push(InitialBalance {
        address: spender_princ.clone(),
        amount: spender_bal,
    });

    let mut btcd_controller = BitcoinCoreController::new(conf.clone());
    btcd_controller
        .start_bitcoind()
        .map_err(|_e| ())
        .expect("Failed starting bitcoind");

    let burnchain_config = Burnchain::regtest(&conf.get_burn_db_path());

    let mut btc_regtest_controller = BitcoinRegtestController::with_burnchain(
        conf.clone(),
        None,
        Some(burnchain_config.clone()),
        None,
    );
    let http_origin = format!("http://{}", &conf.node.rpc_bind);

    btc_regtest_controller.bootstrap_chain(201);

    eprintln!("Chain bootstrapped...");

    let mut run_loop = neon::RunLoop::new(conf.clone());
    let blocks_processed = run_loop.get_blocks_processed_arc();
    let channel = run_loop.get_coordinator_channel().unwrap();

    thread::spawn(move || run_loop.start(Some(burnchain_config), 0));

    // give the run loop some time to start up!
    wait_for_runloop(&blocks_processed);

    // first block wakes up the run loop
    next_block_and_wait(&mut btc_regtest_controller, &blocks_processed);

    // first block will hold our VRF registration
    next_block_and_wait(&mut btc_regtest_controller, &blocks_processed);

    // second block will be the first mined Stacks block
    next_block_and_wait(&mut btc_regtest_controller, &blocks_processed);

    // let's query the miner's account nonce:
    let res = get_account(&http_origin, &miner_account);
    assert_eq!(res.balance, 0);
    assert_eq!(res.nonce, 1);

    // and our spender:
    let res = get_account(&http_origin, &spender_princ);
    assert_eq!(res.balance, spender_bal as u128);
    assert_eq!(res.nonce, 0);

    let transactions = vec![
        make_contract_publish(&spender_sk, 0, 1000, "cost-definer", cost_definer_src),
        make_contract_publish(&spender_sk, 1, 1000, "caller", caller_src),
        make_contract_publish(&spender_sk, 2, 1000, "voter", power_vote_src),
    ];

    for tx in transactions.into_iter() {
        submit_tx(&http_origin, &tx);
    }

    next_block_and_wait(&mut btc_regtest_controller, &blocks_processed);
    next_block_and_wait(&mut btc_regtest_controller, &blocks_processed);

    let vote_tx = make_contract_call(
        &spender_sk,
        3,
        1000,
        &spender_addr,
        "voter",
        "propose-vote-confirm",
        &[],
    );

    let call_le_tx = make_contract_call(
        &spender_sk,
        4,
        1000,
        &spender_addr,
        "caller",
        "execute-2",
        &[Value::UInt(1)],
    );

    submit_tx(&http_origin, &vote_tx);
    submit_tx(&http_origin, &call_le_tx);

    next_block_and_wait(&mut btc_regtest_controller, &blocks_processed);

    // clear and mine another burnchain block, so that the new winner is seen by the observer
    //   (the observer is logically "one block behind" the miner
    test_observer::clear();
    next_block_and_wait(&mut btc_regtest_controller, &blocks_processed);

    let mut blocks = test_observer::get_blocks();
    // should have produced 1 new block
    assert_eq!(blocks.len(), 1);
    let block = blocks.pop().unwrap();
    let transactions = block.get("transactions").unwrap().as_array().unwrap();
    eprintln!("{}", transactions.len());
    let mut tested = false;
    let mut exec_cost = ExecutionCost::zero();
    for tx in transactions.iter() {
        let raw_tx = tx.get("raw_tx").unwrap().as_str().unwrap();
        if raw_tx == "0x00" {
            continue;
        }
        let tx_bytes = hex_bytes(&raw_tx[2..]).unwrap();
        let parsed = StacksTransaction::consensus_deserialize(&mut &tx_bytes[..]).unwrap();
        if let TransactionPayload::ContractCall(contract_call) = parsed.payload {
            eprintln!("{}", contract_call.function_name.as_str());
            if contract_call.function_name.as_str() == "execute-2" {
                exec_cost =
                    serde_json::from_value(tx.get("execution_cost").cloned().unwrap()).unwrap();
            } else if contract_call.function_name.as_str() == "propose-vote-confirm" {
                let raw_result = tx.get("raw_result").unwrap().as_str().unwrap();
                let parsed = <Value as ClarityDeserializable<Value>>::deserialize(&raw_result[2..]);
                assert_eq!(parsed.to_string(), "(ok u0)");
                tested = true;
            }
        }
    }
    assert!(tested, "Should have found a contract call tx");

    // try to confirm the passed vote (this will fail)
    let confirm_proposal = make_contract_call(
        &spender_sk,
        5,
        1000,
        &StacksAddress::from_string("ST000000000000000000002AMW42H").unwrap(),
        "cost-voting",
        "confirm-miners",
        &[Value::UInt(0)],
    );

    submit_tx(&http_origin, &confirm_proposal);

    next_block_and_wait(&mut btc_regtest_controller, &blocks_processed);

    // clear and mine another burnchain block, so that the new winner is seen by the observer
    //   (the observer is logically "one block behind" the miner
    test_observer::clear();
    next_block_and_wait(&mut btc_regtest_controller, &blocks_processed);

    let mut blocks = test_observer::get_blocks();
    // should have produced 1 new block
    assert_eq!(blocks.len(), 1);
    let block = blocks.pop().unwrap();
    let transactions = block.get("transactions").unwrap().as_array().unwrap();
    eprintln!("{}", transactions.len());
    let mut tested = false;
    for tx in transactions.iter() {
        let raw_tx = tx.get("raw_tx").unwrap().as_str().unwrap();
        if raw_tx == "0x00" {
            continue;
        }
        let tx_bytes = hex_bytes(&raw_tx[2..]).unwrap();
        let parsed = StacksTransaction::consensus_deserialize(&mut &tx_bytes[..]).unwrap();
        if let TransactionPayload::ContractCall(contract_call) = parsed.payload {
            eprintln!("{}", contract_call.function_name.as_str());
            if contract_call.function_name.as_str() == "confirm-miners" {
                let raw_result = tx.get("raw_result").unwrap().as_str().unwrap();
                let parsed = <Value as ClarityDeserializable<Value>>::deserialize(&raw_result[2..]);
                assert_eq!(parsed.to_string(), "(err 13)");
                tested = true;
            }
        }
    }
    assert!(tested, "Should have found a contract call tx");

    for _i in 0..58 {
        next_block_and_wait(&mut btc_regtest_controller, &blocks_processed);
    }

    // confirm the passed vote
    let confirm_proposal = make_contract_call(
        &spender_sk,
        6,
        1000,
        &StacksAddress::from_string("ST000000000000000000002AMW42H").unwrap(),
        "cost-voting",
        "confirm-miners",
        &[Value::UInt(0)],
    );

    submit_tx(&http_origin, &confirm_proposal);

    next_block_and_wait(&mut btc_regtest_controller, &blocks_processed);
    // clear and mine another burnchain block, so that the new winner is seen by the observer
    //   (the observer is logically "one block behind" the miner
    test_observer::clear();
    next_block_and_wait(&mut btc_regtest_controller, &blocks_processed);

    let mut blocks = test_observer::get_blocks();
    // should have produced 1 new block
    assert_eq!(blocks.len(), 1);
    let block = blocks.pop().unwrap();
    let transactions = block.get("transactions").unwrap().as_array().unwrap();
    eprintln!("{}", transactions.len());
    let mut tested = false;
    for tx in transactions.iter() {
        let raw_tx = tx.get("raw_tx").unwrap().as_str().unwrap();
        if raw_tx == "0x00" {
            continue;
        }
        let tx_bytes = hex_bytes(&raw_tx[2..]).unwrap();
        let parsed = StacksTransaction::consensus_deserialize(&mut &tx_bytes[..]).unwrap();
        if let TransactionPayload::ContractCall(contract_call) = parsed.payload {
            eprintln!("{}", contract_call.function_name.as_str());
            if contract_call.function_name.as_str() == "confirm-miners" {
                let raw_result = tx.get("raw_result").unwrap().as_str().unwrap();
                let parsed = <Value as ClarityDeserializable<Value>>::deserialize(&raw_result[2..]);
                assert_eq!(parsed.to_string(), "(ok true)");
                tested = true;
            }
        }
    }
    assert!(tested, "Should have found a contract call tx");

    let call_le_tx = make_contract_call(
        &spender_sk,
        7,
        1000,
        &spender_addr,
        "caller",
        "execute-2",
        &[Value::UInt(1)],
    );

    submit_tx(&http_origin, &call_le_tx);

    next_block_and_wait(&mut btc_regtest_controller, &blocks_processed);
    // clear and mine another burnchain block, so that the new winner is seen by the observer
    //   (the observer is logically "one block behind" the miner
    test_observer::clear();
    next_block_and_wait(&mut btc_regtest_controller, &blocks_processed);

    let mut blocks = test_observer::get_blocks();
    // should have produced 1 new block
    assert_eq!(blocks.len(), 1);
    let block = blocks.pop().unwrap();
    let transactions = block.get("transactions").unwrap().as_array().unwrap();

    let mut tested = false;
    let mut new_exec_cost = ExecutionCost::max_value();
    for tx in transactions.iter() {
        let raw_tx = tx.get("raw_tx").unwrap().as_str().unwrap();
        if raw_tx == "0x00" {
            continue;
        }
        let tx_bytes = hex_bytes(&raw_tx[2..]).unwrap();
        let parsed = StacksTransaction::consensus_deserialize(&mut &tx_bytes[..]).unwrap();
        if let TransactionPayload::ContractCall(contract_call) = parsed.payload {
            eprintln!("{}", contract_call.function_name.as_str());
            if contract_call.function_name.as_str() == "execute-2" {
                new_exec_cost =
                    serde_json::from_value(tx.get("execution_cost").cloned().unwrap()).unwrap();
                tested = true;
            }
        }
    }
    assert!(tested, "Should have found a contract call tx");

    assert!(exec_cost.exceeds(&new_exec_cost));

    test_observer::clear();
    channel.stop_chains_coordinator();
}

#[test]
#[ignore]
fn mining_events_integration_test() {
    if env::var("BITCOIND_TEST") != Ok("1".into()) {
        return;
    }

    let small_contract = "(define-public (f) (ok 1))".to_string();

    let spender_sk = StacksPrivateKey::from_hex(SK_1).unwrap();
    let addr = to_addr(&spender_sk);

    let spender_sk_2 = StacksPrivateKey::from_hex(SK_2).unwrap();
    let addr_2 = to_addr(&spender_sk_2);

    let tx = make_contract_publish(&spender_sk, 0, 600000, "small", &small_contract);
    let tx_2 = make_contract_publish(&spender_sk, 1, 610000, "small", &small_contract);
    let mb_tx =
        make_contract_publish_microblock_only(&spender_sk_2, 0, 620000, "small", &small_contract);

    let (mut conf, _) = neon_integration_test_conf();

    conf.initial_balances.push(InitialBalance {
        address: addr.clone().into(),
        amount: 10000000,
    });
    conf.initial_balances.push(InitialBalance {
        address: addr_2.clone().into(),
        amount: 10000000,
    });

    conf.node.mine_microblocks = true;
    conf.node.wait_time_for_microblocks = 1000;
    conf.node.microblock_frequency = 1000;

    conf.miner.min_tx_fee = 1;
    conf.miner.first_attempt_time_ms = i64::max_value() as u64;
    conf.miner.subsequent_attempt_time_ms = i64::max_value() as u64;

    test_observer::spawn();

    conf.events_observers.push(EventObserverConfig {
        endpoint: format!("localhost:{}", test_observer::EVENT_OBSERVER_PORT),
        events_keys: vec![
            EventKeyType::AnyEvent,
            EventKeyType::MinedBlocks,
            EventKeyType::MinedMicroblocks,
        ],
        include_data_events: false,
    });

    let mut btcd_controller = BitcoinCoreController::new(conf.clone());
    btcd_controller
        .start_bitcoind()
        .map_err(|_e| ())
        .expect("Failed starting bitcoind");

    let mut btc_regtest_controller = BitcoinRegtestController::new(conf.clone(), None);
    let http_origin = format!("http://{}", &conf.node.rpc_bind);

    btc_regtest_controller.bootstrap_chain(201);

    eprintln!("Chain bootstrapped...");

    let mut run_loop = neon::RunLoop::new(conf);
    let blocks_processed = run_loop.get_blocks_processed_arc();

    let channel = run_loop.get_coordinator_channel().unwrap();

    thread::spawn(move || run_loop.start(None, 0));

    // give the run loop some time to start up!
    wait_for_runloop(&blocks_processed);

    // first block wakes up the run loop
    next_block_and_wait(&mut btc_regtest_controller, &blocks_processed);

    // first block will hold our VRF registration
    next_block_and_wait(&mut btc_regtest_controller, &blocks_processed);

    // second block will be the first mined Stacks block
    next_block_and_wait(&mut btc_regtest_controller, &blocks_processed);

    submit_tx(&http_origin, &tx); // should succeed
    submit_tx(&http_origin, &tx_2); // should fail since it tries to publish contract with same name
    submit_tx(&http_origin, &mb_tx); // should be in microblock bc it is microblock only

    next_block_and_wait(&mut btc_regtest_controller, &blocks_processed);

    next_block_and_wait(&mut btc_regtest_controller, &blocks_processed);

    // check that the nonces have gone up
    let res = get_account(&http_origin, &addr);
    assert_eq!(res.nonce, 1);

    let res = get_account(&http_origin, &addr_2);
    assert_eq!(res.nonce, 1);

    // check mined microblock events
    let mined_microblock_events = test_observer::get_mined_microblocks();
    assert!(mined_microblock_events.len() >= 1);

    // check tx events in the first microblock
    // 1 success: 1 contract publish, 2 error (on chain transactions)
    let microblock_tx_events = &mined_microblock_events[0].tx_events;
    assert_eq!(microblock_tx_events.len(), 1);

    // contract publish
    match &microblock_tx_events[0] {
        TransactionEvent::Success(TransactionSuccessEvent {
            result,
            fee,
            execution_cost,
            ..
        }) => {
            assert_eq!(result.clone().expect_result_ok().expect_bool(), true);
            assert_eq!(fee, &620000);
            assert_eq!(
                execution_cost,
                &ExecutionCost {
                    write_length: 35,
                    write_count: 2,
                    read_length: 1,
                    read_count: 1,
                    runtime: 311000
                }
            )
        }
        _ => panic!("unexpected event type"),
    }

    // check mined block events
    let mined_block_events = test_observer::get_mined_blocks();
    assert!(mined_block_events.len() >= 3);

    // check the tx events in the third mined block
    // 2 success: 1 coinbase tx event + 1 contract publish, 1 error (duplicate contract)
    let third_block_tx_events = &mined_block_events[2].tx_events;
    assert_eq!(third_block_tx_events.len(), 3);

    // coinbase event
    match &third_block_tx_events[0] {
        TransactionEvent::Success(TransactionSuccessEvent { txid, result, .. }) => {
            assert_eq!(
                txid.to_string(),
                "3e04ada5426332bfef446ba0a06d124aace4ade5c11840f541bf88e2e919faf6"
            );
            assert_eq!(result.clone().expect_result_ok().expect_bool(), true);
        }
        _ => panic!("unexpected event type"),
    }

    // contract publish event
    match &third_block_tx_events[1] {
        TransactionEvent::Success(TransactionSuccessEvent {
            result,
            fee,
            execution_cost,
            ..
        }) => {
            assert_eq!(result.clone().expect_result_ok().expect_bool(), true);
            assert_eq!(fee, &600000);
            assert_eq!(
                execution_cost,
                &ExecutionCost {
                    write_length: 35,
                    write_count: 2,
                    read_length: 1,
                    read_count: 1,
                    runtime: 311000
                }
            )
        }
        _ => panic!("unexpected event type"),
    }

    // dupe contract error event
    match &third_block_tx_events[2] {
        TransactionEvent::ProcessingError(TransactionErrorEvent { txid: _, error }) => {
            assert_eq!(
                error,
                "Duplicate contract 'ST3WM51TCWMJYGZS1QFMC28DH5YP86782YGR113C1.small'"
            );
        }
        _ => panic!("unexpected event type"),
    }

    test_observer::clear();
    channel.stop_chains_coordinator();
}

/// This test checks that the limit behavior in the miner works as expected for anchored block
/// building. When we first hit the block limit, the limit behavior switches to
/// `CONTRACT_LIMIT_HIT`, during which stx transfers are still allowed, and contract related
/// transactions are skipped.
/// Note: the test is sensitive to the order in which transactions are mined; it is written
/// expecting that transactions are traversed in the order tx_1, tx_2, tx_3, and tx_4.
#[test]
#[ignore]
fn block_limit_hit_integration_test() {
    if env::var("BITCOIND_TEST") != Ok("1".into()) {
        return;
    }

    // 700 invocations
    let max_contract_src = format!(
         "(define-private (work) (begin {} 1)) 
         (define-private (times-100) (begin {} 1))
         (define-private (times-200) (begin (times-100) (times-100) 1))
         (define-private (times-500) (begin (times-200) (times-200) (times-100) 1))
         (times-500) (times-200)",
         (0..10)
            .map(|_| format!(
                "(unwrap! (contract-call? '{} submit-proposal '{} \"cost-old\" '{} \"cost-new\") 2)",
                boot_code_id("cost-voting", false),
                boot_code_id("costs", false),
                boot_code_id("costs", false),
            ))
            .collect::<Vec<String>>()
            .join(" "),
         (0..10)
             .map(|_| "(work)".to_string())
             .collect::<Vec<String>>()
             .join(" "),
    );

    // 2900 invocations
    let oversize_contract_src = format!(
        "(define-private (work) (begin {} 1)) 
         (define-private (times-100) (begin {} 1))
         (define-private (times-200) (begin (times-100) (times-100) 1))
         (define-private (times-500) (begin (times-200) (times-200) (times-100) 1))
         (define-private (times-1000) (begin (times-500) (times-500) 1))
         (times-1000) (times-1000) (times-500) (times-200) (times-200)",
        (0..10)
            .map(|_| format!(
                "(unwrap! (contract-call? '{} submit-proposal '{} \"cost-old\" '{} \"cost-new\") 2)",
                boot_code_id("cost-voting", false),
                boot_code_id("costs", false),
                boot_code_id("costs", false),
            ))
            .collect::<Vec<String>>()
            .join(" "),
        (0..10)
            .map(|_| "(work)".to_string())
            .collect::<Vec<String>>()
            .join(" "),
    );

    let spender_sk = StacksPrivateKey::new();
    let addr = to_addr(&spender_sk);
    let second_spender_sk = StacksPrivateKey::new();
    let second_spender_addr: PrincipalData = to_addr(&second_spender_sk).into();
    let third_spender_sk = StacksPrivateKey::new();
    let third_spender_addr: PrincipalData = to_addr(&third_spender_sk).into();

    // included in first block
    let tx = make_contract_publish(&spender_sk, 0, 555_000, "over", &oversize_contract_src);
    // contract limit hit; included in second block
    let tx_2 = make_contract_publish(&spender_sk, 1, 555_000, "over-2", &oversize_contract_src);
    // skipped over since contract limit was hit; included in second block
    let tx_3 = make_contract_publish(&second_spender_sk, 0, 150_000, "max", &max_contract_src);
    // included in first block
    let tx_4 = make_stacks_transfer(&third_spender_sk, 0, 180, &PrincipalData::from(addr), 100);

    let (mut conf, _miner_account) = neon_integration_test_conf();

    conf.initial_balances.push(InitialBalance {
        address: addr.clone().into(),
        amount: 10_000_000,
    });
    conf.initial_balances.push(InitialBalance {
        address: second_spender_addr.clone(),
        amount: 10_000_000,
    });
    conf.initial_balances.push(InitialBalance {
        address: third_spender_addr.clone(),
        amount: 10_000_000,
    });

    conf.node.mine_microblocks = true;
    conf.node.wait_time_for_microblocks = 30000;
    conf.node.microblock_frequency = 1000;

    conf.miner.min_tx_fee = 1;
    conf.miner.first_attempt_time_ms = i64::max_value() as u64;
    conf.miner.subsequent_attempt_time_ms = i64::max_value() as u64;

    test_observer::spawn();

    conf.events_observers.push(EventObserverConfig {
        endpoint: format!("localhost:{}", test_observer::EVENT_OBSERVER_PORT),
        events_keys: vec![EventKeyType::AnyEvent],
        include_data_events: false,
    });

    let mut btcd_controller = BitcoinCoreController::new(conf.clone());
    btcd_controller
        .start_bitcoind()
        .map_err(|_e| ())
        .expect("Failed starting bitcoind");

    let mut btc_regtest_controller = BitcoinRegtestController::new(conf.clone(), None);
    let http_origin = format!("http://{}", &conf.node.rpc_bind);

    btc_regtest_controller.bootstrap_chain(201);

    eprintln!("Chain bootstrapped...");

    let mut run_loop = neon::RunLoop::new(conf);
    let blocks_processed = run_loop.get_blocks_processed_arc();

    let channel = run_loop.get_coordinator_channel().unwrap();

    thread::spawn(move || run_loop.start(None, 0));

    // give the run loop some time to start up!
    wait_for_runloop(&blocks_processed);

    // first block wakes up the run loop
    next_block_and_wait(&mut btc_regtest_controller, &blocks_processed);

    // first block will hold our VRF registration
    next_block_and_wait(&mut btc_regtest_controller, &blocks_processed);

    // second block will be the first mined Stacks block
    next_block_and_wait(&mut btc_regtest_controller, &blocks_processed);

    // submit all the transactions
    let txid_1 = submit_tx(&http_origin, &tx);
    let txid_2 = submit_tx(&http_origin, &tx_2);
    let txid_3 = submit_tx(&http_origin, &tx_3);
    let txid_4 = submit_tx(&http_origin, &tx_4);

    sleep_ms(5_000);

    next_block_and_wait(&mut btc_regtest_controller, &blocks_processed);
    sleep_ms(20_000);

    next_block_and_wait(&mut btc_regtest_controller, &blocks_processed);
    sleep_ms(20_000);

    next_block_and_wait(&mut btc_regtest_controller, &blocks_processed);
    sleep_ms(20_000);

    let res = get_account(&http_origin, &addr);
    assert_eq!(res.nonce, 2);

    let res = get_account(&http_origin, &second_spender_addr);
    assert_eq!(res.nonce, 1);

    let res = get_account(&http_origin, &third_spender_addr);
    assert_eq!(res.nonce, 1);

    let mined_block_events = test_observer::get_blocks();
    assert!(mined_block_events.len() >= 2);

    let tx_third_block = mined_block_events[2]
        .get("transactions")
        .unwrap()
        .as_array()
        .unwrap();
    assert_eq!(tx_third_block.len(), 3);
    let txid_1_exp = tx_third_block[1].get("txid").unwrap().as_str().unwrap();
    let txid_4_exp = tx_third_block[2].get("txid").unwrap().as_str().unwrap();
    assert_eq!(format!("0x{}", txid_1), txid_1_exp);
    assert_eq!(format!("0x{}", txid_4), txid_4_exp);

    let tx_fourth_block = mined_block_events[3]
        .get("transactions")
        .unwrap()
        .as_array()
        .unwrap();
    assert_eq!(tx_fourth_block.len(), 3);
    let txid_2_exp = tx_fourth_block[1].get("txid").unwrap().as_str().unwrap();
    let txid_3_exp = tx_fourth_block[2].get("txid").unwrap().as_str().unwrap();
    assert_eq!(format!("0x{}", txid_2), txid_2_exp);
    assert_eq!(format!("0x{}", txid_3), txid_3_exp);

    test_observer::clear();
    channel.stop_chains_coordinator();
}

/// This test checks that the limit behavior in the miner works as expected during microblock
/// building. When we first hit the block limit, the limit behavior switches to
/// `CONTRACT_LIMIT_HIT`, during which stx transfers are still allowed, and contract related
/// transactions are skipped.
/// Note: the test is sensitive to the order in which transactions are mined; it is written
/// expecting that transactions are traversed in the order tx_1, tx_2, tx_3, and tx_4.
#[test]
#[ignore]
fn microblock_limit_hit_integration_test() {
    if env::var("BITCOIND_TEST") != Ok("1".into()) {
        return;
    }

    let max_contract_src = format!(
        "(define-private (work) (begin {} 1)) 
         (define-private (times-100) (begin {} 1))
         (define-private (times-200) (begin (times-100) (times-100) 1))
         (define-private (times-500) (begin (times-200) (times-200) (times-100) 1))
         (times-500) (times-200)",
        (0..3)
            .map(|_| format!(
                "(unwrap! (contract-call? '{} submit-proposal '{} \"cost-old\" '{} \"cost-new\") 2)",
                boot_code_id("cost-voting", false),
                boot_code_id("costs", false),
                boot_code_id("costs", false),
            ))
            .collect::<Vec<String>>()
            .join(" "),
        (0..3)
            .map(|_| "(work)".to_string())
            .collect::<Vec<String>>()
            .join(" "),
    );

    let oversize_contract_src = format!(
        "(define-private (work) (begin {} 1)) 
         (define-private (times-100) (begin {} 1))
         (define-private (times-200) (begin (times-100) (times-100) 1))
         (define-private (times-500) (begin (times-200) (times-200) (times-100) 1))
         (define-private (times-1000) (begin (times-500) (times-500) 1))
         (times-1000) (times-1000) (times-500) (times-200) (times-200)",
        (0..3)
            .map(|_| format!(
                "(unwrap! (contract-call? '{} submit-proposal '{} \"cost-old\" '{} \"cost-new\") 2)",
                boot_code_id("cost-voting", false),
                boot_code_id("costs", false),
                boot_code_id("costs", false),
            ))
            .collect::<Vec<String>>()
            .join(" "),
        (0..3)
            .map(|_| "(work)".to_string())
            .collect::<Vec<String>>()
            .join(" "),
    );

    let spender_sk = StacksPrivateKey::new();
    let addr = to_addr(&spender_sk);
    let second_spender_sk = StacksPrivateKey::new();
    let second_spender_addr: PrincipalData = to_addr(&second_spender_sk).into();
    let third_spender_sk = StacksPrivateKey::new();
    let third_spender_addr: PrincipalData = to_addr(&third_spender_sk).into();

    // included in the first block
    let tx = make_contract_publish_microblock_only(
        &spender_sk,
        0,
        555_000,
        "over",
        &oversize_contract_src,
    );
    // contract limit hit; included in second block
    let tx_2 = make_contract_publish_microblock_only(
        &spender_sk,
        1,
        555_000,
        "over-2",
        &oversize_contract_src,
    );
    // skipped over since contract limit was hit; included in second block
    let tx_3 = make_contract_publish_microblock_only(
        &second_spender_sk,
        0,
        150_000,
        "max",
        &max_contract_src,
    );
    // included in first block
    let tx_4 = make_stacks_transfer_mblock_only(
        &third_spender_sk,
        0,
        180,
        &PrincipalData::from(addr),
        100,
    );

    let (mut conf, _) = neon_integration_test_conf();

    conf.initial_balances.push(InitialBalance {
        address: addr.clone().into(),
        amount: 10_000_000,
    });
    conf.initial_balances.push(InitialBalance {
        address: second_spender_addr.clone(),
        amount: 10_000_000,
    });
    conf.initial_balances.push(InitialBalance {
        address: third_spender_addr.clone(),
        amount: 10_000_000,
    });

    conf.node.mine_microblocks = true;
    // conf.node.wait_time_for_microblocks = 30000;
    conf.node.wait_time_for_microblocks = 1000;
    conf.node.microblock_frequency = 1000;

    conf.miner.microblock_attempt_time_ms = i64::max_value() as u64;
    conf.burnchain.max_rbf = 10_000_000;
    conf.node.wait_time_for_blocks = 1_000;

    conf.miner.min_tx_fee = 1;
    conf.miner.first_attempt_time_ms = i64::max_value() as u64;
    conf.miner.subsequent_attempt_time_ms = i64::max_value() as u64;

    conf.burnchain.epochs = Some(vec![StacksEpoch {
        epoch_id: StacksEpochId::Epoch20,
        start_height: 0,
        end_height: 9223372036854775807,
        block_limit: ExecutionCost {
            write_length: 150000000,
            write_count: 50000,
            read_length: 1000000000,
            read_count: 5000, // make read_count smaller so we hit the read_count limit with a smaller tx.
            runtime: 100_000_000_000,
        },
        network_epoch: PEER_VERSION_EPOCH_2_0,
    }]);

    test_observer::spawn();

    conf.events_observers.push(EventObserverConfig {
        endpoint: format!("localhost:{}", test_observer::EVENT_OBSERVER_PORT),
        events_keys: vec![EventKeyType::AnyEvent],
        include_data_events: false,
    });

    let mut btcd_controller = BitcoinCoreController::new(conf.clone());
    btcd_controller
        .start_bitcoind()
        .map_err(|_e| ())
        .expect("Failed starting bitcoind");

    let mut btc_regtest_controller = BitcoinRegtestController::new(conf.clone(), None);
    let http_origin = format!("http://{}", &conf.node.rpc_bind);

    btc_regtest_controller.bootstrap_chain(201);

    eprintln!("Chain bootstrapped...");

    let mut run_loop = neon::RunLoop::new(conf);
    let blocks_processed = run_loop.get_blocks_processed_arc();

    let channel = run_loop.get_coordinator_channel().unwrap();

    thread::spawn(move || run_loop.start(None, 0));

    // give the run loop some time to start up!
    wait_for_runloop(&blocks_processed);

    // first block wakes up the run loop
    next_block_and_wait(&mut btc_regtest_controller, &blocks_processed);

    // first block will hold our VRF registration
    next_block_and_wait(&mut btc_regtest_controller, &blocks_processed);

    // second block will be the first mined Stacks block
    next_block_and_wait(&mut btc_regtest_controller, &blocks_processed);

    // submit all the transactions
    let txid_1 = submit_tx(&http_origin, &tx);
    let txid_2 = submit_tx(&http_origin, &tx_2);
    let txid_3 = submit_tx(&http_origin, &tx_3);
    let txid_4 = submit_tx(&http_origin, &tx_4);

    sleep_ms(50_000);

    next_block_and_wait(&mut btc_regtest_controller, &blocks_processed);
    sleep_ms(50_000);

    next_block_and_wait(&mut btc_regtest_controller, &blocks_processed);
    sleep_ms(50_000);

    next_block_and_wait(&mut btc_regtest_controller, &blocks_processed);
    sleep_ms(50_000);

    let res = get_account(&http_origin, &addr);
    assert_eq!(res.nonce, 2);

    let res = get_account(&http_origin, &second_spender_addr);
    assert_eq!(res.nonce, 1);

    let res = get_account(&http_origin, &third_spender_addr);
    assert_eq!(res.nonce, 1);

    let mined_mblock_events = test_observer::get_microblocks();
    assert!(mined_mblock_events.len() >= 2);

    let tx_first_mblock = mined_mblock_events[0]
        .get("transactions")
        .unwrap()
        .as_array()
        .unwrap();
    assert_eq!(tx_first_mblock.len(), 2);
    let txid_1_exp = tx_first_mblock[0].get("txid").unwrap().as_str().unwrap();
    let txid_4_exp = tx_first_mblock[1].get("txid").unwrap().as_str().unwrap();
    assert_eq!(format!("0x{}", txid_1), txid_1_exp);
    assert_eq!(format!("0x{}", txid_4), txid_4_exp);

    let tx_second_mblock = mined_mblock_events[1]
        .get("transactions")
        .unwrap()
        .as_array()
        .unwrap();
    assert_eq!(tx_second_mblock.len(), 2);
    let txid_2_exp = tx_second_mblock[0].get("txid").unwrap().as_str().unwrap();
    let txid_3_exp = tx_second_mblock[1].get("txid").unwrap().as_str().unwrap();
    assert_eq!(format!("0x{}", txid_2), txid_2_exp);
    assert_eq!(format!("0x{}", txid_3), txid_3_exp);

    test_observer::clear();
    channel.stop_chains_coordinator();
}

#[test]
#[ignore]
fn block_large_tx_integration_test() {
    if env::var("BITCOIND_TEST") != Ok("1".into()) {
        return;
    }

    let small_contract_src = format!(
        "(define-public (f) (begin {} (ok 1))) (begin (f))",
        (0..700)
            .map(|_| format!(
                "(unwrap! (contract-call? '{} submit-proposal '{} \"cost-old\" '{} \"cost-new\") (err 1))",
                boot_code_id("cost-voting", false),
                boot_code_id("costs", false),
                boot_code_id("costs", false),
            ))
            .collect::<Vec<String>>()
            .join(" ")
    );

    let oversize_contract_src = format!(
        "(define-public (f) (begin {} (ok 1))) (begin (f))",
        (0..3500)
            .map(|_| format!(
                "(unwrap! (contract-call? '{} submit-proposal '{} \"cost-old\" '{} \"cost-new\") (err 1))",
                boot_code_id("cost-voting", false),
                boot_code_id("costs", false),
                boot_code_id("costs", false),
            ))
            .collect::<Vec<String>>()
            .join(" ")
    );

    let spender_sk = StacksPrivateKey::new();
    let spender_addr = to_addr(&spender_sk);

    // higher fee for tx means it will get mined first
    let tx = make_contract_publish(&spender_sk, 0, 671_000, "small", &small_contract_src);
    let tx_2 = make_contract_publish(&spender_sk, 1, 670_000, "over", &oversize_contract_src);

    let (mut conf, miner_account) = neon_integration_test_conf();
    test_observer::spawn();

    conf.events_observers.push(EventObserverConfig {
        endpoint: format!("localhost:{}", test_observer::EVENT_OBSERVER_PORT),
        events_keys: vec![EventKeyType::AnyEvent],
        include_data_events: false,
    });

    conf.initial_balances.push(InitialBalance {
        address: spender_addr.clone().into(),
        amount: 10000000,
    });

    conf.node.mine_microblocks = true;
    conf.node.wait_time_for_microblocks = 30000;
    conf.node.microblock_frequency = 1000;

    conf.miner.microblock_attempt_time_ms = i64::max_value() as u64;
    conf.burnchain.max_rbf = 10_000_000;
    conf.node.wait_time_for_blocks = 1_000;

    conf.miner.min_tx_fee = 1;
    conf.miner.first_attempt_time_ms = i64::max_value() as u64;
    conf.miner.subsequent_attempt_time_ms = i64::max_value() as u64;

    let mut btcd_controller = BitcoinCoreController::new(conf.clone());
    btcd_controller
        .start_bitcoind()
        .map_err(|_e| ())
        .expect("Failed starting bitcoind");

    let mut btc_regtest_controller = BitcoinRegtestController::new(conf.clone(), None);
    let http_origin = format!("http://{}", &conf.node.rpc_bind);

    btc_regtest_controller.bootstrap_chain(201);

    eprintln!("Chain bootstrapped...");

    let mut run_loop = neon::RunLoop::new(conf);
    let blocks_processed = run_loop.get_blocks_processed_arc();

    let channel = run_loop.get_coordinator_channel().unwrap();

    thread::spawn(move || run_loop.start(None, 0));

    // give the run loop some time to start up!
    wait_for_runloop(&blocks_processed);

    // first block wakes up the run loop
    next_block_and_wait(&mut btc_regtest_controller, &blocks_processed);

    // first block will hold our VRF registration
    next_block_and_wait(&mut btc_regtest_controller, &blocks_processed);

    // second block will be the first mined Stacks block
    next_block_and_wait(&mut btc_regtest_controller, &blocks_processed);

    let account = get_account(&http_origin, &miner_account);
    assert_eq!(account.nonce, 1);
    assert_eq!(account.balance, 0);

    let account = get_account(&http_origin, &spender_addr);
    assert_eq!(account.nonce, 0);
    assert_eq!(account.balance, 10000000);

    let normal_txid = submit_tx(&http_origin, &tx);
    let huge_txid = submit_tx(&http_origin, &tx_2);

    eprintln!(
        "Try to mine a too-big tx. Normal = {}, TooBig = {}",
        &normal_txid, &huge_txid
    );
    next_block_and_wait_with_timeout(&mut btc_regtest_controller, &blocks_processed, 1200);

    eprintln!("Finished trying to mine a too-big tx");

    let dropped_txs = test_observer::get_memtx_drops();
    assert_eq!(dropped_txs.len(), 1);
    assert_eq!(&dropped_txs[0].1, "TooExpensive");
    assert_eq!(&dropped_txs[0].0, &format!("0x{}", huge_txid));

    test_observer::clear();
    channel.stop_chains_coordinator();
}

#[test]
#[ignore]
#[allow(non_snake_case)]
fn microblock_large_tx_integration_test_FLAKY() {
    if env::var("BITCOIND_TEST") != Ok("1".into()) {
        return;
    }

    let small_contract_src = format!(
        "(define-public (f) (begin {} (ok 1))) (begin (f))",
        (0..700)
            .map(|_| format!(
                "(unwrap! (contract-call? '{} submit-proposal '{} \"cost-old\" '{} \"cost-new\") (err 1))",
                boot_code_id("cost-voting", false),
                boot_code_id("costs", false),
                boot_code_id("costs", false),
            ))
            .collect::<Vec<String>>()
            .join(" ")
    );

    // publishing this contract takes up >80% of the read_count budget (which is 50000)
    let oversize_contract_src = format!(
        "(define-public (f) (begin {} (ok 1))) (begin (f))",
        (0..3500)
            .map(|_| format!(
                "(unwrap! (contract-call? '{} submit-proposal '{} \"cost-old\" '{} \"cost-new\") (err 1))",
                boot_code_id("cost-voting", false),
                boot_code_id("costs", false),
                boot_code_id("costs", false),
            ))
            .collect::<Vec<String>>()
            .join(" ")
    );

    let spender_sk = StacksPrivateKey::new();
    let addr = to_addr(&spender_sk);

    let tx = make_contract_publish_microblock_only(
        &spender_sk,
        0,
        150_000,
        "small",
        &small_contract_src,
    );
    let tx_2 = make_contract_publish_microblock_only(
        &spender_sk,
        1,
        670_000,
        "over",
        &oversize_contract_src,
    );

    let (mut conf, miner_account) = neon_integration_test_conf();

    test_observer::spawn();

    conf.events_observers.push(EventObserverConfig {
        endpoint: format!("localhost:{}", test_observer::EVENT_OBSERVER_PORT),
        events_keys: vec![EventKeyType::AnyEvent],
        include_data_events: false,
    });

    conf.initial_balances.push(InitialBalance {
        address: addr.clone().into(),
        amount: 10000000,
    });

    conf.node.mine_microblocks = true;
    conf.node.wait_time_for_microblocks = 30000;
    conf.node.microblock_frequency = 1000;

    conf.miner.min_tx_fee = 1;
    conf.miner.first_attempt_time_ms = i64::max_value() as u64;
    conf.miner.subsequent_attempt_time_ms = i64::max_value() as u64;

    conf.miner.microblock_attempt_time_ms = 1_000;
    conf.node.wait_time_for_microblocks = 0;
    conf.burnchain.max_rbf = 10_000_000;
    conf.node.wait_time_for_blocks = 1_000;

    let mut btcd_controller = BitcoinCoreController::new(conf.clone());
    btcd_controller
        .start_bitcoind()
        .map_err(|_e| ())
        .expect("Failed starting bitcoind");

    let mut btc_regtest_controller = BitcoinRegtestController::new(conf.clone(), None);
    let http_origin = format!("http://{}", &conf.node.rpc_bind);

    btc_regtest_controller.bootstrap_chain(201);

    eprintln!("Chain bootstrapped...");

    let mut run_loop = neon::RunLoop::new(conf);
    let blocks_processed = run_loop.get_blocks_processed_arc();

    let channel = run_loop.get_coordinator_channel().unwrap();

    thread::spawn(move || run_loop.start(None, 0));

    // give the run loop some time to start up!
    wait_for_runloop(&blocks_processed);

    // first block wakes up the run loop
    next_block_and_wait(&mut btc_regtest_controller, &blocks_processed);

    // first block will hold our VRF registration
    next_block_and_wait(&mut btc_regtest_controller, &blocks_processed);

    // second block will be the first mined Stacks block
    next_block_and_wait(&mut btc_regtest_controller, &blocks_processed);

    let account = get_account(&http_origin, &miner_account);
    assert_eq!(account.nonce, 1);
    assert_eq!(account.balance, 0);

    let account = get_account(&http_origin, &addr);
    assert_eq!(account.nonce, 0);
    assert_eq!(account.balance, 10000000);

    submit_tx(&http_origin, &tx);
    let huge_txid = submit_tx(&http_origin, &tx_2);

    next_block_and_wait(&mut btc_regtest_controller, &blocks_processed);
    sleep_ms(20_000);

    next_block_and_wait(&mut btc_regtest_controller, &blocks_processed);

    // Check that the microblock contains the first tx.
    let microblock_events = test_observer::get_microblocks();
    assert!(microblock_events.len() >= 1);

    let microblock = microblock_events[0].clone();
    let transactions = microblock.get("transactions").unwrap().as_array().unwrap();
    assert_eq!(transactions.len(), 1);
    let status = transactions[0].get("status").unwrap().as_str().unwrap();
    assert_eq!(status, "success");

    // Check that the tx that triggered TransactionTooLargeError when being processed is dropped
    // from the mempool.
    let dropped_txs = test_observer::get_memtx_drops();
    assert_eq!(dropped_txs.len(), 1);
    assert_eq!(&dropped_txs[0].1, "TooExpensive");
    assert_eq!(&dropped_txs[0].0, &format!("0x{}", huge_txid));

    test_observer::clear();
    channel.stop_chains_coordinator();
}

#[test]
#[ignore]
fn pox_integration_test() {
    if env::var("BITCOIND_TEST") != Ok("1".into()) {
        return;
    }

    let spender_sk = StacksPrivateKey::new();
    let spender_addr: PrincipalData = to_addr(&spender_sk).into();

    let spender_2_sk = StacksPrivateKey::new();
    let spender_2_addr: PrincipalData = to_addr(&spender_2_sk).into();

    let spender_3_sk = StacksPrivateKey::new();
    let spender_3_addr: PrincipalData = to_addr(&spender_3_sk).into();

    let pox_pubkey = Secp256k1PublicKey::from_hex(
        "02f006a09b59979e2cb8449f58076152af6b124aa29b948a3714b8d5f15aa94ede",
    )
    .unwrap();
    let pox_pubkey_hash = bytes_to_hex(
        &Hash160::from_node_public_key(&pox_pubkey)
            .to_bytes()
            .to_vec(),
    );

    let pox_2_pubkey = Secp256k1PublicKey::from_private(&StacksPrivateKey::new());
    let pox_2_pubkey_hash = bytes_to_hex(
        &Hash160::from_node_public_key(&pox_2_pubkey)
            .to_bytes()
            .to_vec(),
    );

    let pox_2_address = BitcoinAddress::from_bytes(
        BitcoinNetworkType::Testnet,
        BitcoinAddressType::PublicKeyHash,
        &Hash160::from_node_public_key(&pox_2_pubkey).to_bytes(),
    )
    .unwrap();

    let (mut conf, miner_account) = neon_integration_test_conf();

    test_observer::spawn();

    conf.events_observers.push(EventObserverConfig {
        endpoint: format!("localhost:{}", test_observer::EVENT_OBSERVER_PORT),
        events_keys: vec![EventKeyType::AnyEvent],
        include_data_events: false,
    });

    let first_bal = 6_000_000_000 * (core::MICROSTACKS_PER_STACKS as u64);
    let second_bal = 2_000_000_000 * (core::MICROSTACKS_PER_STACKS as u64);
    let third_bal = 2_000_000_000 * (core::MICROSTACKS_PER_STACKS as u64);
    let stacked_bal = 1_000_000_000 * (core::MICROSTACKS_PER_STACKS as u128);

    conf.initial_balances.push(InitialBalance {
        address: spender_addr.clone(),
        amount: first_bal,
    });

    conf.initial_balances.push(InitialBalance {
        address: spender_2_addr.clone(),
        amount: second_bal,
    });

    conf.initial_balances.push(InitialBalance {
        address: spender_3_addr.clone(),
        amount: third_bal,
    });

    conf.miner.microblock_attempt_time_ms = 1_000;
    conf.node.wait_time_for_microblocks = 0;
    conf.node.microblock_frequency = 1_000;
    conf.burnchain.max_rbf = 10_000_000;
    conf.node.wait_time_for_blocks = 1_000;

    let mut btcd_controller = BitcoinCoreController::new(conf.clone());
    btcd_controller
        .start_bitcoind()
        .map_err(|_e| ())
        .expect("Failed starting bitcoind");

    let mut burnchain_config = Burnchain::regtest(&conf.get_burn_db_path());

    // reward cycle length = 15, so 10 reward cycle slots + 5 prepare-phase burns
    let reward_cycle_len = 15;
    let prepare_phase_len = 5;
    let pox_constants = PoxConstants::new(
        reward_cycle_len,
        prepare_phase_len,
        4 * prepare_phase_len / 5,
        5,
        15,
        (16 * reward_cycle_len - 1).into(),
        (17 * reward_cycle_len).into(),
        u32::max_value(),
    );
    burnchain_config.pox_constants = pox_constants.clone();

    let mut btc_regtest_controller = BitcoinRegtestController::with_burnchain(
        conf.clone(),
        None,
        Some(burnchain_config.clone()),
        None,
    );
    let http_origin = format!("http://{}", &conf.node.rpc_bind);

    btc_regtest_controller.bootstrap_chain(201);

    eprintln!("Chain bootstrapped...");

    let mut run_loop = neon::RunLoop::new(conf.clone());
    let blocks_processed = run_loop.get_blocks_processed_arc();
    let channel = run_loop.get_coordinator_channel().unwrap();

    thread::spawn(move || run_loop.start(Some(burnchain_config), 0));

    // give the run loop some time to start up!
    wait_for_runloop(&blocks_processed);

    // first block wakes up the run loop
    next_block_and_wait(&mut btc_regtest_controller, &blocks_processed);

    // first block will hold our VRF registration
    next_block_and_wait(&mut btc_regtest_controller, &blocks_processed);

    // second block will be the first mined Stacks block
    next_block_and_wait(&mut btc_regtest_controller, &blocks_processed);

    let sort_height = channel.get_sortitions_processed();

    // let's query the miner's account nonce:
    let account = get_account(&http_origin, &miner_account);
    assert_eq!(account.balance, 0);
    assert_eq!(account.nonce, 1);

    // and our potential spenders:
    let account = get_account(&http_origin, &spender_addr);
    assert_eq!(account.balance, first_bal as u128);
    assert_eq!(account.nonce, 0);

    let pox_info = get_pox_info(&http_origin);

    assert_eq!(
        &pox_info.contract_id,
        &format!("ST000000000000000000002AMW42H.pox")
    );
    assert_eq!(pox_info.first_burnchain_block_height, 0);
    assert_eq!(pox_info.next_cycle.min_threshold_ustx, 125080000000000);
    assert_eq!(pox_info.current_cycle.min_threshold_ustx, 125080000000000);
    assert_eq!(pox_info.current_cycle.stacked_ustx, 0);
    assert_eq!(pox_info.current_cycle.is_pox_active, false);
    assert_eq!(pox_info.next_cycle.stacked_ustx, 0);
    assert_eq!(pox_info.reward_slots as u32, pox_constants.reward_slots());
    assert_eq!(pox_info.next_cycle.reward_phase_start_block_height, 210);
    assert_eq!(pox_info.next_cycle.prepare_phase_start_block_height, 205);
    assert_eq!(pox_info.next_cycle.min_increment_ustx, 1250710410920);
    assert_eq!(
        pox_info.prepare_cycle_length as u32,
        pox_constants.prepare_length
    );
    assert_eq!(
        pox_info.rejection_fraction,
        pox_constants.pox_rejection_fraction
    );
    assert_eq!(pox_info.reward_cycle_id, 0);
    assert_eq!(pox_info.current_cycle.id, 0);
    assert_eq!(pox_info.next_cycle.id, 1);
    assert_eq!(
        pox_info.reward_cycle_length as u32,
        pox_constants.reward_cycle_length
    );
    assert_eq!(pox_info.total_liquid_supply_ustx, 10005683287360023);
    assert_eq!(pox_info.next_reward_cycle_in, 6);

    let tx = make_contract_call(
        &spender_sk,
        0,
        260,
        &StacksAddress::from_string("ST000000000000000000002AMW42H").unwrap(),
        "pox",
        "stack-stx",
        &[
            Value::UInt(stacked_bal),
            execute(
                &format!("{{ hashbytes: 0x{}, version: 0x00 }}", pox_pubkey_hash),
                ClarityVersion::Clarity1,
            )
            .unwrap()
            .unwrap(),
            Value::UInt(sort_height as u128),
            Value::UInt(6),
        ],
    );

    // okay, let's push that stacking transaction!
    submit_tx(&http_origin, &tx);

    let mut sort_height = channel.get_sortitions_processed();
    eprintln!("Sort height: {}", sort_height);
    test_observer::clear();

    // now let's mine until the next reward cycle starts ...
    while sort_height < ((14 * pox_constants.reward_cycle_length) + 1).into() {
        next_block_and_wait(&mut btc_regtest_controller, &blocks_processed);
        sort_height = channel.get_sortitions_processed();
        eprintln!("Sort height: {}", sort_height);
    }

    let pox_info = get_pox_info(&http_origin);

    assert_eq!(
        &pox_info.contract_id,
        &format!("ST000000000000000000002AMW42H.pox")
    );
    assert_eq!(pox_info.first_burnchain_block_height, 0);
    assert_eq!(pox_info.next_cycle.min_threshold_ustx, 125080000000000);
    assert_eq!(pox_info.current_cycle.min_threshold_ustx, 125080000000000);
    assert_eq!(pox_info.current_cycle.stacked_ustx, 1000000000000000);
    assert!(pox_info.pox_activation_threshold_ustx > 1500000000000000);
    assert_eq!(pox_info.current_cycle.is_pox_active, false);
    assert_eq!(pox_info.next_cycle.stacked_ustx, 1000000000000000);
    assert_eq!(pox_info.reward_slots as u32, pox_constants.reward_slots());
    assert_eq!(pox_info.next_cycle.reward_phase_start_block_height, 225);
    assert_eq!(pox_info.next_cycle.prepare_phase_start_block_height, 220);
    assert_eq!(
        pox_info.prepare_cycle_length as u32,
        pox_constants.prepare_length
    );
    assert_eq!(
        pox_info.rejection_fraction,
        pox_constants.pox_rejection_fraction
    );
    assert_eq!(pox_info.reward_cycle_id, 14);
    assert_eq!(pox_info.current_cycle.id, 14);
    assert_eq!(pox_info.next_cycle.id, 15);
    assert_eq!(
        pox_info.reward_cycle_length as u32,
        pox_constants.reward_cycle_length
    );
    assert_eq!(pox_info.next_reward_cycle_in, 14);

    let blocks_observed = test_observer::get_blocks();
    assert!(
        blocks_observed.len() >= 2,
        "Blocks observed {} should be >= 2",
        blocks_observed.len()
    );

    // look up the return value of our stacking operation...
    let mut tested = false;
    for block in blocks_observed.iter() {
        if tested {
            break;
        }
        let transactions = block.get("transactions").unwrap().as_array().unwrap();
        for tx in transactions.iter() {
            let raw_tx = tx.get("raw_tx").unwrap().as_str().unwrap();
            if raw_tx == "0x00" {
                continue;
            }
            let tx_bytes = hex_bytes(&raw_tx[2..]).unwrap();
            let parsed = StacksTransaction::consensus_deserialize(&mut &tx_bytes[..]).unwrap();
            if let TransactionPayload::ContractCall(contract_call) = parsed.payload {
                eprintln!("{}", contract_call.function_name.as_str());
                if contract_call.function_name.as_str() == "stack-stx" {
                    let raw_result = tx.get("raw_result").unwrap().as_str().unwrap();
                    let parsed =
                        <Value as ClarityDeserializable<Value>>::deserialize(&raw_result[2..]);
                    // should unlock at height 300 (we're in reward cycle 13, lockup starts in reward cycle
                    // 14, and goes for 6 blocks, so we unlock in reward cycle 20, which with a reward
                    // cycle length of 15 blocks, is a burnchain height of 300)
                    assert_eq!(parsed.to_string(),
                               format!("(ok (tuple (lock-amount u1000000000000000) (stacker {}) (unlock-burn-height u300)))",
                                       &spender_addr));
                    tested = true;
                }
            }
        }
    }

    assert!(tested, "Should have observed stack-stx transaction");

    // let's stack with spender 2 and spender 3...

    // now let's have sender_2 and sender_3 stack to pox spender_addr 2 in
    //  two different txs, and make sure that they sum together in the reward set.

    let tx = make_contract_call(
        &spender_2_sk,
        0,
        260,
        &StacksAddress::from_string("ST000000000000000000002AMW42H").unwrap(),
        "pox",
        "stack-stx",
        &[
            Value::UInt(stacked_bal / 2),
            execute(
                &format!("{{ hashbytes: 0x{}, version: 0x00 }}", pox_2_pubkey_hash),
                ClarityVersion::Clarity1,
            )
            .unwrap()
            .unwrap(),
            Value::UInt(sort_height as u128),
            Value::UInt(6),
        ],
    );

    // okay, let's push that stacking transaction!
    submit_tx(&http_origin, &tx);

    let tx = make_contract_call(
        &spender_3_sk,
        0,
        260,
        &StacksAddress::from_string("ST000000000000000000002AMW42H").unwrap(),
        "pox",
        "stack-stx",
        &[
            Value::UInt(stacked_bal / 2),
            execute(
                &format!("{{ hashbytes: 0x{}, version: 0x00 }}", pox_2_pubkey_hash),
                ClarityVersion::Clarity1,
            )
            .unwrap()
            .unwrap(),
            Value::UInt(sort_height as u128),
            Value::UInt(6),
        ],
    );

    submit_tx(&http_origin, &tx);

    // mine until the end of the current reward cycle.
    sort_height = channel.get_sortitions_processed();
    while sort_height < ((15 * pox_constants.reward_cycle_length) - 1).into() {
        next_block_and_wait(&mut btc_regtest_controller, &blocks_processed);
        sort_height = channel.get_sortitions_processed();
        eprintln!("Sort height: {}", sort_height);
    }

    let pox_info = get_pox_info(&http_origin);

    assert_eq!(
        &pox_info.contract_id,
        &format!("ST000000000000000000002AMW42H.pox")
    );
    assert_eq!(pox_info.first_burnchain_block_height, 0);
    assert_eq!(pox_info.next_cycle.min_threshold_ustx, 125080000000000);
    assert_eq!(pox_info.current_cycle.min_threshold_ustx, 125080000000000);
    assert_eq!(pox_info.current_cycle.stacked_ustx, 1000000000000000);
    assert_eq!(pox_info.current_cycle.is_pox_active, false);
    assert_eq!(pox_info.next_cycle.stacked_ustx, 2000000000000000);
    assert_eq!(pox_info.reward_slots as u32, pox_constants.reward_slots());
    assert_eq!(pox_info.next_cycle.reward_phase_start_block_height, 225);
    assert_eq!(pox_info.next_cycle.prepare_phase_start_block_height, 220);
    assert_eq!(pox_info.next_cycle.blocks_until_prepare_phase, -4);
    assert_eq!(
        pox_info.prepare_cycle_length as u32,
        pox_constants.prepare_length
    );
    assert_eq!(
        pox_info.rejection_fraction,
        pox_constants.pox_rejection_fraction
    );
    assert_eq!(pox_info.reward_cycle_id, 14);
    assert_eq!(pox_info.current_cycle.id, 14);
    assert_eq!(pox_info.next_cycle.id, 15);
    assert_eq!(
        pox_info.reward_cycle_length as u32,
        pox_constants.reward_cycle_length
    );
    assert_eq!(pox_info.next_reward_cycle_in, 1);

    // we should have received _no_ Bitcoin commitments, because the pox participation threshold
    //   was not met!
    let utxos = btc_regtest_controller.get_all_utxos(&pox_pubkey);
    eprintln!("Got UTXOs: {}", utxos.len());
    assert_eq!(
        utxos.len(),
        0,
        "Should have received no outputs during PoX reward cycle"
    );

    // let's test the reward information in the observer
    test_observer::clear();

    // before sunset
    // mine until the end of the next reward cycle,
    //   the participation threshold now should be met.
    while sort_height < ((16 * pox_constants.reward_cycle_length) - 1).into() {
        next_block_and_wait(&mut btc_regtest_controller, &blocks_processed);
        sort_height = channel.get_sortitions_processed();
        eprintln!("Sort height: {}", sort_height);
    }

    let pox_info = get_pox_info(&http_origin);

    assert_eq!(
        &pox_info.contract_id,
        &format!("ST000000000000000000002AMW42H.pox")
    );
    assert_eq!(pox_info.first_burnchain_block_height, 0);
    assert_eq!(pox_info.current_cycle.min_threshold_ustx, 125080000000000);
    assert_eq!(pox_info.current_cycle.stacked_ustx, 2000000000000000);
    assert_eq!(pox_info.current_cycle.is_pox_active, true);
    assert_eq!(pox_info.next_cycle.reward_phase_start_block_height, 240);
    assert_eq!(pox_info.next_cycle.prepare_phase_start_block_height, 235);
    assert_eq!(pox_info.next_cycle.blocks_until_prepare_phase, -4);
    assert_eq!(pox_info.next_reward_cycle_in, 1);

    // we should have received _seven_ Bitcoin commitments, because our commitment was 7 * threshold
    let utxos = btc_regtest_controller.get_all_utxos(&pox_pubkey);

    eprintln!("Got UTXOs: {}", utxos.len());
    assert_eq!(
        utxos.len(),
        7,
        "Should have received outputs during PoX reward cycle"
    );

    // we should have received _seven_ Bitcoin commitments to pox_2_pubkey, because our commitment was 7 * threshold
    //   note: that if the reward set "summing" isn't implemented, this recipient would only have received _6_ slots,
    //         because each `stack-stx` call only received enough to get 3 slot individually.
    let utxos = btc_regtest_controller.get_all_utxos(&pox_2_pubkey);

    eprintln!("Got UTXOs: {}", utxos.len());
    assert_eq!(
        utxos.len(),
        7,
        "Should have received outputs during PoX reward cycle"
    );

    let burn_blocks = test_observer::get_burn_blocks();
    let mut recipient_slots: HashMap<String, u64> = HashMap::new();

    for block in burn_blocks.iter() {
        let reward_slot_holders = block
            .get("reward_slot_holders")
            .unwrap()
            .as_array()
            .unwrap()
            .iter()
            .map(|x| x.as_str().unwrap().to_string());
        for holder in reward_slot_holders {
            if let Some(current) = recipient_slots.get_mut(&holder) {
                *current += 1;
            } else {
                recipient_slots.insert(holder, 1);
            }
        }
    }

    let pox_1_address = BitcoinAddress::from_bytes(
        BitcoinNetworkType::Testnet,
        BitcoinAddressType::PublicKeyHash,
        &Hash160::from_node_public_key(&pox_pubkey).to_bytes(),
    )
    .unwrap();

    assert_eq!(recipient_slots.len(), 2);
    assert_eq!(
        recipient_slots.get(&pox_2_address.to_b58()).cloned(),
        Some(7u64)
    );
    assert_eq!(
        recipient_slots.get(&pox_1_address.to_b58()).cloned(),
        Some(7u64)
    );

    // get the canonical chain tip
    let tip_info = get_chain_info(&conf);

    eprintln!("Stacks tip is now {}", tip_info.stacks_tip_height);
    assert_eq!(tip_info.stacks_tip_height, 36);

    // now let's mine into the sunset
    while sort_height < ((17 * pox_constants.reward_cycle_length) - 1).into() {
        next_block_and_wait(&mut btc_regtest_controller, &blocks_processed);
        sort_height = channel.get_sortitions_processed();
        eprintln!("Sort height: {}", sort_height);
    }

    // get the canonical chain tip
    let tip_info = get_chain_info(&conf);

    eprintln!("Stacks tip is now {}", tip_info.stacks_tip_height);
    assert_eq!(tip_info.stacks_tip_height, 51);

    let utxos = btc_regtest_controller.get_all_utxos(&pox_2_pubkey);

    // should receive more rewards during this cycle...
    eprintln!("Got UTXOs: {}", utxos.len());
    assert_eq!(
        utxos.len(),
        14,
        "Should have received more outputs during the sunsetting PoX reward cycle"
    );

    // and after sunset
    while sort_height < ((18 * pox_constants.reward_cycle_length) - 1).into() {
        next_block_and_wait(&mut btc_regtest_controller, &blocks_processed);
        sort_height = channel.get_sortitions_processed();
        eprintln!("Sort height: {}", sort_height);
    }

    let utxos = btc_regtest_controller.get_all_utxos(&pox_2_pubkey);

    // should *not* receive more rewards during the after sunset cycle...
    eprintln!("Got UTXOs: {}", utxos.len());
    assert_eq!(
        utxos.len(),
        14,
        "Should have received no more outputs after sunset PoX reward cycle"
    );

    // should have progressed the chain, though!
    // get the canonical chain tip
    let tip_info = get_chain_info(&conf);

    eprintln!("Stacks tip is now {}", tip_info.stacks_tip_height);
    assert_eq!(tip_info.stacks_tip_height, 66);

    test_observer::clear();
    channel.stop_chains_coordinator();
}

#[derive(Debug)]
enum Signal {
    BootstrapNodeReady,
    FollowerNodeReady,
    ReplicatingAttachmentsStartTest1,
    ReplicatingAttachmentsCheckTest1(u64),
    ReplicatingAttachmentsStartTest2,
    ReplicatingAttachmentsCheckTest2(u64),
}

#[test]
#[ignore]
fn atlas_integration_test() {
    if env::var("BITCOIND_TEST") != Ok("1".into()) {
        return;
    }

    let user_1 = StacksPrivateKey::new();
    let initial_balance_user_1 = InitialBalance {
        address: to_addr(&user_1).into(),
        amount: 1_000_000_000 * (core::MICROSTACKS_PER_STACKS as u64),
    };

    // Prepare the config of the bootstrap node
    let (mut conf_bootstrap_node, _) = neon_integration_test_conf();
    let bootstrap_node_public_key = {
        let keychain = Keychain::default(conf_bootstrap_node.node.seed.clone());
        let mut pk = keychain.generate_op_signer().get_public_key();
        pk.set_compressed(true);
        pk.to_hex()
    };
    conf_bootstrap_node
        .initial_balances
        .push(initial_balance_user_1.clone());

    // Prepare the config of the follower node
    let (mut conf_follower_node, _) = neon_integration_test_conf();
    let bootstrap_node_url = format!(
        "{}@{}",
        bootstrap_node_public_key, conf_bootstrap_node.node.p2p_bind
    );
    conf_follower_node.node.set_bootstrap_nodes(
        bootstrap_node_url,
        conf_follower_node.burnchain.chain_id,
        conf_follower_node.burnchain.peer_version,
    );
    conf_follower_node.node.miner = false;
    conf_follower_node
        .initial_balances
        .push(initial_balance_user_1.clone());
    conf_follower_node
        .events_observers
        .push(EventObserverConfig {
            endpoint: format!("localhost:{}", test_observer::EVENT_OBSERVER_PORT),
            events_keys: vec![EventKeyType::AnyEvent],
            include_data_events: false,
        });

    // Our 2 nodes will share the bitcoind node
    let mut btcd_controller = BitcoinCoreController::new(conf_bootstrap_node.clone());
    btcd_controller
        .start_bitcoind()
        .map_err(|_e| ())
        .expect("Failed starting bitcoind");

    let (bootstrap_node_tx, bootstrap_node_rx) = mpsc::channel();
    let (follower_node_tx, follower_node_rx) = mpsc::channel();

    let bootstrap_node_thread = thread::spawn(move || {
        let burnchain_config = Burnchain::regtest(&conf_bootstrap_node.get_burn_db_path());

        let mut btc_regtest_controller = BitcoinRegtestController::with_burnchain(
            conf_bootstrap_node.clone(),
            None,
            Some(burnchain_config.clone()),
            None,
        );
        let http_origin = format!("http://{}", &conf_bootstrap_node.node.rpc_bind);

        btc_regtest_controller.bootstrap_chain(201);

        eprintln!("Chain bootstrapped...");

        let mut run_loop = neon::RunLoop::new(conf_bootstrap_node.clone());
        let blocks_processed = run_loop.get_blocks_processed_arc();
        let client = reqwest::blocking::Client::new();
        let channel = run_loop.get_coordinator_channel().unwrap();

        thread::spawn(move || run_loop.start(Some(burnchain_config), 0));

        // give the run loop some time to start up!
        wait_for_runloop(&blocks_processed);

        // first block wakes up the run loop
        next_block_and_wait(&mut btc_regtest_controller, &blocks_processed);

        // first block will hold our VRF registration
        next_block_and_wait(&mut btc_regtest_controller, &blocks_processed);

        // second block will be the first mined Stacks block
        next_block_and_wait(&mut btc_regtest_controller, &blocks_processed);

        // Let's setup the follower now.
        follower_node_tx
            .send(Signal::BootstrapNodeReady)
            .expect("Unable to send signal");

        match bootstrap_node_rx.recv() {
            Ok(Signal::ReplicatingAttachmentsStartTest1) => {
                println!("Follower node is ready...");
            }
            _ => panic!("Bootstrap node could nod boot. Aborting test."),
        };

        // Let's publish a (1) namespace-preorder, (2) namespace-reveal and (3) name-import in this mempool

        // (define-public (namespace-preorder (hashed-salted-namespace (buff 20))
        //                            (stx-to-burn uint))
        let namespace = "passport";
        let salt = "some-salt";
        let salted_namespace = format!("{}{}", namespace, salt);
        let hashed_namespace = Hash160::from_data(salted_namespace.as_bytes());
        let tx_1 = make_contract_call(
            &user_1,
            0,
            260,
            &StacksAddress::from_string("ST000000000000000000002AMW42H").unwrap(),
            "bns",
            "namespace-preorder",
            &[
                Value::buff_from(hashed_namespace.to_bytes().to_vec()).unwrap(),
                Value::UInt(1000000000),
            ],
        );

        let path = format!("{}/v2/transactions", &http_origin);
        let res = client
            .post(&path)
            .header("Content-Type", "application/octet-stream")
            .body(tx_1.clone())
            .send()
            .unwrap();
        eprintln!("{:#?}", res);
        if res.status().is_success() {
            let res: String = res.json().unwrap();
            assert_eq!(
                res,
                StacksTransaction::consensus_deserialize(&mut &tx_1[..])
                    .unwrap()
                    .txid()
                    .to_string()
            );
        } else {
            eprintln!("{}", res.text().unwrap());
            panic!("");
        }

        // (define-public (namespace-reveal (namespace (buff 20))
        //                                  (namespace-salt (buff 20))
        //                                  (p-func-base uint)
        //                                  (p-func-coeff uint)
        //                                  (p-func-b1 uint)
        //                                  (p-func-b2 uint)
        //                                  (p-func-b3 uint)
        //                                  (p-func-b4 uint)
        //                                  (p-func-b5 uint)
        //                                  (p-func-b6 uint)
        //                                  (p-func-b7 uint)
        //                                  (p-func-b8 uint)
        //                                  (p-func-b9 uint)
        //                                  (p-func-b10 uint)
        //                                  (p-func-b11 uint)
        //                                  (p-func-b12 uint)
        //                                  (p-func-b13 uint)
        //                                  (p-func-b14 uint)
        //                                  (p-func-b15 uint)
        //                                  (p-func-b16 uint)
        //                                  (p-func-non-alpha-discount uint)
        //                                  (p-func-no-vowel-discount uint)
        //                                  (lifetime uint)
        //                                  (namespace-import principal))
        let tx_2 = make_contract_call(
            &user_1,
            1,
            1000,
            &StacksAddress::from_string("ST000000000000000000002AMW42H").unwrap(),
            "bns",
            "namespace-reveal",
            &[
                Value::buff_from(namespace.as_bytes().to_vec()).unwrap(),
                Value::buff_from(salt.as_bytes().to_vec()).unwrap(),
                Value::UInt(1),
                Value::UInt(1),
                Value::UInt(1),
                Value::UInt(1),
                Value::UInt(1),
                Value::UInt(1),
                Value::UInt(1),
                Value::UInt(1),
                Value::UInt(1),
                Value::UInt(1),
                Value::UInt(1),
                Value::UInt(1),
                Value::UInt(1),
                Value::UInt(1),
                Value::UInt(1),
                Value::UInt(1),
                Value::UInt(1),
                Value::UInt(1),
                Value::UInt(1),
                Value::UInt(1),
                Value::UInt(1000),
                Value::Principal(initial_balance_user_1.address.clone()),
            ],
        );

        let path = format!("{}/v2/transactions", &http_origin);
        let res = client
            .post(&path)
            .header("Content-Type", "application/octet-stream")
            .body(tx_2.clone())
            .send()
            .unwrap();
        eprintln!("{:#?}", res);
        if res.status().is_success() {
            let res: String = res.json().unwrap();
            assert_eq!(
                res,
                StacksTransaction::consensus_deserialize(&mut &tx_2[..])
                    .unwrap()
                    .txid()
                    .to_string()
            );
        } else {
            eprintln!("{}", res.text().unwrap());
            panic!("");
        }

        // (define-public (name-import (namespace (buff 20))
        //                             (name (buff 48))
        //                             (zonefile-hash (buff 20)))
        let zonefile_hex = "facade00";
        let hashed_zonefile = Hash160::from_data(&hex_bytes(zonefile_hex).unwrap());
        let tx_3 = make_contract_call(
            &user_1,
            2,
            500,
            &StacksAddress::from_string("ST000000000000000000002AMW42H").unwrap(),
            "bns",
            "name-import",
            &[
                Value::buff_from(namespace.as_bytes().to_vec()).unwrap(),
                Value::buff_from("johndoe".as_bytes().to_vec()).unwrap(),
                Value::Principal(to_addr(&user_1).into()),
                Value::buff_from(hashed_zonefile.as_bytes().to_vec()).unwrap(),
            ],
        );

        let body = {
            let content = PostTransactionRequestBody {
                tx: bytes_to_hex(&tx_3),
                attachment: Some(zonefile_hex.to_string()),
            };
            serde_json::to_vec(&json!(content)).unwrap()
        };

        let path = format!("{}/v2/transactions", &http_origin);
        let res = client
            .post(&path)
            .header("Content-Type", "application/json")
            .body(body)
            .send()
            .unwrap();
        eprintln!("{:#?}", res);
        if !res.status().is_success() {
            eprintln!("{}", res.text().unwrap());
            panic!("");
        }

        // From there, let's mine these transaction, and build more blocks.
        let mut sort_height = channel.get_sortitions_processed();
        let few_blocks = sort_height + 10;

        while sort_height < few_blocks {
            next_block_and_wait(&mut btc_regtest_controller, &blocks_processed);
            sort_height = channel.get_sortitions_processed();
            eprintln!("Sort height: {}", sort_height);
        }

        // Then check that the follower is correctly replicating the attachment
        follower_node_tx
            .send(Signal::ReplicatingAttachmentsCheckTest1(sort_height))
            .expect("Unable to send signal");

        match bootstrap_node_rx.recv() {
            Ok(Signal::ReplicatingAttachmentsStartTest2) => {
                println!("Follower node is ready...");
            }
            _ => panic!("Bootstrap node could nod boot. Aborting test."),
        };

        // From there, let's mine these transaction, and build more blocks.
        let mut sort_height = channel.get_sortitions_processed();
        let few_blocks = sort_height + 10;

        while sort_height < few_blocks {
            next_block_and_wait(&mut btc_regtest_controller, &blocks_processed);
            sort_height = channel.get_sortitions_processed();
            eprintln!("Sort height: {}", sort_height);
        }

        // Poll GET v2/attachments/<attachment-hash>
        for i in 1..10 {
            let mut attachments_did_sync = false;
            let mut timeout = 60;
            while attachments_did_sync != true {
                let zonefile_hex = hex_bytes(&format!("facade0{}", i)).unwrap();
                let hashed_zonefile = Hash160::from_data(&zonefile_hex);
                let path = format!(
                    "{}/v2/attachments/{}",
                    &http_origin,
                    hashed_zonefile.to_hex()
                );
                let res = client
                    .get(&path)
                    .header("Content-Type", "application/json")
                    .send()
                    .unwrap();
                eprintln!("{:#?}", res);
                if res.status().is_success() {
                    let attachment_response: GetAttachmentResponse = res.json().unwrap();
                    assert_eq!(attachment_response.attachment.content, zonefile_hex);
                    attachments_did_sync = true;
                } else {
                    timeout -= 1;
                    if timeout == 0 {
                        panic!("Failed syncing 9 attachments between 2 neon runloops within 60s (failed at {}) - Something is wrong", &to_hex(&zonefile_hex));
                    }
                    eprintln!("Attachment {} not sync'd yet", bytes_to_hex(&zonefile_hex));
                    thread::sleep(Duration::from_millis(1000));
                }
            }
        }

        // Then check that the follower is correctly replicating the attachment
        follower_node_tx
            .send(Signal::ReplicatingAttachmentsCheckTest2(sort_height))
            .expect("Unable to send signal");

        channel.stop_chains_coordinator();
    });

    // Start the attached observer
    test_observer::spawn();

    // The bootstrap node mined a few blocks and is ready, let's setup this node.
    match follower_node_rx.recv() {
        Ok(Signal::BootstrapNodeReady) => {
            println!("Booting follower node...");
        }
        _ => panic!("Bootstrap node could nod boot. Aborting test."),
    };

    let burnchain_config = Burnchain::regtest(&conf_follower_node.get_burn_db_path());
    let http_origin = format!("http://{}", &conf_follower_node.node.rpc_bind);

    eprintln!("Chain bootstrapped...");

    let mut run_loop = neon::RunLoop::new(conf_follower_node.clone());
    let blocks_processed = run_loop.get_blocks_processed_arc();
    let client = reqwest::blocking::Client::new();
    let channel = run_loop.get_coordinator_channel().unwrap();

    thread::spawn(move || run_loop.start(Some(burnchain_config), 0));

    // give the run loop some time to start up!
    wait_for_runloop(&blocks_processed);

    // Follower node is ready, the bootstrap node will now handover
    bootstrap_node_tx
        .send(Signal::ReplicatingAttachmentsStartTest1)
        .expect("Unable to send signal");

    // The bootstrap node published and mined a transaction that includes an attachment.
    // Lets observe the attachments replication kicking in.
    let target_height = match follower_node_rx.recv() {
        Ok(Signal::ReplicatingAttachmentsCheckTest1(target_height)) => target_height,
        _ => panic!("Bootstrap node could nod boot. Aborting test."),
    };

    let mut sort_height = channel.get_sortitions_processed();
    while sort_height < target_height {
        wait_for_runloop(&blocks_processed);
        sort_height = channel.get_sortitions_processed();
    }

    // Now wait for the node to sync the attachment
    let mut attachments_did_sync = false;
    let mut timeout = 60;
    while attachments_did_sync != true {
        let zonefile_hex = "facade00";
        let hashed_zonefile = Hash160::from_data(&hex_bytes(zonefile_hex).unwrap());
        let path = format!(
            "{}/v2/attachments/{}",
            &http_origin,
            hashed_zonefile.to_hex()
        );
        let res = client
            .get(&path)
            .header("Content-Type", "application/json")
            .send()
            .unwrap();
        eprintln!("{:#?}", res);
        if res.status().is_success() {
            eprintln!("Success syncing attachment - {}", res.text().unwrap());
            attachments_did_sync = true;
        } else {
            timeout -= 1;
            if timeout == 0 {
                panic!("Failed syncing 1 attachments between 2 neon runloops within 60s - Something is wrong");
            }
            eprintln!("Attachment {} not sync'd yet", zonefile_hex);
            thread::sleep(Duration::from_millis(1000));
        }
    }

    // Test 2: 9 transactions are posted to the follower.
    // We want to make sure that the miner is able to
    // 1) mine these transactions
    // 2) retrieve the attachments staged on the follower node.
    // 3) ensure that the follower is also instantiating the attachments after
    // executing the transactions, once mined.
    let namespace = "passport";
    for i in 1..10 {
        let user = StacksPrivateKey::new();
        let zonefile_hex = format!("facade0{}", i);
        let hashed_zonefile = Hash160::from_data(&hex_bytes(&zonefile_hex).unwrap());
        let name = format!("johndoe{}", i);
        let tx = make_contract_call(
            &user_1,
            2 + i,
            500,
            &StacksAddress::from_string("ST000000000000000000002AMW42H").unwrap(),
            "bns",
            "name-import",
            &[
                Value::buff_from(namespace.as_bytes().to_vec()).unwrap(),
                Value::buff_from(name.as_bytes().to_vec()).unwrap(),
                Value::Principal(to_addr(&user).into()),
                Value::buff_from(hashed_zonefile.as_bytes().to_vec()).unwrap(),
            ],
        );

        let body = {
            let content = PostTransactionRequestBody {
                tx: bytes_to_hex(&tx),
                attachment: Some(zonefile_hex.to_string()),
            };
            serde_json::to_vec(&json!(content)).unwrap()
        };

        let path = format!("{}/v2/transactions", &http_origin);
        let res = client
            .post(&path)
            .header("Content-Type", "application/json")
            .body(body)
            .send()
            .unwrap();
        eprintln!("{:#?}", res);
        if !res.status().is_success() {
            eprintln!("{}", res.text().unwrap());
            panic!("");
        }
    }

    bootstrap_node_tx
        .send(Signal::ReplicatingAttachmentsStartTest2)
        .expect("Unable to send signal");

    let target_height = match follower_node_rx.recv() {
        Ok(Signal::ReplicatingAttachmentsCheckTest2(target_height)) => target_height,
        _ => panic!("Bootstrap node could not boot. Aborting test."),
    };

    let mut sort_height = channel.get_sortitions_processed();
    while sort_height < target_height {
        wait_for_runloop(&blocks_processed);
        sort_height = channel.get_sortitions_processed();
    }

    // Poll GET v2/attachments/<attachment-hash>
    for i in 1..10 {
        let mut attachments_did_sync = false;
        let mut timeout = 60;
        while attachments_did_sync != true {
            let zonefile_hex = hex_bytes(&format!("facade0{}", i)).unwrap();
            let hashed_zonefile = Hash160::from_data(&zonefile_hex);
            let path = format!(
                "{}/v2/attachments/{}",
                &http_origin,
                hashed_zonefile.to_hex()
            );
            let res = client
                .get(&path)
                .header("Content-Type", "application/json")
                .send()
                .unwrap();
            eprintln!("{:#?}", res);
            if res.status().is_success() {
                let attachment_response: GetAttachmentResponse = res.json().unwrap();
                assert_eq!(attachment_response.attachment.content, zonefile_hex);
                attachments_did_sync = true;
            } else {
                timeout -= 1;
                if timeout == 0 {
                    panic!("Failed syncing 9 attachments between 2 neon runloops within 60s (failed at {}) - Something is wrong", &to_hex(&zonefile_hex));
                }
                eprintln!("Attachment {} not sync'd yet", bytes_to_hex(&zonefile_hex));
                thread::sleep(Duration::from_millis(1000));
            }
        }
    }

    // Ensure that we the attached sidecar was able to receive a total of 10 attachments
    // This last assertion is flacky for some reason, it does not worth bullying the CI or disabling this whole test
    // We're using an inequality as a best effort, to make sure that **some** attachments were received.
    assert!(test_observer::get_attachments().len() > 0);
    test_observer::clear();
    channel.stop_chains_coordinator();

    bootstrap_node_thread.join().unwrap();
}

#[test]
#[ignore]
fn antientropy_integration_test() {
    if env::var("BITCOIND_TEST") != Ok("1".into()) {
        return;
    }

    let user_1 = StacksPrivateKey::new();
    let initial_balance_user_1 = InitialBalance {
        address: to_addr(&user_1).into(),
        amount: 1_000_000_000 * (core::MICROSTACKS_PER_STACKS as u64),
    };

    // Prepare the config of the bootstrap node
    let (mut conf_bootstrap_node, _) = neon_integration_test_conf();
    let bootstrap_node_public_key = {
        let keychain = Keychain::default(conf_bootstrap_node.node.seed.clone());
        let mut pk = keychain.generate_op_signer().get_public_key();
        pk.set_compressed(true);
        pk.to_hex()
    };
    conf_bootstrap_node
        .initial_balances
        .push(initial_balance_user_1.clone());
    conf_bootstrap_node.connection_options.antientropy_retry = 10; // move this along -- do anti-entropy protocol once every 10 seconds
    conf_bootstrap_node.connection_options.antientropy_public = true; // always push blocks, even if we're not NAT'ed
    conf_bootstrap_node.connection_options.max_block_push = 1000;
    conf_bootstrap_node.connection_options.max_microblock_push = 1000;

    conf_bootstrap_node.node.mine_microblocks = true;
    conf_bootstrap_node.miner.microblock_attempt_time_ms = 2_000;
    conf_bootstrap_node.node.wait_time_for_microblocks = 0;
    conf_bootstrap_node.node.microblock_frequency = 0;
    conf_bootstrap_node.miner.first_attempt_time_ms = 1_000_000;
    conf_bootstrap_node.miner.subsequent_attempt_time_ms = 1_000_000;
    conf_bootstrap_node.burnchain.max_rbf = 1000000;
    conf_bootstrap_node.node.wait_time_for_blocks = 1_000;

    // Prepare the config of the follower node
    let (mut conf_follower_node, _) = neon_integration_test_conf();
    let bootstrap_node_url = format!(
        "{}@{}",
        bootstrap_node_public_key, conf_bootstrap_node.node.p2p_bind
    );
    conf_follower_node.connection_options.disable_block_download = true;
    conf_follower_node.node.set_bootstrap_nodes(
        bootstrap_node_url,
        conf_follower_node.burnchain.chain_id,
        conf_follower_node.burnchain.peer_version,
    );
    conf_follower_node.node.miner = false;
    conf_follower_node
        .initial_balances
        .push(initial_balance_user_1.clone());
    conf_follower_node
        .events_observers
        .push(EventObserverConfig {
            endpoint: format!("localhost:{}", test_observer::EVENT_OBSERVER_PORT),
            events_keys: vec![EventKeyType::AnyEvent],
            include_data_events: false,
        });

    conf_follower_node.node.mine_microblocks = true;
    conf_follower_node.miner.microblock_attempt_time_ms = 2_000;
    conf_follower_node.node.wait_time_for_microblocks = 0;
    conf_follower_node.node.microblock_frequency = 0;
    conf_follower_node.miner.first_attempt_time_ms = 1_000_000;
    conf_follower_node.miner.subsequent_attempt_time_ms = 1_000_000;
    conf_follower_node.burnchain.max_rbf = 1000000;
    conf_follower_node.node.wait_time_for_blocks = 1_000;

    // Our 2 nodes will share the bitcoind node
    let mut btcd_controller = BitcoinCoreController::new(conf_bootstrap_node.clone());
    btcd_controller
        .start_bitcoind()
        .map_err(|_e| ())
        .expect("Failed starting bitcoind");

    let (bootstrap_node_tx, bootstrap_node_rx) = mpsc::channel();
    let (follower_node_tx, follower_node_rx) = mpsc::channel();

    let burnchain_config = Burnchain::regtest(&conf_bootstrap_node.get_burn_db_path());
    let target_height = 3 + (3 * burnchain_config.pox_constants.reward_cycle_length);

    let bootstrap_node_thread = thread::spawn(move || {
        let mut btc_regtest_controller = BitcoinRegtestController::with_burnchain(
            conf_bootstrap_node.clone(),
            None,
            Some(burnchain_config.clone()),
            None,
        );

        btc_regtest_controller.bootstrap_chain(201);

        eprintln!("Chain bootstrapped...");

        let mut run_loop = neon::RunLoop::new(conf_bootstrap_node.clone());
        let blocks_processed = run_loop.get_blocks_processed_arc();
        let channel = run_loop.get_coordinator_channel().unwrap();

        thread::spawn(move || run_loop.start(Some(burnchain_config), 0));

        // give the run loop some time to start up!
        wait_for_runloop(&blocks_processed);

        // first block wakes up the run loop
        next_block_and_wait(&mut btc_regtest_controller, &blocks_processed);

        // first block will hold our VRF registration
        next_block_and_wait(&mut btc_regtest_controller, &blocks_processed);

        for i in 0..(target_height - 3) {
            eprintln!("Mine block {}", i);
            next_block_and_wait(&mut btc_regtest_controller, &blocks_processed);
            let sort_height = channel.get_sortitions_processed();
            eprintln!("Sort height: {}", sort_height);
        }

        // Let's setup the follower now.
        follower_node_tx
            .send(Signal::BootstrapNodeReady)
            .expect("Unable to send signal");

        eprintln!("Bootstrap node informed follower that it's ready; waiting for acknowledgement");

        // wait for bootstrap node to terminate
        match bootstrap_node_rx.recv() {
            Ok(Signal::FollowerNodeReady) => {
                println!("Follower has finished");
            }
            Ok(x) => {
                println!("Follower gave a bad signal: {:?}", &x);
                panic!();
            }
            Err(e) => {
                println!("Failed to recv: {:?}", &e);
                panic!();
            }
        };

        channel.stop_chains_coordinator();
    });

    // Start the attached observer
    test_observer::spawn();

    // The bootstrap node mined a few blocks and is ready, let's setup this node.
    match follower_node_rx.recv() {
        Ok(Signal::BootstrapNodeReady) => {
            println!("Booting follower node...");
        }
        _ => panic!("Bootstrap node could not boot. Aborting test."),
    };

    let burnchain_config = Burnchain::regtest(&conf_follower_node.get_burn_db_path());
    let http_origin = format!("http://{}", &conf_follower_node.node.rpc_bind);

    eprintln!("Chain bootstrapped...");

    let mut run_loop = neon::RunLoop::new(conf_follower_node.clone());
    let blocks_processed = run_loop.get_blocks_processed_arc();
    let channel = run_loop.get_coordinator_channel().unwrap();

    let thread_burnchain_config = burnchain_config.clone();
    thread::spawn(move || run_loop.start(Some(thread_burnchain_config), 0));

    // give the run loop some time to start up!
    wait_for_runloop(&blocks_processed);

    let mut sort_height = channel.get_sortitions_processed();
    while sort_height < (target_height + 200) as u64 {
        eprintln!(
            "Follower sortition is {}, target is {}",
            sort_height,
            target_height + 200
        );
        wait_for_runloop(&blocks_processed);
        sort_height = channel.get_sortitions_processed();
        sleep_ms(1000);
    }

    eprintln!("Follower booted up; waiting for blocks");

    // wait for block height to reach target
    let mut tip_height = get_chain_tip_height(&http_origin);
    eprintln!(
        "Follower Stacks tip height is {}, wait until {} >= {} - 3",
        tip_height, tip_height, target_height
    );

    let btc_regtest_controller = BitcoinRegtestController::with_burnchain(
        conf_follower_node.clone(),
        None,
        Some(burnchain_config.clone()),
        None,
    );

    let mut burnchain_deadline = get_epoch_time_secs() + 60;
    while tip_height < (target_height - 3) as u64 {
        sleep_ms(1000);
        tip_height = get_chain_tip_height(&http_origin);

        eprintln!("Follower Stacks tip height is {}", tip_height);

        if burnchain_deadline < get_epoch_time_secs() {
            burnchain_deadline = get_epoch_time_secs() + 60;
            btc_regtest_controller.build_next_block(1);
        }
    }

    bootstrap_node_tx
        .send(Signal::FollowerNodeReady)
        .expect("Unable to send signal");
    bootstrap_node_thread.join().unwrap();

    eprintln!("Follower node finished");

    test_observer::clear();
    channel.stop_chains_coordinator();
}

fn wait_for_mined(
    btc_regtest_controller: &mut BitcoinRegtestController,
    blocks_processed: &Arc<AtomicU64>,
    http_origin: &str,
    users: &[StacksPrivateKey],
    account_before_nonces: &Vec<u64>,
    batch_size: usize,
    batches: usize,
    index_block_hashes: &mut Vec<StacksBlockId>,
) {
    let mut all_mined_vec = vec![false; batches * batch_size];
    let mut account_after_nonces = vec![0; batches * batch_size];
    let mut all_mined = false;
    for _k in 0..10 {
        next_block_and_wait(btc_regtest_controller, &blocks_processed);
        sleep_ms(10_000);

        let (ch, bhh) = get_chain_tip(http_origin);
        let ibh = StacksBlockHeader::make_index_block_hash(&ch, &bhh);

        if let Some(last_ibh) = index_block_hashes.last() {
            if *last_ibh != ibh {
                index_block_hashes.push(ibh);
                eprintln!("Tip is now {}", &ibh);
            }
        }

        for j in 0..batches * batch_size {
            let account_after = get_account(&http_origin, &to_addr(&users[j]));
            let account_after_nonce = account_after.nonce;
            account_after_nonces[j] = account_after_nonce;

            if account_before_nonces[j] + 1 <= account_after_nonce {
                all_mined_vec[j] = true;
            }
        }

        all_mined = all_mined_vec.iter().fold(true, |acc, elem| acc && *elem);
        if all_mined {
            break;
        }
    }
    if !all_mined {
        eprintln!(
            "Failed to mine all transactions: nonces = {:?}, expected {:?} + {}",
            &account_after_nonces, account_before_nonces, batch_size
        );
        panic!();
    }
}

#[test]
#[ignore]
fn atlas_stress_integration_test() {
    if env::var("BITCOIND_TEST") != Ok("1".into()) {
        return;
    }

    let mut initial_balances = vec![];
    let mut users = vec![];

    let batches = 5;
    let batch_size = 20;

    for _i in 0..(2 * batches * batch_size + 1) {
        let user = StacksPrivateKey::new();
        let initial_balance_user = InitialBalance {
            address: to_addr(&user).into(),
            amount: 1_000_000_000 * (core::MICROSTACKS_PER_STACKS as u64),
        };
        users.push(user);
        initial_balances.push(initial_balance_user);
    }

    // Prepare the config of the bootstrap node
    let (mut conf_bootstrap_node, _) = neon_integration_test_conf();
    conf_bootstrap_node
        .initial_balances
        .append(&mut initial_balances.clone());

    conf_bootstrap_node.miner.first_attempt_time_ms = u64::max_value();
    conf_bootstrap_node.miner.subsequent_attempt_time_ms = u64::max_value();

    conf_bootstrap_node.node.mine_microblocks = true;
    conf_bootstrap_node.miner.microblock_attempt_time_ms = 2_000;
    conf_bootstrap_node.node.wait_time_for_microblocks = 0;
    conf_bootstrap_node.node.microblock_frequency = 0;
    conf_bootstrap_node.miner.first_attempt_time_ms = 1_000_000;
    conf_bootstrap_node.miner.subsequent_attempt_time_ms = 2_000_000;
    conf_bootstrap_node.burnchain.max_rbf = 1000000;
    conf_bootstrap_node.node.wait_time_for_blocks = 1_000;

    let user_1 = users.pop().unwrap();
    let initial_balance_user_1 = initial_balances.pop().unwrap();

    // Start the attached observer
    test_observer::spawn();

    let mut btcd_controller = BitcoinCoreController::new(conf_bootstrap_node.clone());
    btcd_controller
        .start_bitcoind()
        .map_err(|_e| ())
        .expect("Failed starting bitcoind");

    let burnchain_config = Burnchain::regtest(&conf_bootstrap_node.get_burn_db_path());

    let mut btc_regtest_controller = BitcoinRegtestController::with_burnchain(
        conf_bootstrap_node.clone(),
        None,
        Some(burnchain_config.clone()),
        None,
    );
    let http_origin = format!("http://{}", &conf_bootstrap_node.node.rpc_bind);

    btc_regtest_controller.bootstrap_chain(201);

    eprintln!("Chain bootstrapped...");

    let mut run_loop = neon::RunLoop::new(conf_bootstrap_node.clone());
    let blocks_processed = run_loop.get_blocks_processed_arc();
    let client = reqwest::blocking::Client::new();

    thread::spawn(move || run_loop.start(Some(burnchain_config), 0));

    // give the run loop some time to start up!
    wait_for_runloop(&blocks_processed);

    // first block wakes up the run loop
    next_block_and_wait(&mut btc_regtest_controller, &blocks_processed);

    // first block will hold our VRF registration
    next_block_and_wait(&mut btc_regtest_controller, &blocks_processed);

    // second block will be the first mined Stacks block
    next_block_and_wait(&mut btc_regtest_controller, &blocks_processed);

    let mut index_block_hashes = vec![];

    // Let's publish a (1) namespace-preorder, (2) namespace-reveal and (3) name-import in this mempool

    // (define-public (namespace-preorder (hashed-salted-namespace (buff 20))
    //                            (stx-to-burn uint))
    let namespace = "passport";
    let salt = "some-salt";
    let salted_namespace = format!("{}{}", namespace, salt);
    let hashed_namespace = Hash160::from_data(salted_namespace.as_bytes());
    let tx_1 = make_contract_call(
        &user_1,
        0,
        1000,
        &StacksAddress::from_string("ST000000000000000000002AMW42H").unwrap(),
        "bns",
        "namespace-preorder",
        &[
            Value::buff_from(hashed_namespace.to_bytes().to_vec()).unwrap(),
            Value::UInt(1000000000),
        ],
    );

    let path = format!("{}/v2/transactions", &http_origin);
    let res = client
        .post(&path)
        .header("Content-Type", "application/octet-stream")
        .body(tx_1.clone())
        .send()
        .unwrap();
    eprintln!("{:#?}", res);
    if res.status().is_success() {
        let res: String = res.json().unwrap();
        assert_eq!(
            res,
            StacksTransaction::consensus_deserialize(&mut &tx_1[..])
                .unwrap()
                .txid()
                .to_string()
        );
    } else {
        eprintln!("{}", res.text().unwrap());
        panic!("");
    }

    // (define-public (namespace-reveal (namespace (buff 20))
    //                                  (namespace-salt (buff 20))
    //                                  (p-func-base uint)
    //                                  (p-func-coeff uint)
    //                                  (p-func-b1 uint)
    //                                  (p-func-b2 uint)
    //                                  (p-func-b3 uint)
    //                                  (p-func-b4 uint)
    //                                  (p-func-b5 uint)
    //                                  (p-func-b6 uint)
    //                                  (p-func-b7 uint)
    //                                  (p-func-b8 uint)
    //                                  (p-func-b9 uint)
    //                                  (p-func-b10 uint)
    //                                  (p-func-b11 uint)
    //                                  (p-func-b12 uint)
    //                                  (p-func-b13 uint)
    //                                  (p-func-b14 uint)
    //                                  (p-func-b15 uint)
    //                                  (p-func-b16 uint)
    //                                  (p-func-non-alpha-discount uint)
    //                                  (p-func-no-vowel-discount uint)
    //                                  (lifetime uint)
    //                                  (namespace-import principal))
    let tx_2 = make_contract_call(
        &user_1,
        1,
        1000,
        &StacksAddress::from_string("ST000000000000000000002AMW42H").unwrap(),
        "bns",
        "namespace-reveal",
        &[
            Value::buff_from(namespace.as_bytes().to_vec()).unwrap(),
            Value::buff_from(salt.as_bytes().to_vec()).unwrap(),
            Value::UInt(1),
            Value::UInt(1),
            Value::UInt(1),
            Value::UInt(1),
            Value::UInt(1),
            Value::UInt(1),
            Value::UInt(1),
            Value::UInt(1),
            Value::UInt(1),
            Value::UInt(1),
            Value::UInt(1),
            Value::UInt(1),
            Value::UInt(1),
            Value::UInt(1),
            Value::UInt(1),
            Value::UInt(1),
            Value::UInt(1),
            Value::UInt(1),
            Value::UInt(1),
            Value::UInt(1),
            Value::UInt(1000),
            Value::Principal(initial_balance_user_1.address.clone()),
        ],
    );

    let path = format!("{}/v2/transactions", &http_origin);
    let res = client
        .post(&path)
        .header("Content-Type", "application/octet-stream")
        .body(tx_2.clone())
        .send()
        .unwrap();
    eprintln!("{:#?}", res);
    if res.status().is_success() {
        let res: String = res.json().unwrap();
        assert_eq!(
            res,
            StacksTransaction::consensus_deserialize(&mut &tx_2[..])
                .unwrap()
                .txid()
                .to_string()
        );
    } else {
        eprintln!("{}", res.text().unwrap());
        panic!("");
    }

    let mut mined_namespace_reveal = false;
    for _j in 0..10 {
        next_block_and_wait(&mut btc_regtest_controller, &blocks_processed);
        sleep_ms(10_000);

        let account_after = get_account(&http_origin, &to_addr(&user_1));
        if account_after.nonce == 2 {
            mined_namespace_reveal = true;
            break;
        }
    }
    if !mined_namespace_reveal {
        eprintln!("Did not mine namespace preorder or reveal");
        panic!();
    }

    let mut all_zonefiles = vec![];

    // make a _ton_ of name-imports
    for i in 0..batches {
        let account_before = get_account(&http_origin, &to_addr(&user_1));

        for j in 0..batch_size {
            // (define-public (name-import (namespace (buff 20))
            //                             (name (buff 48))
            //                             (zonefile-hash (buff 20)))
            let zonefile_hex = format!("facade00{:04x}{:04x}{:04x}", batch_size * i + j, i, j);
            let hashed_zonefile = Hash160::from_data(&hex_bytes(&zonefile_hex).unwrap());

            all_zonefiles.push(zonefile_hex.clone());

            let tx_3 = make_contract_call(
                &user_1,
                2 + (batch_size * i + j) as u64,
                1000,
                &StacksAddress::from_string("ST000000000000000000002AMW42H").unwrap(),
                "bns",
                "name-import",
                &[
                    Value::buff_from(namespace.as_bytes().to_vec()).unwrap(),
                    Value::buff_from(format!("johndoe{}", i * batch_size + j).as_bytes().to_vec())
                        .unwrap(),
                    Value::Principal(to_addr(&users[i * batch_size + j]).into()),
                    Value::buff_from(hashed_zonefile.as_bytes().to_vec()).unwrap(),
                ],
            );

            let body = {
                let content = PostTransactionRequestBody {
                    tx: bytes_to_hex(&tx_3),
                    attachment: Some(zonefile_hex.to_string()),
                };
                serde_json::to_vec(&json!(content)).unwrap()
            };

            let path = format!("{}/v2/transactions", &http_origin);
            let res = client
                .post(&path)
                .header("Content-Type", "application/json")
                .body(body)
                .send()
                .unwrap();
            eprintln!("{:#?}", res);
            if !res.status().is_success() {
                eprintln!("{}", res.text().unwrap());
                panic!("");
            }
        }

        // wait for them all to be mined
        let mut all_mined = false;
        let account_after_nonce = 0;
        for _j in 0..10 {
            next_block_and_wait(&mut btc_regtest_controller, &blocks_processed);
            sleep_ms(10_000);

            let (ch, bhh) = get_chain_tip(&http_origin);
            let ibh = StacksBlockHeader::make_index_block_hash(&ch, &bhh);
            index_block_hashes.push(ibh);

            let account_after = get_account(&http_origin, &to_addr(&user_1));
            let account_after_nonce = account_after.nonce;
            if account_before.nonce + (batch_size as u64) <= account_after_nonce {
                all_mined = true;
                break;
            }
        }
        if !all_mined {
            eprintln!(
                "Failed to mine all transactions: nonce = {}, expected {}",
                account_after_nonce,
                account_before.nonce + (batch_size as u64)
            );
            panic!();
        }
    }

    // launch namespace
    // (define-public (namespace-ready (namespace (buff 20)))
    let namespace = "passport";
    let tx_4 = make_contract_call(
        &user_1,
        2 + (batch_size as u64) * (batches as u64),
        1000,
        &StacksAddress::from_string("ST000000000000000000002AMW42H").unwrap(),
        "bns",
        "namespace-ready",
        &[Value::buff_from(namespace.as_bytes().to_vec()).unwrap()],
    );

    let path = format!("{}/v2/transactions", &http_origin);
    let res = client
        .post(&path)
        .header("Content-Type", "application/octet-stream")
        .body(tx_4.clone())
        .send()
        .unwrap();
    eprintln!("{:#?}", res);
    if !res.status().is_success() {
        eprintln!("{}", res.text().unwrap());
        panic!("");
    }

    let mut mined_namespace_ready = false;
    for _j in 0..10 {
        next_block_and_wait(&mut btc_regtest_controller, &blocks_processed);
        sleep_ms(10_000);

        let (ch, bhh) = get_chain_tip(&http_origin);
        let ibh = StacksBlockHeader::make_index_block_hash(&ch, &bhh);
        index_block_hashes.push(ibh);

        let account_after = get_account(&http_origin, &to_addr(&user_1));
        if account_after.nonce == 2 + (batch_size as u64) * (batches as u64) {
            mined_namespace_ready = true;
            break;
        }
    }
    if !mined_namespace_ready {
        eprintln!("Did not mine namespace ready");
        panic!();
    }

    // make a _ton_ of preorders
    {
        let mut account_before_nonces = vec![0; batches * batch_size];
        for j in 0..batches * batch_size {
            let account_before =
                get_account(&http_origin, &to_addr(&users[batches * batch_size + j]));
            account_before_nonces[j] = account_before.nonce;

            let fqn = format!("janedoe{}.passport", j);
            let fqn_bytes = fqn.as_bytes().to_vec();
            let salt = format!("{:04x}", j);
            let salt_bytes = salt.as_bytes().to_vec();
            let mut hash_data = fqn_bytes.clone();
            hash_data.append(&mut salt_bytes.clone());

            let salted_hash = Hash160::from_data(&hash_data);

            let tx_5 = make_contract_call(
                &users[batches * batch_size + j],
                0,
                1000,
                &StacksAddress::from_string("ST000000000000000000002AMW42H").unwrap(),
                "bns",
                "name-preorder",
                &[
                    Value::buff_from(salted_hash.0.to_vec()).unwrap(),
                    Value::UInt(500),
                ],
            );

            let path = format!("{}/v2/transactions", &http_origin);
            let res = client
                .post(&path)
                .header("Content-Type", "application/octet-stream")
                .body(tx_5.clone())
                .send()
                .unwrap();

            eprintln!(
                "sent preorder for {}:\n{:#?}",
                &to_addr(&users[batches * batch_size + j]),
                res
            );
            if !res.status().is_success() {
                panic!("");
            }
        }

        wait_for_mined(
            &mut btc_regtest_controller,
            &blocks_processed,
            &http_origin,
            &users[batches * batch_size..],
            &account_before_nonces,
            batch_size,
            batches,
            &mut index_block_hashes,
        );
    }

    // make a _ton_ of registers
    {
        let mut account_before_nonces = vec![0; batches * batch_size];
        for j in 0..batches * batch_size {
            let account_before =
                get_account(&http_origin, &to_addr(&users[batches * batch_size + j]));
            account_before_nonces[j] = account_before.nonce;

            let name = format!("janedoe{}", j);
            let salt = format!("{:04x}", j);

            let zonefile_hex = format!("facade01{:04x}", j);
            let hashed_zonefile = Hash160::from_data(&hex_bytes(&zonefile_hex).unwrap());

            all_zonefiles.push(zonefile_hex.clone());

            let tx_6 = make_contract_call(
                &users[batches * batch_size + j],
                1,
                1000,
                &StacksAddress::from_string("ST000000000000000000002AMW42H").unwrap(),
                "bns",
                "name-register",
                &[
                    Value::buff_from(namespace.as_bytes().to_vec()).unwrap(),
                    Value::buff_from(name.as_bytes().to_vec()).unwrap(),
                    Value::buff_from(salt.as_bytes().to_vec()).unwrap(),
                    Value::buff_from(hashed_zonefile.as_bytes().to_vec()).unwrap(),
                ],
            );

            let body = {
                let content = PostTransactionRequestBody {
                    tx: bytes_to_hex(&tx_6),
                    attachment: Some(zonefile_hex.to_string()),
                };
                serde_json::to_vec(&json!(content)).unwrap()
            };

            let path = format!("{}/v2/transactions", &http_origin);
            let res = client
                .post(&path)
                .header("Content-Type", "application/json")
                .body(body)
                .send()
                .unwrap();
            eprintln!("{:#?}", res);
            if !res.status().is_success() {
                eprintln!("{}", res.text().unwrap());
                panic!("");
            }
        }

        wait_for_mined(
            &mut btc_regtest_controller,
            &blocks_processed,
            &http_origin,
            &users[batches * batch_size..],
            &account_before_nonces,
            batch_size,
            batches,
            &mut index_block_hashes,
        );
    }

    // make a _ton_ of updates
    {
        let mut account_before_nonces = vec![0; batches * batch_size];
        for j in 0..batches * batch_size {
            let account_before =
                get_account(&http_origin, &to_addr(&users[batches * batch_size + j]));
            account_before_nonces[j] = account_before.nonce;

            let name = format!("janedoe{}", j);
            let zonefile_hex = format!("facade02{:04x}", j);
            let hashed_zonefile = Hash160::from_data(&hex_bytes(&zonefile_hex).unwrap());

            all_zonefiles.push(zonefile_hex.clone());

            let tx_7 = make_contract_call(
                &users[batches * batch_size + j],
                2,
                1000,
                &StacksAddress::from_string("ST000000000000000000002AMW42H").unwrap(),
                "bns",
                "name-update",
                &[
                    Value::buff_from(namespace.as_bytes().to_vec()).unwrap(),
                    Value::buff_from(name.as_bytes().to_vec()).unwrap(),
                    Value::buff_from(hashed_zonefile.as_bytes().to_vec()).unwrap(),
                ],
            );

            let body = {
                let content = PostTransactionRequestBody {
                    tx: bytes_to_hex(&tx_7),
                    attachment: Some(zonefile_hex.to_string()),
                };
                serde_json::to_vec(&json!(content)).unwrap()
            };

            let path = format!("{}/v2/transactions", &http_origin);
            let res = client
                .post(&path)
                .header("Content-Type", "application/json")
                .body(body)
                .send()
                .unwrap();
            eprintln!("{:#?}", res);
            if !res.status().is_success() {
                eprintln!("{}", res.text().unwrap());
                panic!("");
            }
        }

        wait_for_mined(
            &mut btc_regtest_controller,
            &blocks_processed,
            &http_origin,
            &users[batches * batch_size..],
            &account_before_nonces,
            batch_size,
            batches,
            &mut index_block_hashes,
        );
    }

    // make a _ton_ of renewals
    {
        let mut account_before_nonces = vec![0; batches * batch_size];
        for j in 0..batches * batch_size {
            let account_before =
                get_account(&http_origin, &to_addr(&users[batches * batch_size + j]));
            account_before_nonces[j] = account_before.nonce;

            let name = format!("janedoe{}", j);
            let zonefile_hex = format!("facade03{:04x}", j);
            let hashed_zonefile = Hash160::from_data(&hex_bytes(&zonefile_hex).unwrap());

            all_zonefiles.push(zonefile_hex.clone());

            let tx_8 = make_contract_call(
                &users[batches * batch_size + j],
                3,
                1000,
                &StacksAddress::from_string("ST000000000000000000002AMW42H").unwrap(),
                "bns",
                "name-renewal",
                &[
                    Value::buff_from(namespace.as_bytes().to_vec()).unwrap(),
                    Value::buff_from(name.as_bytes().to_vec()).unwrap(),
                    Value::UInt(500),
                    Value::none(),
                    Value::some(Value::buff_from(hashed_zonefile.as_bytes().to_vec()).unwrap())
                        .unwrap(),
                ],
            );

            let body = {
                let content = PostTransactionRequestBody {
                    tx: bytes_to_hex(&tx_8),
                    attachment: Some(zonefile_hex.to_string()),
                };
                serde_json::to_vec(&json!(content)).unwrap()
            };

            let path = format!("{}/v2/transactions", &http_origin);
            let res = client
                .post(&path)
                .header("Content-Type", "application/json")
                .body(body)
                .send()
                .unwrap();
            eprintln!("{:#?}", res);
            if !res.status().is_success() {
                eprintln!("{}", res.text().unwrap());
                panic!("");
            }
        }

        wait_for_mined(
            &mut btc_regtest_controller,
            &blocks_processed,
            &http_origin,
            &users[batches * batch_size..],
            &account_before_nonces,
            batch_size,
            batches,
            &mut index_block_hashes,
        );
    }

    // find all attachment indexes and make sure we can get them
    let mut attachment_indexes = HashMap::new();
    let mut attachment_hashes = HashMap::new();
    {
        let atlasdb_path = conf_bootstrap_node.get_atlas_db_file_path();
        let atlasdb = AtlasDB::connect(AtlasConfig::default(false), &atlasdb_path, false).unwrap();
        for ibh in index_block_hashes.iter() {
            let indexes = query_rows::<u64, _>(
                &atlasdb.conn,
                "SELECT attachment_index FROM attachment_instances WHERE index_block_hash = ?1",
                &[ibh],
            )
            .unwrap();
            if indexes.len() > 0 {
                attachment_indexes.insert(ibh.clone(), indexes.clone());
            }

            for index in indexes.iter() {
                let mut hashes = query_row_columns::<Hash160, _>(
                    &atlasdb.conn,
                    "SELECT content_hash FROM attachment_instances WHERE index_block_hash = ?1 AND attachment_index = ?2",
                    &[ibh as &dyn ToSql, &u64_to_sql(*index).unwrap() as &dyn ToSql],
                    "content_hash")
                .unwrap();
                if hashes.len() > 0 {
                    assert_eq!(hashes.len(), 1);
                    attachment_hashes.insert((ibh.clone(), *index), hashes.pop());
                }
            }
        }
    }
    eprintln!("attachment_indexes = {:?}", &attachment_indexes);

    for (ibh, attachments) in attachment_indexes.iter() {
        let l = attachments.len();
        for i in 0..(l / MAX_ATTACHMENT_INV_PAGES_PER_REQUEST + 1) {
            if i * MAX_ATTACHMENT_INV_PAGES_PER_REQUEST >= l {
                break;
            }

            let attachments_batch = attachments[i * MAX_ATTACHMENT_INV_PAGES_PER_REQUEST
                ..cmp::min((i + 1) * MAX_ATTACHMENT_INV_PAGES_PER_REQUEST, l)]
                .to_vec();
            let path = format!(
                "{}/v2/attachments/inv?index_block_hash={}&pages_indexes={}",
                &http_origin,
                ibh,
                attachments_batch
                    .iter()
                    .map(|a| format!("{}", &a))
                    .collect::<Vec<String>>()
                    .join(",")
            );

            let attempts = 10;
            let ts_begin = get_epoch_time_ms();
            for _ in 0..attempts {
                let res = client.get(&path).send().unwrap();

                if res.status().is_success() {
                    let attachment_inv_response: GetAttachmentsInvResponse = res.json().unwrap();
                    eprintln!(
                        "attachment inv response for {}: {:?}",
                        &path, &attachment_inv_response
                    );
                } else {
                    eprintln!("Bad response for `{}`: `{:?}`", &path, res.text().unwrap());
                    panic!();
                }
            }
            let ts_end = get_epoch_time_ms();
            let total_time = ts_end.saturating_sub(ts_begin);
            eprintln!("Requested {} {} times in {}ms", &path, attempts, total_time);

            // requests should take no more than 20ms
            assert!(
                total_time < attempts * 50,
                "Atlas inventory request is too slow: {} >= {} * 50",
                total_time,
                attempts
            );
        }

        for i in 0..l {
            if attachments[i] == 0 {
                continue;
            }
            let content_hash = attachment_hashes
                .get(&(*ibh, attachments[i]))
                .cloned()
                .unwrap()
                .unwrap();

            let path = format!("{}/v2/attachments/{}", &http_origin, &content_hash);

            let attempts = 10;
            let ts_begin = get_epoch_time_ms();
            for _ in 0..attempts {
                let res = client.get(&path).send().unwrap();

                if res.status().is_success() {
                    let attachment_response: GetAttachmentResponse = res.json().unwrap();
                    eprintln!(
                        "attachment response for {}: {:?}",
                        &path, &attachment_response
                    );
                } else {
                    eprintln!("Bad response for `{}`: `{:?}`", &path, res.text().unwrap());
                    panic!();
                }
            }
            let ts_end = get_epoch_time_ms();
            let total_time = ts_end.saturating_sub(ts_begin);
            eprintln!("Requested {} {} times in {}ms", &path, attempts, total_time);

            // requests should take no more than 40ms
            assert!(
                total_time < attempts * 50,
                "Atlas chunk request is too slow: {} >= {} * 50",
                total_time,
                attempts
            );
        }
    }

    test_observer::clear();
}

/// Run a fixed contract 20 times. Linearly increase the amount paid each time. The cost of the
/// contract should stay the same, and the fee rate paid should monotonically grow. The value
/// should grow faster for lower values of `window_size`, because a bigger window slows down the
/// growth.
fn fuzzed_median_fee_rate_estimation_test(window_size: u64, expected_final_value: f64) {
    if env::var("BITCOIND_TEST") != Ok("1".into()) {
        return;
    }

    let max_contract_src = r#"
;; define counter variable
(define-data-var counter int 0)

;; increment method
(define-public (increment)
  (begin
    (var-set counter (+ (var-get counter) 1))
    (ok (var-get counter))))

  (define-public (increment-many)
    (begin
      (unwrap! (increment) (err u1))
      (unwrap! (increment) (err u1))
      (unwrap! (increment) (err u1))
      (unwrap! (increment) (err u1))
      (ok (var-get counter))))
    "#
    .to_string();

    let spender_sk = StacksPrivateKey::new();
    let spender_addr = to_addr(&spender_sk);

    let (mut conf, _) = neon_integration_test_conf();

    // Set this estimator as special.
    conf.estimation.fee_estimator = Some(FeeEstimatorName::FuzzedWeightedMedianFeeRate);
    // Use randomness of 0 to keep test constant. Randomness is tested in unit tests.
    conf.estimation.fee_rate_fuzzer_fraction = 0f64;
    conf.estimation.fee_rate_window_size = window_size;

    conf.initial_balances.push(InitialBalance {
        address: spender_addr.clone().into(),
        amount: 10000000000,
    });
    test_observer::spawn();
    conf.events_observers.push(EventObserverConfig {
        endpoint: format!("localhost:{}", test_observer::EVENT_OBSERVER_PORT),
        events_keys: vec![EventKeyType::AnyEvent],
        include_data_events: false,
    });

    let mut btcd_controller = BitcoinCoreController::new(conf.clone());
    btcd_controller
        .start_bitcoind()
        .map_err(|_e| ())
        .expect("Failed starting bitcoind");

    let mut btc_regtest_controller = BitcoinRegtestController::new(conf.clone(), None);
    let http_origin = format!("http://{}", &conf.node.rpc_bind);

    btc_regtest_controller.bootstrap_chain(200);

    eprintln!("Chain bootstrapped...");

    let mut run_loop = neon::RunLoop::new(conf.clone());
    let blocks_processed = run_loop.get_blocks_processed_arc();

    let channel = run_loop.get_coordinator_channel().unwrap();

    thread::spawn(move || run_loop.start(None, 0));

    wait_for_runloop(&blocks_processed);
    run_until_burnchain_height(&mut btc_regtest_controller, &blocks_processed, 210, &conf);

    submit_tx(
        &http_origin,
        &make_contract_publish(
            &spender_sk,
            0,
            110000,
            "increment-contract",
            &max_contract_src,
        ),
    );
    run_until_burnchain_height(&mut btc_regtest_controller, &blocks_processed, 212, &conf);

    // Loop 20 times. Each time, execute the same transaction, but increase the amount *paid*.
    // This will exercise the window size.
    let mut response_estimated_costs = vec![];
    let mut response_top_fee_rates = vec![];
    for i in 1..21 {
        submit_tx(
            &http_origin,
            &make_contract_call(
                &spender_sk,
                i,          // nonce
                i * 100000, // payment
                &spender_addr.into(),
                "increment-contract",
                "increment-many",
                &[],
            ),
        );
        run_until_burnchain_height(
            &mut btc_regtest_controller,
            &blocks_processed,
            212 + 2 * i,
            &conf,
        );

        {
            // Read from the fee estimation endpoin.
            let path = format!("{}/v2/fees/transaction", &http_origin);

            let tx_payload = TransactionPayload::ContractCall(TransactionContractCall {
                address: spender_addr.clone().into(),
                contract_name: ContractName::try_from("increment-contract").unwrap(),
                function_name: ClarityName::try_from("increment-many").unwrap(),
                function_args: vec![],
            });

            let payload_data = tx_payload.serialize_to_vec();
            let payload_hex = format!("0x{}", to_hex(&payload_data));

            let body = json!({ "transaction_payload": payload_hex.clone() });

            let client = reqwest::blocking::Client::new();
            let fee_rate_result = client
                .post(&path)
                .json(&body)
                .send()
                .expect("Should be able to post")
                .json::<RPCFeeEstimateResponse>()
                .expect("Failed to parse result into JSON");

            response_estimated_costs.push(fee_rate_result.estimated_cost_scalar);
            response_top_fee_rates.push(fee_rate_result.estimations.last().unwrap().fee_rate);
        }
    }

    // Wait two extra blocks to be sure.
    next_block_and_wait(&mut btc_regtest_controller, &blocks_processed);
    next_block_and_wait(&mut btc_regtest_controller, &blocks_processed);

    assert_eq!(response_estimated_costs.len(), response_top_fee_rates.len());

    // Check that:
    // 1) The cost is always the same.
    // 2) Fee rate grows monotonically.
    for i in 1..response_estimated_costs.len() {
        let curr_cost = response_estimated_costs[i];
        let last_cost = response_estimated_costs[i - 1];
        assert_eq!(curr_cost, last_cost);

        let curr_rate = response_top_fee_rates[i] as f64;
        let last_rate = response_top_fee_rates[i - 1] as f64;
        assert!(curr_rate >= last_rate);
    }

    // Check the final value is near input parameter.
    assert!(is_close_f64(
        *response_top_fee_rates.last().unwrap(),
        expected_final_value
    ));

    channel.stop_chains_coordinator();
}

/// Test the FuzzedWeightedMedianFeeRate with window size 5 and randomness 0. We increase the
/// amount paid linearly each time. This estimate should grow *faster* than with window size 10.
#[test]
#[ignore]
fn fuzzed_median_fee_rate_estimation_test_window5() {
    fuzzed_median_fee_rate_estimation_test(5, 202680.0992)
}

/// Test the FuzzedWeightedMedianFeeRate with window size 10 and randomness 0. We increase the
/// amount paid linearly each time. This estimate should grow *slower* than with window size 5.
#[test]
#[ignore]
fn fuzzed_median_fee_rate_estimation_test_window10() {
    fuzzed_median_fee_rate_estimation_test(10, 90080.5496)
}

#[test]
#[ignore]
fn use_latest_tip_integration_test() {
    // The purpose of this test is to check if setting the query parameter `tip` to `latest` is working
    // as expected. Multiple endpoints accept this parameter, and in this test, we are using the
    // GetContractSrc method to test it.
    //
    // The following scenarios are tested here:
    // - The caller does not specify the tip paramater, and the canonical chain tip is used regardless of the
    //    state of the unconfirmed microblock stream.
    // - The caller passes tip=latest with an existing unconfirmed microblock stream, and
    //   Clarity state from the unconfirmed microblock stream is successfully loaded.
    // - The caller passes tip=latest with an empty unconfirmed microblock stream, and
    //   Clarity state from the canonical chain tip is successfully loaded (i.e. you don't
    //   get a 404 even though the unconfirmed chain tip points to a nonexistent MARF trie).
    //
    // Note: In this test, we are manually creating a microblock as well as reloading the unconfirmed
    // state of the chainstate, instead of relying on `next_block_and_wait` to generate
    // microblocks. We do this because the unconfirmed state is not automatically being initialized
    // on the node, so attempting to validate any transactions against the expected unconfirmed
    // state fails.
    if env::var("BITCOIND_TEST") != Ok("1".into()) {
        return;
    }

    let spender_sk = StacksPrivateKey::from_hex(SK_1).unwrap();
    let spender_stacks_addr = to_addr(&spender_sk);
    let spender_addr: PrincipalData = spender_stacks_addr.into();

    let (mut conf, _) = neon_integration_test_conf();

    conf.initial_balances.push(InitialBalance {
        address: spender_addr.clone(),
        amount: 100300,
    });

    conf.node.mine_microblocks = true;
    conf.node.wait_time_for_microblocks = 10_000;
    conf.node.microblock_frequency = 1_000;

    test_observer::spawn();

    conf.events_observers.push(EventObserverConfig {
        endpoint: format!("localhost:{}", test_observer::EVENT_OBSERVER_PORT),
        events_keys: vec![EventKeyType::AnyEvent],
        include_data_events: false,
    });

    let mut btcd_controller = BitcoinCoreController::new(conf.clone());
    btcd_controller
        .start_bitcoind()
        .map_err(|_e| ())
        .expect("Failed starting bitcoind");

    let mut btc_regtest_controller = BitcoinRegtestController::new(conf.clone(), None);
    let http_origin = format!("http://{}", &conf.node.rpc_bind);

    btc_regtest_controller.bootstrap_chain(201);

    eprintln!("Chain bootstrapped...");

    let mut run_loop = neon::RunLoop::new(conf.clone());
    let blocks_processed = run_loop.get_blocks_processed_arc();

    thread::spawn(move || run_loop.start(None, 0));

    // Give the run loop some time to start up!
    wait_for_runloop(&blocks_processed);

    // First block wakes up the run loop.
    next_block_and_wait(&mut btc_regtest_controller, &blocks_processed);

    // Second block will hold our VRF registration.
    next_block_and_wait(&mut btc_regtest_controller, &blocks_processed);

    // Third block will be the first mined Stacks block.
    next_block_and_wait(&mut btc_regtest_controller, &blocks_processed);

    // Let's query our first spender.
    let account = get_account(&http_origin, &spender_addr);
    assert_eq!(account.balance, 100300);
    assert_eq!(account.nonce, 0);

    // this call wakes up our node
    next_block_and_wait(&mut btc_regtest_controller, &blocks_processed);

    // Open chainstate.
    // TODO (hack) instantiate the sortdb in the burnchain
    let _ = btc_regtest_controller.sortdb_mut();
    let (consensus_hash, stacks_block) = get_tip_anchored_block(&conf);
    let tip_hash =
        StacksBlockHeader::make_index_block_hash(&consensus_hash, &stacks_block.block_hash());
    let (mut chainstate, _) = StacksChainState::open(
        false,
        CHAIN_ID_TESTNET,
        &conf.get_chainstate_path_str(),
        None,
    )
    .unwrap();

    // Initialize the unconfirmed state.
    chainstate
        .reload_unconfirmed_state(&btc_regtest_controller.sortdb_ref().index_conn(), tip_hash)
        .unwrap();

    // Make microblock with two transactions.
    let recipient = StacksAddress::from_string(ADDR_4).unwrap();
    let transfer_tx =
        make_stacks_transfer_mblock_only(&spender_sk, 0, 1000, &recipient.into(), 1000);

    let caller_src = "
     (define-public (execute)
        (ok stx-liquid-supply))
     ";
    let publish_tx =
        make_contract_publish_microblock_only(&spender_sk, 1, 1000, "caller", caller_src);

    let tx_1 = StacksTransaction::consensus_deserialize(&mut &transfer_tx[..]).unwrap();
    let tx_2 = StacksTransaction::consensus_deserialize(&mut &publish_tx[..]).unwrap();
    let vec_tx = vec![tx_1, tx_2];
    let privk =
        find_microblock_privkey(&conf, &stacks_block.header.microblock_pubkey_hash, 1024).unwrap();
    let mblock = make_microblock(
        &privk,
        &mut chainstate,
        &btc_regtest_controller.sortdb_ref().index_conn(),
        consensus_hash,
        stacks_block.clone(),
        vec_tx,
    );
    let mut mblock_bytes = vec![];
    mblock.consensus_serialize(&mut mblock_bytes).unwrap();

    let client = reqwest::blocking::Client::new();

    // Post the microblock
    let path = format!("{}/v2/microblocks", &http_origin);
    let res: String = client
        .post(&path)
        .header("Content-Type", "application/octet-stream")
        .body(mblock_bytes.clone())
        .send()
        .unwrap()
        .json()
        .unwrap();

    assert_eq!(res, format!("{}", &mblock.block_hash()));

    // Wait for the microblock to be accepted
    sleep_ms(5_000);
    let path = format!("{}/v2/info", &http_origin);
    let mut iter_count = 0;
    loop {
        let tip_info = client
            .get(&path)
            .send()
            .unwrap()
            .json::<RPCPeerInfoData>()
            .unwrap();
        eprintln!("{:#?}", tip_info);
        if tip_info.unanchored_tip == Some(StacksBlockId([0; 32])) {
            iter_count += 1;
            assert!(
                iter_count < 10,
                "Hit retry count while waiting for net module to process pushed microblock"
            );
            sleep_ms(5_000);
            continue;
        } else {
            break;
        }
    }

    // Wait at least two p2p refreshes so it can produce the microblock.
    for i in 0..30 {
        info!(
            "wait {} more seconds for microblock miner to find our transaction...",
            30 - i
        );
        sleep_ms(1000);
    }

    // Check event observer for new microblock event (expect 1).
    let microblock_events = test_observer::get_microblocks();
    assert_eq!(microblock_events.len(), 1);

    // Don't set the tip parameter, and ask for the source of the contract we just defined in a microblock.
    // This should fail because the anchored tip would be unaware of this contract.
    let err_opt = get_contract_src(
        &http_origin,
        spender_stacks_addr,
        "caller".to_string(),
        false,
    );
    match err_opt {
        Ok(_) => {
            panic!(
                "Asking for the contract source off the anchored tip for a contract published \
            only in unconfirmed state should error."
            );
        }
        // Expect to get "NoSuchContract" because the function we are attempting to call is in a
        // contract that only exists on unconfirmed state (and we did not set tip).
        Err(err_str) => {
            assert!(err_str.contains("No contract source data found"));
        }
    }

    // Set tip=latest, and ask for the source of the contract defined in the microblock.
    // This should succeeed.
    assert!(get_contract_src(
        &http_origin,
        spender_stacks_addr,
        "caller".to_string(),
        true,
    )
    .is_ok());

    // Mine an anchored block because now we want to have no unconfirmed state.
    next_block_and_wait(&mut btc_regtest_controller, &blocks_processed);

    // Check that the underlying trie for the unconfirmed state does not exist.
    assert!(chainstate.unconfirmed_state.is_some());
    let unconfirmed_state = chainstate.unconfirmed_state.as_mut().unwrap();
    let trie_exists = match unconfirmed_state
        .clarity_inst
        .trie_exists_for_block(&unconfirmed_state.unconfirmed_chain_tip)
    {
        Ok(res) => res,
        Err(e) => {
            panic!("error when determining whether or not trie exists: {:?}", e);
        }
    };
    assert!(!trie_exists);

    // Set tip=latest, and ask for the source of the contract defined in the previous epoch.
    // The underlying MARF trie for the unconfirmed tip does not exist, so the transaction will be
    // validated against the confirmed chain tip instead of the unconfirmed tip. This should be valid.
    assert!(get_contract_src(
        &http_origin,
        spender_stacks_addr,
        "caller".to_string(),
        true,
    )
    .is_ok());
}

#[test]
#[ignore]
fn test_flash_block_skip_tenure() {
    if env::var("BITCOIND_TEST") != Ok("1".into()) {
        return;
    }

    let (mut conf, miner_account) = neon_integration_test_conf();
    conf.miner.microblock_attempt_time_ms = 5_000;
    conf.node.wait_time_for_microblocks = 0;

    let mut btcd_controller = BitcoinCoreController::new(conf.clone());
    btcd_controller
        .start_bitcoind()
        .map_err(|_e| ())
        .expect("Failed starting bitcoind");

    let mut btc_regtest_controller = BitcoinRegtestController::new(conf.clone(), None);
    let http_origin = format!("http://{}", &conf.node.rpc_bind);

    btc_regtest_controller.bootstrap_chain(201);

    eprintln!("Chain bootstrapped...");

    let mut run_loop = neon::RunLoop::new(conf);
    let blocks_processed = run_loop.get_blocks_processed_arc();
    let missed_tenures = run_loop.get_missed_tenures_arc();

    let channel = run_loop.get_coordinator_channel().unwrap();

    thread::spawn(move || run_loop.start(None, 0));

    // give the run loop some time to start up!
    wait_for_runloop(&blocks_processed);

    // first block wakes up the run loop
    next_block_and_wait(&mut btc_regtest_controller, &blocks_processed);

    // first block will hold our VRF registration
    next_block_and_wait(&mut btc_regtest_controller, &blocks_processed);

    // second block will be the first mined Stacks block
    next_block_and_wait(&mut btc_regtest_controller, &blocks_processed);

    // fault injection: force tenures to take too long
    std::env::set_var("STX_TEST_SLOW_TENURE".to_string(), "11000".to_string());

    for i in 0..10 {
        // build one bitcoin block every 10 seconds
        eprintln!("Build bitcoin block +{}", i);
        btc_regtest_controller.build_next_block(1);
        sleep_ms(10000);
    }

    // at least one tenure was skipped
    let num_skipped = missed_tenures.load(Ordering::SeqCst);
    eprintln!("Skipped {} tenures", &num_skipped);
    assert!(num_skipped > 1);

    // let's query the miner's account nonce:

    eprintln!("Miner account: {}", miner_account);

    let account = get_account(&http_origin, &miner_account);
    eprintln!("account = {:?}", &account);
    assert_eq!(account.balance, 0);
    assert_eq!(account.nonce, 2);

    channel.stop_chains_coordinator();
}

#[test]
#[ignore]
fn test_chainwork_first_intervals() {
    let (conf, _) = neon_integration_test_conf();
    let mut btcd_controller = BitcoinCoreController::new(conf.clone());
    btcd_controller
        .start_bitcoind()
        .map_err(|_e| ())
        .expect("Failed starting bitcoind");

    let mut btc_regtest_controller = BitcoinRegtestController::new(conf.clone(), None);

    btc_regtest_controller.bootstrap_chain(2016 * 2 - 1);

    eprintln!("Chain bootstrapped...");

    let mut run_loop = neon::RunLoop::new(conf);
    let blocks_processed = run_loop.get_blocks_processed_arc();

    let channel = run_loop.get_coordinator_channel().unwrap();

    thread::spawn(move || run_loop.start(None, 0));

    // give the run loop some time to start up!
    wait_for_runloop(&blocks_processed);
    channel.stop_chains_coordinator();
}

#[test]
#[ignore]
fn test_chainwork_partial_interval() {
    let (conf, _) = neon_integration_test_conf();
    let mut btcd_controller = BitcoinCoreController::new(conf.clone());
    btcd_controller
        .start_bitcoind()
        .map_err(|_e| ())
        .expect("Failed starting bitcoind");

    let mut btc_regtest_controller = BitcoinRegtestController::new(conf.clone(), None);

    btc_regtest_controller.bootstrap_chain(2016 - 1);

    eprintln!("Chain bootstrapped...");

    let mut run_loop = neon::RunLoop::new(conf);
    let blocks_processed = run_loop.get_blocks_processed_arc();

    let channel = run_loop.get_coordinator_channel().unwrap();

    thread::spawn(move || run_loop.start(None, 0));

    // give the run loop some time to start up!
    wait_for_runloop(&blocks_processed);
    channel.stop_chains_coordinator();
}

#[test]
#[ignore]
fn test_problematic_txs_are_not_stored() {
    if env::var("BITCOIND_TEST") != Ok("1".into()) {
        return;
    }

    let spender_sk_1 = StacksPrivateKey::from_hex(SK_1).unwrap();
    let spender_sk_2 = StacksPrivateKey::from_hex(SK_2).unwrap();
    let spender_sk_3 = StacksPrivateKey::from_hex(SK_3).unwrap();
    let spender_stacks_addr_1 = to_addr(&spender_sk_1);
    let spender_stacks_addr_2 = to_addr(&spender_sk_2);
    let spender_stacks_addr_3 = to_addr(&spender_sk_3);
    let spender_addr_1: PrincipalData = spender_stacks_addr_1.into();
    let spender_addr_2: PrincipalData = spender_stacks_addr_2.into();
    let spender_addr_3: PrincipalData = spender_stacks_addr_3.into();

    let (mut conf, _) = neon_integration_test_conf();

    conf.initial_balances.push(InitialBalance {
        address: spender_addr_1.clone(),
        amount: 1_000_000_000_000,
    });
    conf.initial_balances.push(InitialBalance {
        address: spender_addr_2.clone(),
        amount: 1_000_000_000_000,
    });
    conf.initial_balances.push(InitialBalance {
        address: spender_addr_3.clone(),
        amount: 1_000_000_000_000,
    });

    // force mainnet limits in 2.05 for this test
    conf.burnchain.epochs = Some(vec![
        StacksEpoch {
            epoch_id: StacksEpochId::Epoch20,
            start_height: 0,
            end_height: 1,
            block_limit: BLOCK_LIMIT_MAINNET_20.clone(),
            network_epoch: PEER_VERSION_EPOCH_2_0,
        },
        StacksEpoch {
            epoch_id: StacksEpochId::Epoch2_05,
            start_height: 1,
            end_height: 9223372036854775807,
            block_limit: BLOCK_LIMIT_MAINNET_205.clone(),
            network_epoch: PEER_VERSION_EPOCH_2_05,
        },
    ]);

    // take effect immediately
    conf.burnchain.ast_precheck_size_height = Some(0);

    test_observer::spawn();

    conf.events_observers.push(EventObserverConfig {
        endpoint: format!("localhost:{}", test_observer::EVENT_OBSERVER_PORT),
        events_keys: vec![EventKeyType::AnyEvent],
    });

    let mut btcd_controller = BitcoinCoreController::new(conf.clone());

    btcd_controller
        .start_bitcoind()
        .map_err(|_e| ())
        .expect("Failed starting bitcoind");

    let mut btc_regtest_controller = BitcoinRegtestController::new(conf.clone(), None);
    let http_origin = format!("http://{}", &conf.node.rpc_bind);

    // something at the limit of the expression depth (will get mined and processed)
    let edge_repeat_factor = AST_CALL_STACK_DEPTH_BUFFER + (MAX_CALL_STACK_DEPTH as u64) - 1;
    let tx_edge_body_start = "{ a : ".repeat(edge_repeat_factor as usize);
    let tx_edge_body_end = "} ".repeat(edge_repeat_factor as usize);
    let tx_edge_body = format!("{}u1 {}", tx_edge_body_start, tx_edge_body_end);

    let tx_edge = make_contract_publish(
        &spender_sk_1,
        0,
        (tx_edge_body.len() * 100) as u64,
        "test-edge",
        &tx_edge_body,
    );
    let tx_edge_txid = StacksTransaction::consensus_deserialize(&mut &tx_edge[..])
        .unwrap()
        .txid();

    // something just over the limit of the expression depth
    let exceeds_repeat_factor = edge_repeat_factor + 1;
    let tx_exceeds_body_start = "{ a : ".repeat(exceeds_repeat_factor as usize);
    let tx_exceeds_body_end = "} ".repeat(exceeds_repeat_factor as usize);
    let tx_exceeds_body = format!("{}u1 {}", tx_exceeds_body_start, tx_exceeds_body_end);

    let tx_exceeds = make_contract_publish(
        &spender_sk_2,
        0,
        (tx_exceeds_body.len() * 100) as u64,
        "test-exceeds",
        &tx_exceeds_body,
    );
    let tx_exceeds_txid = StacksTransaction::consensus_deserialize(&mut &tx_exceeds[..])
        .unwrap()
        .txid();

    // something stupidly high over the expression depth
    let high_repeat_factor = 128 * 1024;
    let tx_high_body_start = "{ a : ".repeat(high_repeat_factor as usize);
    let tx_high_body_end = "} ".repeat(high_repeat_factor as usize);
    let tx_high_body = format!("{}u1 {}", tx_high_body_start, tx_high_body_end);

    let tx_high = make_contract_publish(
        &spender_sk_3,
        0,
        (tx_high_body.len() * 100) as u64,
        "test-high",
        &tx_high_body,
    );
    let tx_high_txid = StacksTransaction::consensus_deserialize(&mut &tx_high[..])
        .unwrap()
        .txid();

    btc_regtest_controller.bootstrap_chain(201);

    eprintln!("Chain bootstrapped...");

    let mut run_loop = neon::RunLoop::new(conf.clone());
    let blocks_processed = run_loop.get_blocks_processed_arc();
    let channel = run_loop.get_coordinator_channel().unwrap();

    thread::spawn(move || run_loop.start(None, 0));

    // Give the run loop some time to start up!
    wait_for_runloop(&blocks_processed);

    // First block wakes up the run loop.
    next_block_and_wait(&mut btc_regtest_controller, &blocks_processed);

    // Second block will hold our VRF registration.
    next_block_and_wait(&mut btc_regtest_controller, &blocks_processed);

    // Third block will be the first mined Stacks block.
    next_block_and_wait(&mut btc_regtest_controller, &blocks_processed);

    submit_tx(&http_origin, &tx_edge);
    submit_tx(&http_origin, &tx_exceeds);
    submit_tx(&http_origin, &tx_high);

    // only tx_edge should be in the mempool
    assert!(get_unconfirmed_tx(&http_origin, &tx_edge_txid).is_some());
    assert!(get_unconfirmed_tx(&http_origin, &tx_exceeds_txid).is_none());
    assert!(get_unconfirmed_tx(&http_origin, &tx_high_txid).is_none());

    channel.stop_chains_coordinator();
}

fn find_new_files(dirp: &str, prev_files: &HashSet<String>) -> (Vec<String>, HashSet<String>) {
    let dirpp = Path::new(dirp);
    debug!("readdir {}", dirp);
    let cur_files = fs::read_dir(dirp).unwrap();
    let mut new_files = vec![];
    let mut cur_files_set = HashSet::new();
    for cur_file in cur_files.into_iter() {
        let cur_file = cur_file.unwrap();
        let cur_file_fullpath = dirpp.join(cur_file.path()).to_str().unwrap().to_string();
        test_debug!("file in {}: {}", dirp, &cur_file_fullpath);
        cur_files_set.insert(cur_file_fullpath.clone());
        if prev_files.contains(&cur_file_fullpath) {
            test_debug!("already contains {}", &cur_file_fullpath);
            continue;
        }
        test_debug!("new file {}", &cur_file_fullpath);
        new_files.push(cur_file_fullpath);
    }
    debug!(
        "Checked {} for new files; found {} (all: {})",
        dirp,
        new_files.len(),
        cur_files_set.len()
    );
    (new_files, cur_files_set)
}

fn spawn_follower_node(
    initial_conf: &Config,
) -> (
    Config,
    neon::RunLoopCounter,
    PoxSyncWatchdogComms,
    CoordinatorChannels,
) {
    let bootstrap_node_public_key = {
        let keychain = Keychain::default(initial_conf.node.seed.clone());
        let mut pk = keychain.generate_op_signer().get_public_key();
        pk.set_compressed(true);
        pk.to_hex()
    };

    let (mut conf, _) = neon_integration_test_conf();
    conf.node.set_bootstrap_nodes(
        format!(
            "{}@{}",
            &bootstrap_node_public_key, initial_conf.node.p2p_bind
        ),
        conf.burnchain.chain_id,
        conf.burnchain.peer_version,
    );

    conf.events_observers.push(EventObserverConfig {
        endpoint: format!("localhost:{}", test_observer::EVENT_OBSERVER_PORT),
        events_keys: vec![EventKeyType::AnyEvent],
    });

    conf.initial_balances = initial_conf.initial_balances.clone();
    conf.burnchain.epochs = initial_conf.burnchain.epochs.clone();
    conf.burnchain.ast_precheck_size_height =
        initial_conf.burnchain.ast_precheck_size_height.clone();

    let mut run_loop = neon::RunLoop::new(conf.clone());
    let blocks_processed = run_loop.get_blocks_processed_arc();
    let channel = run_loop.get_coordinator_channel().unwrap();
    let pox_sync = run_loop.get_pox_sync_comms();

    thread::spawn(move || run_loop.start(None, 0));

    // Give the run loop some time to start up!
    wait_for_runloop(&blocks_processed);

    (conf, blocks_processed, pox_sync, channel)
}

// TODO: test in epoch 2.1 with parser_v2
#[test]
#[ignore]
fn test_problematic_blocks_are_not_mined() {
    if env::var("BITCOIND_TEST") != Ok("1".into()) {
        return;
    }

    let bad_blocks_dir = "/tmp/bad-blocks-test_problematic_blocks_are_not_mined";
    if fs::metadata(&bad_blocks_dir).is_ok() {
        fs::remove_dir_all(&bad_blocks_dir).unwrap();
    }
    fs::create_dir_all(&bad_blocks_dir).unwrap();

    std::env::set_var("STACKS_BAD_BLOCKS_DIR", bad_blocks_dir.to_string());

    let spender_sk_1 = StacksPrivateKey::from_hex(SK_1).unwrap();
    let spender_sk_2 = StacksPrivateKey::from_hex(SK_2).unwrap();
    let spender_sk_3 = StacksPrivateKey::from_hex(SK_3).unwrap();
    let spender_stacks_addr_1 = to_addr(&spender_sk_1);
    let spender_stacks_addr_2 = to_addr(&spender_sk_2);
    let spender_stacks_addr_3 = to_addr(&spender_sk_3);
    let spender_addr_1: PrincipalData = spender_stacks_addr_1.into();
    let spender_addr_2: PrincipalData = spender_stacks_addr_2.into();
    let spender_addr_3: PrincipalData = spender_stacks_addr_3.into();

    let (mut conf, _) = neon_integration_test_conf();

    conf.initial_balances.push(InitialBalance {
        address: spender_addr_1.clone(),
        amount: 1_000_000_000_000,
    });
    conf.initial_balances.push(InitialBalance {
        address: spender_addr_2.clone(),
        amount: 1_000_000_000_000,
    });
    conf.initial_balances.push(InitialBalance {
        address: spender_addr_3.clone(),
        amount: 1_000_000_000_000,
    });

    // force mainnet limits in 2.05 for this test
    conf.burnchain.epochs = Some(vec![
        StacksEpoch {
            epoch_id: StacksEpochId::Epoch20,
            start_height: 0,
            end_height: 1,
            block_limit: BLOCK_LIMIT_MAINNET_20.clone(),
            network_epoch: PEER_VERSION_EPOCH_2_0,
        },
        StacksEpoch {
            epoch_id: StacksEpochId::Epoch2_05,
            start_height: 1,
            end_height: 9223372036854775807,
            block_limit: BLOCK_LIMIT_MAINNET_205.clone(),
            network_epoch: PEER_VERSION_EPOCH_2_05,
        },
    ]);

    // AST precheck becomes default at burn height
    conf.burnchain.ast_precheck_size_height = Some(210);

    test_observer::spawn();

    conf.events_observers.push(EventObserverConfig {
        endpoint: format!("localhost:{}", test_observer::EVENT_OBSERVER_PORT),
        events_keys: vec![EventKeyType::AnyEvent],
    });

    let mut btcd_controller = BitcoinCoreController::new(conf.clone());
    btcd_controller
        .start_bitcoind()
        .map_err(|_e| ())
        .expect("Failed starting bitcoind");

    let mut btc_regtest_controller = BitcoinRegtestController::new(conf.clone(), None);
    let http_origin = format!("http://{}", &conf.node.rpc_bind);

    // something just over the limit of the expression depth
    let exceeds_repeat_factor = 32;
    let tx_exceeds_body_start = "{ a : ".repeat(exceeds_repeat_factor as usize);
    let tx_exceeds_body_end = "} ".repeat(exceeds_repeat_factor as usize);
    let tx_exceeds_body = format!("{}u1 {}", tx_exceeds_body_start, tx_exceeds_body_end);

    let tx_exceeds = make_contract_publish(
        &spender_sk_2,
        0,
        (tx_exceeds_body.len() * 100) as u64,
        "test-exceeds",
        &tx_exceeds_body,
    );
    let tx_exceeds_txid = StacksTransaction::consensus_deserialize(&mut &tx_exceeds[..])
        .unwrap()
        .txid();

    // something stupidly high over the expression depth
    let high_repeat_factor = 3200;
    let tx_high_body_start = "{ a : ".repeat(high_repeat_factor as usize);
    let tx_high_body_end = "} ".repeat(high_repeat_factor as usize);
    let tx_high_body = format!("{}u1 {}", tx_high_body_start, tx_high_body_end);

    let tx_high = make_contract_publish(
        &spender_sk_3,
        0,
        (tx_high_body.len() * 100) as u64,
        "test-high",
        &tx_high_body,
    );
    let tx_high_txid = StacksTransaction::consensus_deserialize(&mut &tx_high[..])
        .unwrap()
        .txid();

    btc_regtest_controller.bootstrap_chain(201);

    eprintln!("Chain bootstrapped...");

    let mut run_loop = neon::RunLoop::new(conf.clone());
    let blocks_processed = run_loop.get_blocks_processed_arc();
    let channel = run_loop.get_coordinator_channel().unwrap();

    thread::spawn(move || run_loop.start(None, 0));

    // Give the run loop some time to start up!
    wait_for_runloop(&blocks_processed);

    // First block wakes up the run loop.
    next_block_and_wait(&mut btc_regtest_controller, &blocks_processed);

    // Second block will hold our VRF registration.
    next_block_and_wait(&mut btc_regtest_controller, &blocks_processed);

    // Third block will be the first mined Stacks block.
    next_block_and_wait(&mut btc_regtest_controller, &blocks_processed);

    debug!(
        "Submit problematic tx_exceeds transaction {}",
        &tx_exceeds_txid
    );
    std::env::set_var(
        "STACKS_DISABLE_TX_PROBLEMATIC_CHECK".to_string(),
        "1".to_string(),
    );
    submit_tx(&http_origin, &tx_exceeds);
    assert!(get_unconfirmed_tx(&http_origin, &tx_exceeds_txid).is_some());
    std::env::set_var(
        "STACKS_DISABLE_TX_PROBLEMATIC_CHECK".to_string(),
        "0".to_string(),
    );

    let (_, mut cur_files) = find_new_files(bad_blocks_dir, &HashSet::new());
    let old_tip_info = get_chain_info(&conf);
    let mut all_new_files = vec![];

    for _i in 0..5 {
        next_block_and_wait(&mut btc_regtest_controller, &blocks_processed);
        let cur_files_old = cur_files.clone();
        let (mut new_files, cur_files_new) = find_new_files(bad_blocks_dir, &cur_files_old);
        all_new_files.append(&mut new_files);
        cur_files = cur_files_new;
    }

    let tip_info = get_chain_info(&conf);

    // blocks were all processed
    assert_eq!(
        tip_info.stacks_tip_height,
        old_tip_info.stacks_tip_height + 5
    );
    // no blocks considered problematic
    assert_eq!(all_new_files.len(), 0);

    // one block contained tx_exceeds
    let blocks = test_observer::get_blocks();
    let mut found = false;
    for block in blocks {
        let transactions = block.get("transactions").unwrap().as_array().unwrap();
        for tx in transactions.iter() {
            let raw_tx = tx.get("raw_tx").unwrap().as_str().unwrap();
            if raw_tx == "0x00" {
                continue;
            }
            let tx_bytes = hex_bytes(&raw_tx[2..]).unwrap();
            let parsed = StacksTransaction::consensus_deserialize(&mut &tx_bytes[..]).unwrap();
            if let TransactionPayload::SmartContract(..) = &parsed.payload {
                if parsed.txid() == tx_exceeds_txid {
                    found = true;
                    break;
                }
            }
        }
    }

    assert!(found);

    let (tip, cur_ast_rules) = {
        let sortdb = btc_regtest_controller.sortdb_mut();
        let tip = SortitionDB::get_canonical_burn_chain_tip(&sortdb.conn()).unwrap();
        eprintln!("Sort db tip: {}", tip.block_height);
        let cur_ast_rules = SortitionDB::get_ast_rules(sortdb.conn(), tip.block_height).unwrap();
        (tip, cur_ast_rules)
    };

    assert_eq!(cur_ast_rules, ASTRules::Typical);

    // add another bad tx to the mempool
    debug!("Submit problematic tx_high transaction {}", &tx_high_txid);
    std::env::set_var(
        "STACKS_DISABLE_TX_PROBLEMATIC_CHECK".to_string(),
        "1".to_string(),
    );
    submit_tx(&http_origin, &tx_high);
    assert!(get_unconfirmed_tx(&http_origin, &tx_high_txid).is_some());
    std::env::set_var(
        "STACKS_DISABLE_TX_PROBLEMATIC_CHECK".to_string(),
        "0".to_string(),
    );

    btc_regtest_controller.build_next_block(1);

    // wait for runloop to advance
    loop {
        sleep_ms(1_000);
        let sortdb = btc_regtest_controller.sortdb_mut();
        let new_tip = SortitionDB::get_canonical_burn_chain_tip(&sortdb.conn()).unwrap();
        if new_tip.block_height > tip.block_height {
            break;
        }
    }

    let cur_ast_rules = {
        let sortdb = btc_regtest_controller.sortdb_mut();
        let tip = SortitionDB::get_canonical_burn_chain_tip(&sortdb.conn()).unwrap();
        eprintln!("Sort db tip: {}", tip.block_height);
        let cur_ast_rules = SortitionDB::get_ast_rules(sortdb.conn(), tip.block_height).unwrap();
        cur_ast_rules
    };

    // new rules took effect
    assert_eq!(cur_ast_rules, ASTRules::PrecheckSize);

    let (_, mut cur_files) = find_new_files(bad_blocks_dir, &HashSet::new());
    let old_tip_info = get_chain_info(&conf);
    let mut all_new_files = vec![];

    eprintln!("old_tip_info = {:?}", &old_tip_info);

    // mine some blocks, and log problematic blocks
    for _i in 0..6 {
        next_block_and_wait(&mut btc_regtest_controller, &blocks_processed);
        let cur_files_old = cur_files.clone();
        let (mut new_files, cur_files_new) = find_new_files(bad_blocks_dir, &cur_files_old);
        all_new_files.append(&mut new_files);
        cur_files = cur_files_new;
    }

    let tip_info = get_chain_info(&conf);

    // all blocks were processed
    assert_eq!(
        tip_info.stacks_tip_height,
        old_tip_info.stacks_tip_height + 5
    );
    // none were problematic
    assert_eq!(all_new_files.len(), 0);

    // recently-submitted problematic transactions are not in the mempool
    // (but old ones that were already mined, and thus never considered, could still be present)
    for txid in &[&tx_high_txid] {
        test_debug!("Problematic tx {} should be dropped", txid);
        assert!(get_unconfirmed_tx(&http_origin, txid).is_none());
    }

    // no block contained the tx_high bad transaction, ever
    let blocks = test_observer::get_blocks();
    for block in blocks {
        let transactions = block.get("transactions").unwrap().as_array().unwrap();
        for tx in transactions.iter() {
            let raw_tx = tx.get("raw_tx").unwrap().as_str().unwrap();
            if raw_tx == "0x00" {
                continue;
            }
            let tx_bytes = hex_bytes(&raw_tx[2..]).unwrap();
            let parsed = StacksTransaction::consensus_deserialize(&mut &tx_bytes[..]).unwrap();
            if let TransactionPayload::SmartContract(..) = &parsed.payload {
                assert!(parsed.txid() != tx_high_txid);
            }
        }
    }

    let new_tip_info = get_chain_info(&conf);

    eprintln!("\nBooting follower\n");

    // verify that a follower node that boots up with this node as a bootstrap peer will process
    // all of the blocks available, even if they are problematic, with the checks on.
    let (follower_conf, _, pox_sync_comms, follower_channel) = spawn_follower_node(&conf);

    eprintln!(
        "\nFollower booted on port {},{}\n",
        follower_conf.node.p2p_bind, follower_conf.node.rpc_bind
    );

    let deadline = get_epoch_time_secs() + 300;
    while get_epoch_time_secs() < deadline {
        let follower_tip_info = get_chain_info(&follower_conf);
        if follower_tip_info.stacks_tip_height == new_tip_info.stacks_tip_height {
            break;
        }
        eprintln!(
            "\nFollower is at burn block {} stacks block {}\n",
            follower_tip_info.burn_block_height, follower_tip_info.stacks_tip_height,
        );
        sleep_ms(1000);
    }

    // make sure we aren't just slow -- wait for the follower to do a few download passes
    let num_download_passes = pox_sync_comms.get_download_passes();
    eprintln!(
        "\nFollower has performed {} download passes; wait for {}\n",
        num_download_passes,
        num_download_passes + 5
    );

    while num_download_passes + 5 > pox_sync_comms.get_download_passes() {
        sleep_ms(1000);
        eprintln!(
            "\nFollower has performed {} download passes; wait for {}\n",
            pox_sync_comms.get_download_passes(),
            num_download_passes + 5
        );
    }

    eprintln!(
        "\nFollower has performed {} download passes\n",
        pox_sync_comms.get_download_passes()
    );

    let follower_tip_info = get_chain_info(&follower_conf);
    eprintln!(
        "\nFollower is at burn block {} stacks block {}\n",
        follower_tip_info.burn_block_height, follower_tip_info.stacks_tip_height
    );

    assert_eq!(
        follower_tip_info.stacks_tip_height,
        new_tip_info.stacks_tip_height
    );

    test_observer::clear();
    channel.stop_chains_coordinator();
    follower_channel.stop_chains_coordinator();
}

// TODO: test in epoch 2.1 with parser_v2
#[test]
#[ignore]
fn test_problematic_blocks_are_not_relayed_or_stored() {
    if env::var("BITCOIND_TEST") != Ok("1".into()) {
        return;
    }

    let bad_blocks_dir = "/tmp/bad-blocks-test_problematic_blocks_are_not_relayed_or_stored";
    if fs::metadata(&bad_blocks_dir).is_ok() {
        fs::remove_dir_all(&bad_blocks_dir).unwrap();
    }
    fs::create_dir_all(&bad_blocks_dir).unwrap();

    std::env::set_var("STACKS_BAD_BLOCKS_DIR", bad_blocks_dir.to_string());

    let spender_sk_1 = StacksPrivateKey::from_hex(SK_1).unwrap();
    let spender_sk_2 = StacksPrivateKey::from_hex(SK_2).unwrap();
    let spender_sk_3 = StacksPrivateKey::from_hex(SK_3).unwrap();
    let spender_stacks_addr_1 = to_addr(&spender_sk_1);
    let spender_stacks_addr_2 = to_addr(&spender_sk_2);
    let spender_stacks_addr_3 = to_addr(&spender_sk_3);
    let spender_addr_1: PrincipalData = spender_stacks_addr_1.into();
    let spender_addr_2: PrincipalData = spender_stacks_addr_2.into();
    let spender_addr_3: PrincipalData = spender_stacks_addr_3.into();

    let (mut conf, _) = neon_integration_test_conf();

    conf.initial_balances.push(InitialBalance {
        address: spender_addr_1.clone(),
        amount: 1_000_000_000_000,
    });
    conf.initial_balances.push(InitialBalance {
        address: spender_addr_2.clone(),
        amount: 1_000_000_000_000,
    });
    conf.initial_balances.push(InitialBalance {
        address: spender_addr_3.clone(),
        amount: 1_000_000_000_000,
    });

    // force mainnet limits in 2.05 for this test
    conf.burnchain.epochs = Some(vec![
        StacksEpoch {
            epoch_id: StacksEpochId::Epoch20,
            start_height: 0,
            end_height: 1,
            block_limit: BLOCK_LIMIT_MAINNET_20.clone(),
            network_epoch: PEER_VERSION_EPOCH_2_0,
        },
        StacksEpoch {
            epoch_id: StacksEpochId::Epoch2_05,
            start_height: 1,
            end_height: 9223372036854775807,
            block_limit: BLOCK_LIMIT_MAINNET_205.clone(),
            network_epoch: PEER_VERSION_EPOCH_2_05,
        },
    ]);

    // AST precheck becomes default at burn height
    conf.burnchain.ast_precheck_size_height = Some(210);

    test_observer::spawn();

    conf.events_observers.push(EventObserverConfig {
        endpoint: format!("localhost:{}", test_observer::EVENT_OBSERVER_PORT),
        events_keys: vec![EventKeyType::AnyEvent],
    });

    let mut btcd_controller = BitcoinCoreController::new(conf.clone());
    btcd_controller
        .start_bitcoind()
        .map_err(|_e| ())
        .expect("Failed starting bitcoind");

    let mut btc_regtest_controller = BitcoinRegtestController::new(conf.clone(), None);
    let http_origin = format!("http://{}", &conf.node.rpc_bind);

    // something just over the limit of the expression depth
    let exceeds_repeat_factor = 32;
    let tx_exceeds_body_start = "{ a : ".repeat(exceeds_repeat_factor as usize);
    let tx_exceeds_body_end = "} ".repeat(exceeds_repeat_factor as usize);
    let tx_exceeds_body = format!("{}u1 {}", tx_exceeds_body_start, tx_exceeds_body_end);

    let tx_exceeds = make_contract_publish(
        &spender_sk_2,
        0,
        (tx_exceeds_body.len() * 100) as u64,
        "test-exceeds",
        &tx_exceeds_body,
    );
    let tx_exceeds_txid = StacksTransaction::consensus_deserialize(&mut &tx_exceeds[..])
        .unwrap()
        .txid();

    let high_repeat_factor = 70;
    let tx_high_body_start = "{ a : ".repeat(high_repeat_factor as usize);
    let tx_high_body_end = "} ".repeat(high_repeat_factor as usize);
    let tx_high_body = format!("{}u1 {}", tx_high_body_start, tx_high_body_end);

    let tx_high = make_contract_publish(
        &spender_sk_3,
        0,
        (tx_high_body.len() * 100) as u64,
        "test-high",
        &tx_high_body,
    );
    let tx_high_txid = StacksTransaction::consensus_deserialize(&mut &tx_high[..])
        .unwrap()
        .txid();

    btc_regtest_controller.bootstrap_chain(201);

    eprintln!("Chain bootstrapped...");

    let mut run_loop = neon::RunLoop::new(conf.clone());
    let blocks_processed = run_loop.get_blocks_processed_arc();
    let channel = run_loop.get_coordinator_channel().unwrap();

    thread::spawn(move || run_loop.start(None, 0));

    // Give the run loop some time to start up!
    wait_for_runloop(&blocks_processed);

    // First block wakes up the run loop.
    next_block_and_wait(&mut btc_regtest_controller, &blocks_processed);

    // Second block will hold our VRF registration.
    next_block_and_wait(&mut btc_regtest_controller, &blocks_processed);

    // Third block will be the first mined Stacks block.
    next_block_and_wait(&mut btc_regtest_controller, &blocks_processed);

    debug!(
        "Submit problematic tx_exceeds transaction {}",
        &tx_exceeds_txid
    );
    std::env::set_var(
        "STACKS_DISABLE_TX_PROBLEMATIC_CHECK".to_string(),
        "1".to_string(),
    );
    submit_tx(&http_origin, &tx_exceeds);
    assert!(get_unconfirmed_tx(&http_origin, &tx_exceeds_txid).is_some());
    std::env::set_var(
        "STACKS_DISABLE_TX_PROBLEMATIC_CHECK".to_string(),
        "0".to_string(),
    );

    let (_, mut cur_files) = find_new_files(bad_blocks_dir, &HashSet::new());
    let old_tip_info = get_chain_info(&conf);
    let mut all_new_files = vec![];

    for _i in 0..5 {
        next_block_and_wait(&mut btc_regtest_controller, &blocks_processed);
        let cur_files_old = cur_files.clone();
        let (mut new_files, cur_files_new) = find_new_files(bad_blocks_dir, &cur_files_old);
        all_new_files.append(&mut new_files);
        cur_files = cur_files_new;
    }

    let tip_info = get_chain_info(&conf);

    // blocks were all processed
    assert_eq!(
        tip_info.stacks_tip_height,
        old_tip_info.stacks_tip_height + 5
    );
    // no blocks considered problematic
    assert_eq!(all_new_files.len(), 0);

    // one block contained tx_exceeds
    let blocks = test_observer::get_blocks();
    let mut found = false;
    for block in blocks {
        let transactions = block.get("transactions").unwrap().as_array().unwrap();
        for tx in transactions.iter() {
            let raw_tx = tx.get("raw_tx").unwrap().as_str().unwrap();
            if raw_tx == "0x00" {
                continue;
            }
            let tx_bytes = hex_bytes(&raw_tx[2..]).unwrap();
            let parsed = StacksTransaction::consensus_deserialize(&mut &tx_bytes[..]).unwrap();
            if let TransactionPayload::SmartContract(..) = &parsed.payload {
                if parsed.txid() == tx_exceeds_txid {
                    found = true;
                    break;
                }
            }
        }
    }

    assert!(found);

    let (tip, cur_ast_rules) = {
        let sortdb = btc_regtest_controller.sortdb_mut();
        let tip = SortitionDB::get_canonical_burn_chain_tip(&sortdb.conn()).unwrap();
        eprintln!("Sort db tip: {}", tip.block_height);
        let cur_ast_rules = SortitionDB::get_ast_rules(sortdb.conn(), tip.block_height).unwrap();
        (tip, cur_ast_rules)
    };

    assert_eq!(cur_ast_rules, ASTRules::Typical);

    btc_regtest_controller.build_next_block(1);

    // wait for runloop to advance
    loop {
        sleep_ms(1_000);
        let sortdb = btc_regtest_controller.sortdb_mut();
        let new_tip = SortitionDB::get_canonical_burn_chain_tip(&sortdb.conn()).unwrap();
        if new_tip.block_height > tip.block_height {
            break;
        }
    }
    let cur_ast_rules = {
        let sortdb = btc_regtest_controller.sortdb_mut();
        let tip = SortitionDB::get_canonical_burn_chain_tip(&sortdb.conn()).unwrap();
        eprintln!("Sort db tip: {}", tip.block_height);
        let cur_ast_rules = SortitionDB::get_ast_rules(sortdb.conn(), tip.block_height).unwrap();
        cur_ast_rules
    };

    // new rules took effect
    assert_eq!(cur_ast_rules, ASTRules::PrecheckSize);

    // the follower we will soon boot up will start applying the new AST rules at this height.
    // Make it so the miner does *not* follow the rules
    {
        let sortdb = btc_regtest_controller.sortdb_mut();
        let mut tx = sortdb.tx_begin().unwrap();
        SortitionDB::override_ast_rule_height(&mut tx, ASTRules::PrecheckSize, 10_000).unwrap();
        tx.commit().unwrap();
    }
    let cur_ast_rules = {
        let sortdb = btc_regtest_controller.sortdb_mut();
        let tip = SortitionDB::get_canonical_burn_chain_tip(&sortdb.conn()).unwrap();
        eprintln!("Sort db tip: {}", tip.block_height);
        let cur_ast_rules = SortitionDB::get_ast_rules(sortdb.conn(), tip.block_height).unwrap();
        cur_ast_rules
    };

    // we reverted to the old rules (but the follower won't)
    assert_eq!(cur_ast_rules, ASTRules::Typical);

    // add another bad tx to the mempool.
    // because the miner is now non-conformant, it should mine this tx.
    debug!("Submit problematic tx_high transaction {}", &tx_high_txid);
    std::env::set_var(
        "STACKS_DISABLE_TX_PROBLEMATIC_CHECK".to_string(),
        "1".to_string(),
    );
    submit_tx(&http_origin, &tx_high);
    assert!(get_unconfirmed_tx(&http_origin, &tx_high_txid).is_some());
    std::env::set_var(
        "STACKS_DISABLE_TX_PROBLEMATIC_CHECK".to_string(),
        "0".to_string(),
    );

    let (_, mut cur_files) = find_new_files(bad_blocks_dir, &HashSet::new());
    let old_tip_info = get_chain_info(&conf);
    let mut all_new_files = vec![];

    eprintln!("old_tip_info = {:?}", &old_tip_info);

    // mine some blocks, and log problematic blocks
    for _i in 0..6 {
        next_block_and_wait(&mut btc_regtest_controller, &blocks_processed);
        let cur_files_old = cur_files.clone();
        let (mut new_files, cur_files_new) = find_new_files(bad_blocks_dir, &cur_files_old);
        all_new_files.append(&mut new_files);
        cur_files = cur_files_new;

        let cur_ast_rules = {
            let sortdb = btc_regtest_controller.sortdb_mut();
            let tip = SortitionDB::get_canonical_burn_chain_tip(&sortdb.conn()).unwrap();
            let cur_ast_rules =
                SortitionDB::get_ast_rules(sortdb.conn(), tip.block_height).unwrap();
            cur_ast_rules
        };

        // we reverted to the old rules (but the follower won't)
        assert_eq!(cur_ast_rules, ASTRules::Typical);
    }

    let tip_info = get_chain_info(&conf);

    // all blocks were processed
    assert_eq!(
        tip_info.stacks_tip_height,
        old_tip_info.stacks_tip_height + 5
    );
    // one was problematic -- i.e. the one that included tx_high
    assert_eq!(all_new_files.len(), 1);

    // tx_high got mined by the miner
    let blocks = test_observer::get_blocks();
    let mut bad_block_height = None;
    for block in blocks {
        let transactions = block.get("transactions").unwrap().as_array().unwrap();
        for tx in transactions.iter() {
            let raw_tx = tx.get("raw_tx").unwrap().as_str().unwrap();
            if raw_tx == "0x00" {
                continue;
            }
            let tx_bytes = hex_bytes(&raw_tx[2..]).unwrap();
            let parsed = StacksTransaction::consensus_deserialize(&mut &tx_bytes[..]).unwrap();
            if let TransactionPayload::SmartContract(..) = &parsed.payload {
                if parsed.txid() == tx_high_txid {
                    bad_block_height = Some(block.get("block_height").unwrap().as_u64().unwrap());
                }
            }
        }
    }
    assert!(bad_block_height.is_some());
    let bad_block_height = bad_block_height.unwrap();

    // follower should not process bad_block_height or higher
    let new_tip_info = get_chain_info(&conf);

    eprintln!("\nBooting follower\n");

    // verify that a follower node that boots up with this node as a bootstrap peer will process
    // all of the blocks available, even if they are problematic, with the checks on.
    let (follower_conf, _, pox_sync_comms, follower_channel) = spawn_follower_node(&conf);

    eprintln!(
        "\nFollower booted on port {},{}\n",
        follower_conf.node.p2p_bind, follower_conf.node.rpc_bind
    );

    let deadline = get_epoch_time_secs() + 300;
    while get_epoch_time_secs() < deadline {
        let follower_tip_info = get_chain_info(&follower_conf);
        if follower_tip_info.stacks_tip_height == new_tip_info.stacks_tip_height
            || follower_tip_info.stacks_tip_height + 1 == bad_block_height
        {
            break;
        }
        eprintln!(
            "\nFollower is at burn block {} stacks block {} (bad_block is {})\n",
            follower_tip_info.burn_block_height,
            follower_tip_info.stacks_tip_height,
            bad_block_height
        );
        sleep_ms(1000);
    }

    // make sure we aren't just slow -- wait for the follower to do a few download passes
    let num_download_passes = pox_sync_comms.get_download_passes();
    eprintln!(
        "\nFollower has performed {} download passes; wait for {}\n",
        num_download_passes,
        num_download_passes + 5
    );

    while num_download_passes + 5 > pox_sync_comms.get_download_passes() {
        sleep_ms(1000);
        eprintln!(
            "\nFollower has performed {} download passes; wait for {}\n",
            pox_sync_comms.get_download_passes(),
            num_download_passes + 5
        );
    }

    eprintln!(
        "\nFollower has performed {} download passes\n",
        pox_sync_comms.get_download_passes()
    );

    let follower_tip_info = get_chain_info(&follower_conf);
    eprintln!(
        "\nFollower is at burn block {} stacks block {} (bad block is {})\n",
        follower_tip_info.burn_block_height, follower_tip_info.stacks_tip_height, bad_block_height
    );

    // follower rejects the bad block
    assert_eq!(follower_tip_info.stacks_tip_height, bad_block_height - 1);

    test_observer::clear();
    channel.stop_chains_coordinator();
    follower_channel.stop_chains_coordinator();
}

// TODO: test in epoch 2.1 with parser_v2
#[test]
#[ignore]
fn test_problematic_microblocks_are_not_mined() {
    if env::var("BITCOIND_TEST") != Ok("1".into()) {
        return;
    }

    let bad_blocks_dir = "/tmp/bad-blocks-test_problematic_microblocks_are_not_mined";
    if fs::metadata(&bad_blocks_dir).is_ok() {
        fs::remove_dir_all(&bad_blocks_dir).unwrap();
    }
    fs::create_dir_all(&bad_blocks_dir).unwrap();

    std::env::set_var("STACKS_BAD_BLOCKS_DIR", bad_blocks_dir.to_string());

    let spender_sk_1 = StacksPrivateKey::from_hex(SK_1).unwrap();
    let spender_sk_2 = StacksPrivateKey::from_hex(SK_2).unwrap();
    let spender_sk_3 = StacksPrivateKey::from_hex(SK_3).unwrap();
    let spender_stacks_addr_1 = to_addr(&spender_sk_1);
    let spender_stacks_addr_2 = to_addr(&spender_sk_2);
    let spender_stacks_addr_3 = to_addr(&spender_sk_3);
    let spender_addr_1: PrincipalData = spender_stacks_addr_1.into();
    let spender_addr_2: PrincipalData = spender_stacks_addr_2.into();
    let spender_addr_3: PrincipalData = spender_stacks_addr_3.into();

    let (mut conf, _) = neon_integration_test_conf();

    conf.initial_balances.push(InitialBalance {
        address: spender_addr_1.clone(),
        amount: 1_000_000_000_000,
    });
    conf.initial_balances.push(InitialBalance {
        address: spender_addr_2.clone(),
        amount: 1_000_000_000_000,
    });
    conf.initial_balances.push(InitialBalance {
        address: spender_addr_3.clone(),
        amount: 1_000_000_000_000,
    });

    // force mainnet limits in 2.05 for this test
    conf.burnchain.epochs = Some(vec![
        StacksEpoch {
            epoch_id: StacksEpochId::Epoch20,
            start_height: 0,
            end_height: 1,
            block_limit: BLOCK_LIMIT_MAINNET_20.clone(),
            network_epoch: PEER_VERSION_EPOCH_2_0,
        },
        StacksEpoch {
            epoch_id: StacksEpochId::Epoch2_05,
            start_height: 1,
            end_height: 9223372036854775807,
            block_limit: BLOCK_LIMIT_MAINNET_205.clone(),
            network_epoch: PEER_VERSION_EPOCH_2_05,
        },
    ]);

    // AST precheck becomes default at burn height
    conf.burnchain.ast_precheck_size_height = Some(210);

    // mine microblocks
    conf.node.mine_microblocks = true;
    conf.node.microblock_frequency = 1_000;
    conf.miner.microblock_attempt_time_ms = 1_000;
    conf.node.wait_time_for_microblocks = 0;

    test_observer::spawn();

    conf.events_observers.push(EventObserverConfig {
        endpoint: format!("localhost:{}", test_observer::EVENT_OBSERVER_PORT),
        events_keys: vec![EventKeyType::AnyEvent],
    });

    let mut btcd_controller = BitcoinCoreController::new(conf.clone());
    btcd_controller
        .start_bitcoind()
        .map_err(|_e| ())
        .expect("Failed starting bitcoind");

    let mut btc_regtest_controller = BitcoinRegtestController::new(conf.clone(), None);
    let http_origin = format!("http://{}", &conf.node.rpc_bind);

    // something just over the limit of the expression depth
    let exceeds_repeat_factor = 32;
    let tx_exceeds_body_start = "{ a : ".repeat(exceeds_repeat_factor as usize);
    let tx_exceeds_body_end = "} ".repeat(exceeds_repeat_factor as usize);
    let tx_exceeds_body = format!("{}u1 {}", tx_exceeds_body_start, tx_exceeds_body_end);

    let tx_exceeds = make_contract_publish_microblock_only(
        &spender_sk_2,
        0,
        (tx_exceeds_body.len() * 100) as u64,
        "test-exceeds",
        &tx_exceeds_body,
    );
    let tx_exceeds_txid = StacksTransaction::consensus_deserialize(&mut &tx_exceeds[..])
        .unwrap()
        .txid();

    // something stupidly high over the expression depth
    let high_repeat_factor =
        (AST_CALL_STACK_DEPTH_BUFFER as u64) + (MAX_CALL_STACK_DEPTH as u64) + 1;
    let tx_high_body_start = "{ a : ".repeat(high_repeat_factor as usize);
    let tx_high_body_end = "} ".repeat(high_repeat_factor as usize);
    let tx_high_body = format!("{}u1 {}", tx_high_body_start, tx_high_body_end);

    let tx_high = make_contract_publish_microblock_only(
        &spender_sk_3,
        0,
        (tx_high_body.len() * 100) as u64,
        "test-high",
        &tx_high_body,
    );
    let tx_high_txid = StacksTransaction::consensus_deserialize(&mut &tx_high[..])
        .unwrap()
        .txid();

    btc_regtest_controller.bootstrap_chain(201);

    eprintln!("Chain bootstrapped...");

    let mut run_loop = neon::RunLoop::new(conf.clone());
    let blocks_processed = run_loop.get_blocks_processed_arc();
    let channel = run_loop.get_coordinator_channel().unwrap();

    thread::spawn(move || run_loop.start(None, 0));

    // Give the run loop some time to start up!
    wait_for_runloop(&blocks_processed);

    // First block wakes up the run loop.
    next_block_and_wait(&mut btc_regtest_controller, &blocks_processed);

    // Second block will hold our VRF registration.
    next_block_and_wait(&mut btc_regtest_controller, &blocks_processed);

    // Third block will be the first mined Stacks block.
    next_block_and_wait(&mut btc_regtest_controller, &blocks_processed);

    info!(
        "Submit problematic tx_exceeds transaction {}",
        &tx_exceeds_txid
    );
    std::env::set_var(
        "STACKS_DISABLE_TX_PROBLEMATIC_CHECK".to_string(),
        "1".to_string(),
    );
    submit_tx(&http_origin, &tx_exceeds);
    assert!(get_unconfirmed_tx(&http_origin, &tx_exceeds_txid).is_some());
    std::env::set_var(
        "STACKS_DISABLE_TX_PROBLEMATIC_CHECK".to_string(),
        "0".to_string(),
    );
    info!(
        "Submitted problematic tx_exceeds transaction {}",
        &tx_exceeds_txid
    );

    let (_, mut cur_files) = find_new_files(bad_blocks_dir, &HashSet::new());
    let old_tip_info = get_chain_info(&conf);
    let mut all_new_files = vec![];

    for _i in 0..5 {
        next_block_and_wait(&mut btc_regtest_controller, &blocks_processed);
        let cur_files_old = cur_files.clone();
        let (mut new_files, cur_files_new) = find_new_files(bad_blocks_dir, &cur_files_old);
        all_new_files.append(&mut new_files);
        cur_files = cur_files_new;

        // give the microblock miner a chance
        sleep_ms(5_000);
    }

    let tip_info = get_chain_info(&conf);

    // microblocks and blocks were all processed
    assert_eq!(
        tip_info.stacks_tip_height,
        old_tip_info.stacks_tip_height + 5
    );
    // no microblocks considered problematic
    assert_eq!(all_new_files.len(), 0);

    // one microblock contained tx_exceeds
    let microblocks = test_observer::get_microblocks();
    let mut found = false;
    for microblock in microblocks {
        let transactions = microblock.get("transactions").unwrap().as_array().unwrap();
        for tx in transactions.iter() {
            let raw_tx = tx.get("raw_tx").unwrap().as_str().unwrap();
            if raw_tx == "0x00" {
                continue;
            }
            let tx_bytes = hex_bytes(&raw_tx[2..]).unwrap();
            let parsed = StacksTransaction::consensus_deserialize(&mut &tx_bytes[..]).unwrap();
            if let TransactionPayload::SmartContract(..) = &parsed.payload {
                if parsed.txid() == tx_exceeds_txid {
                    found = true;
                    break;
                }
            }
        }
    }

    assert!(found);

    let (tip, cur_ast_rules) = {
        let sortdb = btc_regtest_controller.sortdb_mut();
        let tip = SortitionDB::get_canonical_burn_chain_tip(&sortdb.conn()).unwrap();
        eprintln!("Sort db tip: {}", tip.block_height);
        let cur_ast_rules = SortitionDB::get_ast_rules(sortdb.conn(), tip.block_height).unwrap();
        (tip, cur_ast_rules)
    };

    assert_eq!(cur_ast_rules, ASTRules::Typical);

    // add another bad tx to the mempool
    info!("Submit problematic tx_high transaction {}", &tx_high_txid);
    std::env::set_var(
        "STACKS_DISABLE_TX_PROBLEMATIC_CHECK".to_string(),
        "1".to_string(),
    );
    submit_tx(&http_origin, &tx_high);
    assert!(get_unconfirmed_tx(&http_origin, &tx_high_txid).is_some());
    std::env::set_var(
        "STACKS_DISABLE_TX_PROBLEMATIC_CHECK".to_string(),
        "0".to_string(),
    );
    info!(
        "Submitted problematic tx_high transaction {}",
        &tx_high_txid
    );

    btc_regtest_controller.build_next_block(1);
    info!(
        "Mined block after submitting problematic tx_high transaction {}",
        &tx_high_txid
    );

    // wait for runloop to advance
    loop {
        sleep_ms(1_000);
        let sortdb = btc_regtest_controller.sortdb_mut();
        let new_tip = SortitionDB::get_canonical_burn_chain_tip(&sortdb.conn()).unwrap();
        if new_tip.block_height > tip.block_height {
            break;
        }
    }
    let cur_ast_rules = {
        let sortdb = btc_regtest_controller.sortdb_mut();
        let tip = SortitionDB::get_canonical_burn_chain_tip(&sortdb.conn()).unwrap();
        eprintln!("Sort db tip: {}", tip.block_height);
        let cur_ast_rules = SortitionDB::get_ast_rules(sortdb.conn(), tip.block_height).unwrap();
        cur_ast_rules
    };

    // new rules took effect
    assert_eq!(cur_ast_rules, ASTRules::PrecheckSize);

    let (_, mut cur_files) = find_new_files(bad_blocks_dir, &HashSet::new());
    let old_tip_info = get_chain_info(&conf);
    let mut all_new_files = vec![];

    eprintln!("old_tip_info = {:?}", &old_tip_info);

    // mine some microblocks, and log problematic microblocks
    for _i in 0..6 {
        next_block_and_wait(&mut btc_regtest_controller, &blocks_processed);
        let cur_files_old = cur_files.clone();
        let (mut new_files, cur_files_new) = find_new_files(bad_blocks_dir, &cur_files_old);
        all_new_files.append(&mut new_files);
        cur_files = cur_files_new;
    }

    let tip_info = get_chain_info(&conf);

    // all microblocks were processed
    assert_eq!(
        tip_info.stacks_tip_height,
        old_tip_info.stacks_tip_height + 5
    );
    // none were problematic
    assert_eq!(all_new_files.len(), 0);

    // recently-submitted problematic transactions are not in the mempool
    // (but old ones that were already mined, and thus never considered, could still be present)
    for txid in &[&tx_high_txid] {
        test_debug!("Problematic tx {} should be dropped", txid);
        assert!(get_unconfirmed_tx(&http_origin, txid).is_none());
    }

    // no microblock contained the tx_high bad transaction, ever
    let microblocks = test_observer::get_microblocks();
    for microblock in microblocks {
        let transactions = microblock.get("transactions").unwrap().as_array().unwrap();
        for tx in transactions.iter() {
            let raw_tx = tx.get("raw_tx").unwrap().as_str().unwrap();
            if raw_tx == "0x00" {
                continue;
            }
            let tx_bytes = hex_bytes(&raw_tx[2..]).unwrap();
            let parsed = StacksTransaction::consensus_deserialize(&mut &tx_bytes[..]).unwrap();
            if let TransactionPayload::SmartContract(..) = &parsed.payload {
                assert!(parsed.txid() != tx_high_txid);
            }
        }
    }

    let new_tip_info = get_chain_info(&conf);

    eprintln!("\nBooting follower\n");

    // verify that a follower node that boots up with this node as a bootstrap peer will process
    // all of the blocks available, even if they are problematic, with the checks on.
    let (follower_conf, _, pox_sync_comms, follower_channel) = spawn_follower_node(&conf);

    eprintln!(
        "\nFollower booted on port {},{}\n",
        follower_conf.node.p2p_bind, follower_conf.node.rpc_bind
    );

    let deadline = get_epoch_time_secs() + 300;
    while get_epoch_time_secs() < deadline {
        let follower_tip_info = get_chain_info(&follower_conf);
        if follower_tip_info.stacks_tip_height == new_tip_info.stacks_tip_height {
            break;
        }
        eprintln!(
            "\nFollower is at burn block {} stacks block {}\n",
            follower_tip_info.burn_block_height, follower_tip_info.stacks_tip_height,
        );
        sleep_ms(1000);
    }

    // make sure we aren't just slow -- wait for the follower to do a few download passes
    let num_download_passes = pox_sync_comms.get_download_passes();
    eprintln!(
        "\nFollower has performed {} download passes; wait for {}\n",
        num_download_passes,
        num_download_passes + 5
    );

    while num_download_passes + 5 > pox_sync_comms.get_download_passes() {
        sleep_ms(1000);
        eprintln!(
            "\nFollower has performed {} download passes; wait for {}\n",
            pox_sync_comms.get_download_passes(),
            num_download_passes + 5
        );
    }

    eprintln!(
        "\nFollower has performed {} download passes\n",
        pox_sync_comms.get_download_passes()
    );

    let follower_tip_info = get_chain_info(&follower_conf);
    eprintln!(
        "\nFollower is at burn block {} stacks block {}\n",
        follower_tip_info.burn_block_height, follower_tip_info.stacks_tip_height
    );

    assert_eq!(
        follower_tip_info.stacks_tip_height,
        new_tip_info.stacks_tip_height
    );

    test_observer::clear();
    channel.stop_chains_coordinator();
    follower_channel.stop_chains_coordinator();
}

// TODO: test in epoch 2.1 with parser_v2
#[test]
#[ignore]
fn test_problematic_microblocks_are_not_relayed_or_stored() {
    if env::var("BITCOIND_TEST") != Ok("1".into()) {
        return;
    }

    let bad_blocks_dir = "/tmp/bad-blocks-test_problematic_microblocks_are_not_relayed_or_stored";
    if fs::metadata(&bad_blocks_dir).is_ok() {
        fs::remove_dir_all(&bad_blocks_dir).unwrap();
    }
    fs::create_dir_all(&bad_blocks_dir).unwrap();

    std::env::set_var("STACKS_BAD_BLOCKS_DIR", bad_blocks_dir.to_string());

    let spender_sk_1 = StacksPrivateKey::from_hex(SK_1).unwrap();
    let spender_sk_2 = StacksPrivateKey::from_hex(SK_2).unwrap();
    let spender_sk_3 = StacksPrivateKey::from_hex(SK_3).unwrap();
    let spender_stacks_addr_1 = to_addr(&spender_sk_1);
    let spender_stacks_addr_2 = to_addr(&spender_sk_2);
    let spender_stacks_addr_3 = to_addr(&spender_sk_3);
    let spender_addr_1: PrincipalData = spender_stacks_addr_1.into();
    let spender_addr_2: PrincipalData = spender_stacks_addr_2.into();
    let spender_addr_3: PrincipalData = spender_stacks_addr_3.into();

    let (mut conf, _) = neon_integration_test_conf();

    conf.initial_balances.push(InitialBalance {
        address: spender_addr_1.clone(),
        amount: 1_000_000_000_000,
    });
    conf.initial_balances.push(InitialBalance {
        address: spender_addr_2.clone(),
        amount: 1_000_000_000_000,
    });
    conf.initial_balances.push(InitialBalance {
        address: spender_addr_3.clone(),
        amount: 1_000_000_000_000,
    });

    // force mainnet limits in 2.05 for this test
    conf.burnchain.epochs = Some(vec![
        StacksEpoch {
            epoch_id: StacksEpochId::Epoch20,
            start_height: 0,
            end_height: 1,
            block_limit: BLOCK_LIMIT_MAINNET_20.clone(),
            network_epoch: PEER_VERSION_EPOCH_2_0,
        },
        StacksEpoch {
            epoch_id: StacksEpochId::Epoch2_05,
            start_height: 1,
            end_height: 9223372036854775807,
            block_limit: BLOCK_LIMIT_MAINNET_205.clone(),
            network_epoch: PEER_VERSION_EPOCH_2_05,
        },
    ]);

    // AST precheck becomes default at burn height
    conf.burnchain.ast_precheck_size_height = Some(210);

    // mine microblocks
    conf.node.mine_microblocks = true;
    conf.node.microblock_frequency = 1_000;
    conf.miner.microblock_attempt_time_ms = 1_000;
    conf.node.wait_time_for_microblocks = 0;

    test_observer::spawn();

    conf.events_observers.push(EventObserverConfig {
        endpoint: format!("localhost:{}", test_observer::EVENT_OBSERVER_PORT),
        events_keys: vec![EventKeyType::AnyEvent],
    });

    let mut btcd_controller = BitcoinCoreController::new(conf.clone());
    btcd_controller
        .start_bitcoind()
        .map_err(|_e| ())
        .expect("Failed starting bitcoind");

    let mut btc_regtest_controller = BitcoinRegtestController::new(conf.clone(), None);
    let http_origin = format!("http://{}", &conf.node.rpc_bind);

    // something just over the limit of the expression depth
    let exceeds_repeat_factor = 32;
    let tx_exceeds_body_start = "{ a : ".repeat(exceeds_repeat_factor as usize);
    let tx_exceeds_body_end = "} ".repeat(exceeds_repeat_factor as usize);
    let tx_exceeds_body = format!("{}u1 {}", tx_exceeds_body_start, tx_exceeds_body_end);

    let tx_exceeds = make_contract_publish_microblock_only(
        &spender_sk_2,
        0,
        (tx_exceeds_body.len() * 100) as u64,
        "test-exceeds",
        &tx_exceeds_body,
    );
    let tx_exceeds_txid = StacksTransaction::consensus_deserialize(&mut &tx_exceeds[..])
        .unwrap()
        .txid();

    // greatly exceeds AST depth, but is still mineable without a stack overflow
    let high_repeat_factor =
        (AST_CALL_STACK_DEPTH_BUFFER as u64) + (MAX_CALL_STACK_DEPTH as u64) + 1;
    let tx_high_body_start = "{ a : ".repeat(high_repeat_factor as usize);
    let tx_high_body_end = "} ".repeat(high_repeat_factor as usize);
    let tx_high_body = format!("{}u1 {}", tx_high_body_start, tx_high_body_end);

    let tx_high = make_contract_publish_microblock_only(
        &spender_sk_3,
        0,
        (tx_high_body.len() * 100) as u64,
        "test-high",
        &tx_high_body,
    );
    let tx_high_txid = StacksTransaction::consensus_deserialize(&mut &tx_high[..])
        .unwrap()
        .txid();

    btc_regtest_controller.bootstrap_chain(201);

    eprintln!("Chain bootstrapped...");

    let mut run_loop = neon::RunLoop::new(conf.clone());
    let blocks_processed = run_loop.get_blocks_processed_arc();
    let channel = run_loop.get_coordinator_channel().unwrap();

    thread::spawn(move || run_loop.start(None, 0));

    // Give the run loop some time to start up!
    wait_for_runloop(&blocks_processed);

    // First block wakes up the run loop.
    next_block_and_wait(&mut btc_regtest_controller, &blocks_processed);

    // Second block will hold our VRF registration.
    next_block_and_wait(&mut btc_regtest_controller, &blocks_processed);

    // Third block will be the first mined Stacks block.
    next_block_and_wait(&mut btc_regtest_controller, &blocks_processed);

    debug!(
        "Submit problematic tx_exceeds transaction {}",
        &tx_exceeds_txid
    );
    std::env::set_var(
        "STACKS_DISABLE_TX_PROBLEMATIC_CHECK".to_string(),
        "1".to_string(),
    );
    submit_tx(&http_origin, &tx_exceeds);
    assert!(get_unconfirmed_tx(&http_origin, &tx_exceeds_txid).is_some());
    std::env::set_var(
        "STACKS_DISABLE_TX_PROBLEMATIC_CHECK".to_string(),
        "0".to_string(),
    );

    let (_, mut cur_files) = find_new_files(bad_blocks_dir, &HashSet::new());
    let old_tip_info = get_chain_info(&conf);
    let mut all_new_files = vec![];

    for _i in 0..5 {
        next_block_and_wait(&mut btc_regtest_controller, &blocks_processed);
        let cur_files_old = cur_files.clone();
        let (mut new_files, cur_files_new) = find_new_files(bad_blocks_dir, &cur_files_old);
        all_new_files.append(&mut new_files);
        cur_files = cur_files_new;

        // give the microblock miner a chance
        sleep_ms(5_000);
    }

    let tip_info = get_chain_info(&conf);

    // microblocks were all processed
    assert_eq!(
        tip_info.stacks_tip_height,
        old_tip_info.stacks_tip_height + 5
    );
    // no microblocks considered problematic
    assert_eq!(all_new_files.len(), 0);

    // one microblock contained tx_exceeds
    let microblocks = test_observer::get_microblocks();
    let mut found = false;
    for microblock in microblocks {
        let transactions = microblock.get("transactions").unwrap().as_array().unwrap();
        for tx in transactions.iter() {
            let raw_tx = tx.get("raw_tx").unwrap().as_str().unwrap();
            if raw_tx == "0x00" {
                continue;
            }
            let tx_bytes = hex_bytes(&raw_tx[2..]).unwrap();
            let parsed = StacksTransaction::consensus_deserialize(&mut &tx_bytes[..]).unwrap();
            if let TransactionPayload::SmartContract(..) = &parsed.payload {
                if parsed.txid() == tx_exceeds_txid {
                    found = true;
                    break;
                }
            }
        }
    }

    assert!(found);

    let (tip, cur_ast_rules) = {
        let sortdb = btc_regtest_controller.sortdb_mut();
        let tip = SortitionDB::get_canonical_burn_chain_tip(&sortdb.conn()).unwrap();
        eprintln!("Sort db tip: {}", tip.block_height);
        let cur_ast_rules = SortitionDB::get_ast_rules(sortdb.conn(), tip.block_height).unwrap();
        (tip, cur_ast_rules)
    };

    assert_eq!(cur_ast_rules, ASTRules::Typical);

    btc_regtest_controller.build_next_block(1);

    // wait for runloop to advance
    loop {
        sleep_ms(1_000);
        let sortdb = btc_regtest_controller.sortdb_mut();
        let new_tip = SortitionDB::get_canonical_burn_chain_tip(&sortdb.conn()).unwrap();
        if new_tip.block_height > tip.block_height {
            break;
        }
    }
    let cur_ast_rules = {
        let sortdb = btc_regtest_controller.sortdb_mut();
        let tip = SortitionDB::get_canonical_burn_chain_tip(&sortdb.conn()).unwrap();
        eprintln!("Sort db tip: {}", tip.block_height);
        let cur_ast_rules = SortitionDB::get_ast_rules(sortdb.conn(), tip.block_height).unwrap();
        cur_ast_rules
    };

    // new rules took effect
    assert_eq!(cur_ast_rules, ASTRules::PrecheckSize);

    // the follower we will soon boot up will start applying the new AST rules at this height.
    // Make it so the miner does *not* follow the rules
    {
        let sortdb = btc_regtest_controller.sortdb_mut();
        let mut tx = sortdb.tx_begin().unwrap();
        SortitionDB::override_ast_rule_height(&mut tx, ASTRules::PrecheckSize, 10_000).unwrap();
        tx.commit().unwrap();
    }
    let cur_ast_rules = {
        let sortdb = btc_regtest_controller.sortdb_mut();
        let tip = SortitionDB::get_canonical_burn_chain_tip(&sortdb.conn()).unwrap();
        eprintln!("Sort db tip: {}", tip.block_height);
        let cur_ast_rules = SortitionDB::get_ast_rules(sortdb.conn(), tip.block_height).unwrap();
        cur_ast_rules
    };

    // we reverted to the old rules (but the follower won't)
    assert_eq!(cur_ast_rules, ASTRules::Typical);

    // add another bad tx to the mempool.
    // because the miner is now non-conformant, it should mine this tx.
    debug!("Submit problematic tx_high transaction {}", &tx_high_txid);

    std::env::set_var(
        "STACKS_DISABLE_TX_PROBLEMATIC_CHECK".to_string(),
        "1".to_string(),
    );
    submit_tx(&http_origin, &tx_high);
    assert!(get_unconfirmed_tx(&http_origin, &tx_high_txid).is_some());
    std::env::set_var(
        "STACKS_DISABLE_TX_PROBLEMATIC_CHECK".to_string(),
        "0".to_string(),
    );

    let (_, mut cur_files) = find_new_files(bad_blocks_dir, &HashSet::new());
    let old_tip_info = get_chain_info(&conf);
    let mut all_new_files = vec![];

    eprintln!("old_tip_info = {:?}", &old_tip_info);

    // mine some blocks, and log problematic microblocks
    for _i in 0..6 {
        next_block_and_wait(&mut btc_regtest_controller, &blocks_processed);
        let cur_files_old = cur_files.clone();
        let (mut new_files, cur_files_new) = find_new_files(bad_blocks_dir, &cur_files_old);
        all_new_files.append(&mut new_files);
        cur_files = cur_files_new;

        let cur_ast_rules = {
            let sortdb = btc_regtest_controller.sortdb_mut();
            let tip = SortitionDB::get_canonical_burn_chain_tip(&sortdb.conn()).unwrap();
            let cur_ast_rules =
                SortitionDB::get_ast_rules(sortdb.conn(), tip.block_height).unwrap();
            cur_ast_rules
        };

        // we reverted to the old rules (but the follower won't)
        assert_eq!(cur_ast_rules, ASTRules::Typical);

        // give the microblock miner a chance
        sleep_ms(5_000);
    }

    let tip_info = get_chain_info(&conf);

    // all microblocks were processed
    assert_eq!(
        tip_info.stacks_tip_height,
        old_tip_info.stacks_tip_height + 5
    );
    // at least one was problematic.
    // the miner might make multiple microblocks (only some of which are confirmed), so also check
    // the event observer to see that we actually picked up tx_high
    assert!(all_new_files.len() >= 1);

    // tx_high got mined by the miner
    let microblocks = test_observer::get_microblocks();
    let mut bad_block_id = None;
    for microblock in microblocks {
        let transactions = microblock.get("transactions").unwrap().as_array().unwrap();
        for tx in transactions.iter() {
            let raw_tx = tx.get("raw_tx").unwrap().as_str().unwrap();
            if raw_tx == "0x00" {
                continue;
            }
            let tx_bytes = hex_bytes(&raw_tx[2..]).unwrap();
            let parsed = StacksTransaction::consensus_deserialize(&mut &tx_bytes[..]).unwrap();
            if let TransactionPayload::SmartContract(..) = &parsed.payload {
                if parsed.txid() == tx_high_txid {
                    bad_block_id = {
                        let parts: Vec<_> = microblock
                            .get("parent_index_block_hash")
                            .unwrap()
                            .as_str()
                            .unwrap()
                            .split("0x")
                            .collect();
                        let bad_block_id_hex = parts[1];
                        debug!("bad_block_id_hex = '{}'", &bad_block_id_hex);
                        Some(StacksBlockId::from_hex(&bad_block_id_hex).unwrap())
                    };
                }
            }
        }
    }
    assert!(bad_block_id.is_some());
    let bad_block_id = bad_block_id.unwrap();
    let bad_block = get_block(&http_origin, &bad_block_id).unwrap();
    let bad_block_height = bad_block.header.total_work.work;

    // follower should not process bad_block_height or higher
    let new_tip_info = get_chain_info(&conf);

    eprintln!("\nBooting follower\n");

    // verify that a follower node that boots up with this node as a bootstrap peer will process
    // all of the blocks available, even if they are problematic, with the checks on.
    let (follower_conf, _, pox_sync_comms, follower_channel) = spawn_follower_node(&conf);

    eprintln!(
        "\nFollower booted on port {},{}\n",
        follower_conf.node.p2p_bind, follower_conf.node.rpc_bind
    );

    let deadline = get_epoch_time_secs() + 300;
    while get_epoch_time_secs() < deadline {
        let follower_tip_info = get_chain_info(&follower_conf);
        if follower_tip_info.stacks_tip_height == new_tip_info.stacks_tip_height
            || follower_tip_info.stacks_tip_height == bad_block_height
        {
            break;
        }
        eprintln!(
            "\nFollower is at burn block {} stacks block {} (bad_block is {})\n",
            follower_tip_info.burn_block_height,
            follower_tip_info.stacks_tip_height,
            bad_block_height
        );
        sleep_ms(1000);
    }

    // make sure we aren't just slow -- wait for the follower to do a few download passes
    let num_download_passes = pox_sync_comms.get_download_passes();
    eprintln!(
        "\nFollower has performed {} download passes; wait for {}\n",
        num_download_passes,
        num_download_passes + 5
    );

    while num_download_passes + 5 > pox_sync_comms.get_download_passes() {
        sleep_ms(1000);
        eprintln!(
            "\nFollower has performed {} download passes; wait for {}\n",
            pox_sync_comms.get_download_passes(),
            num_download_passes + 5
        );
    }

    eprintln!(
        "\nFollower has performed {} download passes\n",
        pox_sync_comms.get_download_passes()
    );

    let follower_tip_info = get_chain_info(&follower_conf);
    eprintln!(
        "\nFollower is at burn block {} stacks block {} (bad block is {})\n",
        follower_tip_info.burn_block_height, follower_tip_info.stacks_tip_height, bad_block_height
    );

    // follower rejects the bad microblock -- can't append subsequent blocks
    assert_eq!(follower_tip_info.stacks_tip_height, bad_block_height);

    test_observer::clear();
    channel.stop_chains_coordinator();
    follower_channel.stop_chains_coordinator();
}

/// Make a contract that takes a parameterized amount of runtime
/// `num_index_of` is the number of times to call `index-of`
fn make_runtime_sized_contract(num_index_of: usize, nonce: u64, addr_prefix: &str) -> String {
    let iters_256 = num_index_of / 256;
    let iters_mod = num_index_of % 256;
    let full_iters_code_parts: Vec<String> = (0..iters_256)
        .map(|_cnt| "(unwrap-panic (index-of BUFF_TO_BYTE input))".to_string())
        .collect();

    let full_iters_code = full_iters_code_parts.join("\n      ");

    let iters_mod_code_parts: Vec<String> =
        (0..iters_mod).map(|cnt| format!("0x{}", cnt)).collect();

    let iters_mod_code = format!("(list {})", iters_mod_code_parts.join(" "));

    let code = format!(
        "
        (define-constant BUFF_TO_BYTE (list 
           0x00 0x01 0x02 0x03 0x04 0x05 0x06 0x07 0x08 0x09 0x0a 0x0b 0x0c 0x0d 0x0e 0x0f
           0x10 0x11 0x12 0x13 0x14 0x15 0x16 0x17 0x18 0x19 0x1a 0x1b 0x1c 0x1d 0x1e 0x1f
           0x20 0x21 0x22 0x23 0x24 0x25 0x26 0x27 0x28 0x29 0x2a 0x2b 0x2c 0x2d 0x2e 0x2f
           0x30 0x31 0x32 0x33 0x34 0x35 0x36 0x37 0x38 0x39 0x3a 0x3b 0x3c 0x3d 0x3e 0x3f
           0x40 0x41 0x42 0x43 0x44 0x45 0x46 0x47 0x48 0x49 0x4a 0x4b 0x4c 0x4d 0x4e 0x4f
           0x50 0x51 0x52 0x53 0x54 0x55 0x56 0x57 0x58 0x59 0x5a 0x5b 0x5c 0x5d 0x5e 0x5f
           0x60 0x61 0x62 0x63 0x64 0x65 0x66 0x67 0x68 0x69 0x6a 0x6b 0x6c 0x6d 0x6e 0x6f
           0x70 0x71 0x72 0x73 0x74 0x75 0x76 0x77 0x78 0x79 0x7a 0x7b 0x7c 0x7d 0x7e 0x7f
           0x80 0x81 0x82 0x83 0x84 0x85 0x86 0x87 0x88 0x89 0x8a 0x8b 0x8c 0x8d 0x8e 0x8f
           0x90 0x91 0x92 0x93 0x94 0x95 0x96 0x97 0x98 0x99 0x9a 0x9b 0x9c 0x9d 0x9e 0x9f
           0xa0 0xa1 0xa2 0xa3 0xa4 0xa5 0xa6 0xa7 0xa8 0xa9 0xaa 0xab 0xac 0xad 0xae 0xaf
           0xb0 0xb1 0xb2 0xb3 0xb4 0xb5 0xb6 0xb7 0xb8 0xb9 0xba 0xbb 0xbc 0xbd 0xbe 0xbf
           0xc0 0xc1 0xc2 0xc3 0xc4 0xc5 0xc6 0xc7 0xc8 0xc9 0xca 0xcb 0xcc 0xcd 0xce 0xcf
           0xd0 0xd1 0xd2 0xd3 0xd4 0xd5 0xd6 0xd7 0xd8 0xd9 0xda 0xdb 0xdc 0xdd 0xde 0xdf
           0xe0 0xe1 0xe2 0xe3 0xe4 0xe5 0xe6 0xe7 0xe8 0xe9 0xea 0xeb 0xec 0xed 0xee 0xef
           0xf0 0xf1 0xf2 0xf3 0xf4 0xf5 0xf6 0xf7 0xf8 0xf9 0xfa 0xfb 0xfc 0xfd 0xfe 0xff
        ))
        (define-private (crash-me-folder (input (buff 1)) (ctr uint))
            (begin
                ;; full_iters_code
                {}
                (+ u1 ctr)
            )
        )
        (define-public (crash-me (name (string-ascii 128)))
            (begin
                ;; call index-of (iters_256 * 256) times
                (fold crash-me-folder BUFF_TO_BYTE u0)
                ;; call index-of iters_mod times
                (fold crash-me-folder {} u0)
                (print name)
                (ok u0)
            )
        )
        (begin
            (crash-me \"{}\"))
        ",
        full_iters_code,
        iters_mod_code,
        &format!("large-{}-{}-{}", nonce, &addr_prefix, num_index_of)
    );

    eprintln!("{}", &code);
    code
}

enum TxChainStrategy {
    Expensive,
    Random,
}

fn make_expensive_tx_chain(
    privk: &StacksPrivateKey,
    fee_plus: u64,
    mblock_only: bool,
) -> Vec<Vec<u8>> {
    let addr = to_addr(&privk);
    let mut chain = vec![];
    for nonce in 0..25 {
        let mut addr_prefix = addr.to_string();
        let _ = addr_prefix.split_off(12);
        let contract_name = format!("large-{}-{}-{}", nonce, &addr_prefix, 256);
        eprintln!("Make tx {}", &contract_name);
        let tx = if mblock_only {
            make_contract_publish_microblock_only(
                privk,
                nonce,
                1049230 + nonce + fee_plus,
                &contract_name,
                &make_runtime_sized_contract(256, nonce, &addr_prefix),
            )
        } else {
            make_contract_publish(
                privk,
                nonce,
                1049230 + nonce + fee_plus,
                &contract_name,
                &make_runtime_sized_contract(256, nonce, &addr_prefix),
            )
        };
        chain.push(tx);
    }
    chain
}

fn make_random_tx_chain(
    privk: &StacksPrivateKey,
    fee_plus: u64,
    mblock_only: bool,
) -> Vec<Vec<u8>> {
    let addr = to_addr(&privk);
    let mut chain = vec![];

    for nonce in 0..25 {
        // N.B. private keys are 32-33 bytes, so this is always safe
        let random_iters = privk.to_bytes()[nonce as usize] as usize;

        let be_bytes = [
            privk.to_bytes()[nonce as usize],
            privk.to_bytes()[(nonce + 1) as usize],
        ];

        let random_extra_fee = u16::from_be_bytes(be_bytes) as u64;

        let mut addr_prefix = addr.to_string();
        let _ = addr_prefix.split_off(12);
        let contract_name = format!("large-{}-{}-{}", nonce, &addr_prefix, random_iters);
        eprintln!("Make tx {}", &contract_name);
        let tx = if mblock_only {
            make_contract_publish_microblock_only(
                privk,
                nonce,
                1049230 + nonce + fee_plus + random_extra_fee,
                &contract_name,
                &make_runtime_sized_contract(random_iters, nonce, &addr_prefix),
            )
        } else {
            make_contract_publish(
                privk,
                nonce,
                1049230 + nonce + fee_plus + random_extra_fee,
                &contract_name,
                &make_runtime_sized_contract(random_iters, nonce, &addr_prefix),
            )
        };
        chain.push(tx);
    }
    chain
}

fn test_competing_miners_build_on_same_chain(
    num_miners: usize,
    conf_template: Config,
    mblock_only: bool,
    block_time_ms: u64,
    chain_strategy: TxChainStrategy,
) {
    if env::var("BITCOIND_TEST") != Ok("1".into()) {
        return;
    }

    let privks: Vec<_> = (0..100)
        .into_iter()
        .map(|_| StacksPrivateKey::new())
        .collect();
    let balances: Vec<_> = privks
        .iter()
        .map(|privk| {
            let addr = to_addr(privk);
            InitialBalance {
                address: addr.into(),
                amount: 1_000_000_000,
            }
        })
        .collect();

    let mut confs = vec![];
    let mut burnchain_configs = vec![];
    let mut blocks_processed = vec![];

    for _i in 0..num_miners {
        let seed = StacksPrivateKey::new().to_bytes();
        let (mut conf, _) = neon_integration_test_conf_with_seed(seed);

        conf.initial_balances.append(&mut balances.clone());

        conf.node.mine_microblocks = conf_template.node.mine_microblocks;
        conf.miner.microblock_attempt_time_ms = conf_template.miner.microblock_attempt_time_ms;
        conf.node.wait_time_for_microblocks = conf_template.node.wait_time_for_microblocks;
        conf.node.microblock_frequency = conf_template.node.microblock_frequency;
        conf.miner.first_attempt_time_ms = conf_template.miner.first_attempt_time_ms;
        conf.miner.subsequent_attempt_time_ms = conf_template.miner.subsequent_attempt_time_ms;
        conf.node.wait_time_for_blocks = conf_template.node.wait_time_for_blocks;
        conf.burnchain.max_rbf = conf_template.burnchain.max_rbf;

        // multiple nodes so they must download from each other
        conf.miner.wait_for_block_download = true;

        confs.push(conf);
    }

    let node_privkey_1 =
        StacksNode::make_node_private_key_from_seed(&confs[0].node.local_peer_seed);
    for i in 1..num_miners {
        let chain_id = confs[0].burnchain.chain_id;
        let peer_version = confs[0].burnchain.peer_version;
        let p2p_bind = confs[0].node.p2p_bind.clone();

        confs[i].node.set_bootstrap_nodes(
            format!(
                "{}@{}",
                &StacksPublicKey::from_private(&node_privkey_1).to_hex(),
                p2p_bind
            ),
            chain_id,
            peer_version,
        );
    }

    // use long reward cycles
    for i in 0..num_miners {
        let mut burnchain_config = Burnchain::regtest(&confs[i].get_burn_db_path());
        let reward_cycle_len = 100;
        let prepare_phase_len = 20;
        let pox_constants = PoxConstants::new(
            reward_cycle_len,
            prepare_phase_len,
            4 * prepare_phase_len / 5,
            5,
            15,
            (16 * reward_cycle_len - 1).into(),
            (17 * reward_cycle_len).into(),
            u32::MAX,
        );
        burnchain_config.pox_constants = pox_constants.clone();

        burnchain_configs.push(burnchain_config);
    }

    let mut btcd_controller = BitcoinCoreController::new(confs[0].clone());
    btcd_controller
        .start_bitcoind()
        .map_err(|_e| ())
        .expect("Failed starting bitcoind");

    let mut btc_regtest_controller = BitcoinRegtestController::with_burnchain(
        confs[0].clone(),
        None,
        Some(burnchain_configs[0].clone()),
        None,
    );

    btc_regtest_controller.bootstrap_chain(1);

    // make sure all miners have BTC
    for i in 1..num_miners {
        let old_mining_pubkey = btc_regtest_controller.get_mining_pubkey().unwrap();
        btc_regtest_controller
            .set_mining_pubkey(confs[i].burnchain.local_mining_public_key.clone().unwrap());
        btc_regtest_controller.bootstrap_chain(1);
        btc_regtest_controller.set_mining_pubkey(old_mining_pubkey);
    }

    btc_regtest_controller.bootstrap_chain((199 - num_miners) as u64);

    eprintln!("Chain bootstrapped...");

    for (i, burnchain_config) in burnchain_configs.into_iter().enumerate() {
        let mut run_loop = neon::RunLoop::new(confs[i].clone());
        let blocks_processed_arc = run_loop.get_blocks_processed_arc();

        blocks_processed.push(blocks_processed_arc);
        thread::spawn(move || run_loop.start(Some(burnchain_config), 0));
    }

    let http_origin = format!("http://{}", &confs[0].node.rpc_bind);

    // give the run loops some time to start up!
    for i in 0..num_miners {
        wait_for_runloop(&blocks_processed[i as usize]);
    }

    // activate miners
    eprintln!("\n\nBoot miner 0\n\n");
    loop {
        let tip_info_opt = get_chain_info_opt(&confs[0]);
        if let Some(tip_info) = tip_info_opt {
            eprintln!("\n\nMiner 1: {:?}\n\n", &tip_info);
            if tip_info.stacks_tip_height > 0 {
                break;
            }
        } else {
            eprintln!("\n\nWaiting for miner 0...\n\n");
        }
        next_block_and_wait(&mut btc_regtest_controller, &blocks_processed[0]);
    }

    for i in 1..num_miners {
        eprintln!("\n\nBoot miner {}\n\n", i);
        loop {
            let tip_info_opt = get_chain_info_opt(&confs[i]);
            if let Some(tip_info) = tip_info_opt {
                eprintln!("\n\nMiner 2: {:?}\n\n", &tip_info);
                if tip_info.stacks_tip_height > 0 {
                    break;
                }
            } else {
                eprintln!("\n\nWaiting for miner {}...\n\n", i);
            }
            next_block_and_iterate(
                &mut btc_regtest_controller,
                &blocks_processed[i as usize],
                5_000,
            );
        }
    }

    eprintln!("\n\nBegin transactions\n\n");

    // blast out lots of expensive transactions.
    // keeps the mempool full, and makes it so miners will spend a nontrivial amount of time
    // building blocks
    let all_txs: Vec<_> = privks
        .iter()
        .enumerate()
        .map(|(i, pk)| match chain_strategy {
            TxChainStrategy::Expensive => make_expensive_tx_chain(pk, (25 * i) as u64, mblock_only),
            TxChainStrategy::Random => make_random_tx_chain(pk, (25 * i) as u64, mblock_only),
        })
        .collect();
    let mut cnt = 0;
    for tx_chain in all_txs {
        for tx in tx_chain {
            eprintln!("\n\nSubmit tx {}\n\n", &cnt);
            submit_tx(&http_origin, &tx);
            cnt += 1;
        }
    }

    eprintln!("\n\nBegin mining\n\n");

    // mine quickly -- see if we can induce flash blocks
    for i in 0..1000 {
        eprintln!("\n\nBuild block {}\n\n", i);
        btc_regtest_controller.build_next_block(1);
        sleep_ms(block_time_ms);
    }
}

// TODO: this needs to run as a smoke test, since they take too long to run in CI
#[test]
#[ignore]
fn test_one_miner_build_anchor_blocks_on_same_chain_without_rbf() {
    let (mut conf, _) = neon_integration_test_conf();

    conf.node.mine_microblocks = false;
    conf.miner.microblock_attempt_time_ms = 5_000;
    conf.node.wait_time_for_microblocks = 0;
    conf.node.microblock_frequency = 10_000;
    conf.miner.first_attempt_time_ms = 2_000;
    conf.miner.subsequent_attempt_time_ms = 5_000;
    conf.burnchain.max_rbf = 0;
    conf.node.wait_time_for_blocks = 1_000;

    test_competing_miners_build_on_same_chain(1, conf, false, 10_000, TxChainStrategy::Random)
}

// TODO: this needs to run as a smoke test, since they take too long to run in CI
#[test]
#[ignore]
fn test_competing_miners_build_anchor_blocks_on_same_chain_without_rbf() {
    let (mut conf, _) = neon_integration_test_conf();

    conf.node.mine_microblocks = false;
    conf.miner.microblock_attempt_time_ms = 5_000;
    conf.node.wait_time_for_microblocks = 0;
    conf.node.microblock_frequency = 10_000;
    conf.miner.first_attempt_time_ms = 2_000;
    conf.miner.subsequent_attempt_time_ms = 5_000;
    conf.burnchain.max_rbf = 0;
    conf.node.wait_time_for_blocks = 1_000;

    test_competing_miners_build_on_same_chain(5, conf, false, 10_000, TxChainStrategy::Expensive)
}

// TODO: this needs to run as a smoke test, since they take too long to run in CI
#[test]
#[ignore]
fn test_competing_miners_build_anchor_blocks_and_microblocks_on_same_chain() {
    let (mut conf, _) = neon_integration_test_conf();

    conf.node.mine_microblocks = true;
    conf.miner.microblock_attempt_time_ms = 2_000;
    conf.node.wait_time_for_microblocks = 0;
    conf.node.microblock_frequency = 0;
    conf.miner.first_attempt_time_ms = 2_000;
    conf.miner.subsequent_attempt_time_ms = 5_000;
    conf.burnchain.max_rbf = 1000000;
    conf.node.wait_time_for_blocks = 1_000;

    test_competing_miners_build_on_same_chain(5, conf, true, 15_000, TxChainStrategy::Random)
}<|MERGE_RESOLUTION|>--- conflicted
+++ resolved
@@ -1936,7 +1936,6 @@
     conf.events_observers.push(EventObserverConfig {
         endpoint: format!("localhost:{}", test_observer::EVENT_OBSERVER_PORT),
         events_keys: vec![EventKeyType::AnyEvent],
-        include_data_events: false,
     });
 
     let mut btcd_controller = BitcoinCoreController::new(conf.clone());
@@ -2225,6 +2224,7 @@
     submit_tx(&http_origin, &tx);
 
     info!("Try to mine a microblock-only tx");
+        include_data_events: false,
 
     // now let's mine a couple blocks, and then check the sender's nonce.
     // this one wakes up our node, so that it'll mine a microblock _and_ an anchor block.
@@ -2968,151 +2968,6 @@
     conf.node.microblock_frequency = 5000;
     conf.miner.microblock_attempt_time_ms = 120_000;
 
-<<<<<<< HEAD
-    test_observer::spawn();
-    conf.events_observers.push(EventObserverConfig {
-        endpoint: format!("localhost:{}", test_observer::EVENT_OBSERVER_PORT),
-        events_keys: vec![EventKeyType::AnyEvent],
-        include_data_events: false,
-    });
-
-    let mut btcd_controller = BitcoinCoreController::new(conf.clone());
-    btcd_controller
-        .start_bitcoind()
-        .map_err(|_e| ())
-        .expect("Failed starting bitcoind");
-
-    let mut btc_regtest_controller = BitcoinRegtestController::new(conf.clone(), None);
-    let http_origin = format!("http://{}", &conf.node.rpc_bind);
-
-    btc_regtest_controller.bootstrap_chain(201);
-
-    eprintln!("Chain bootstrapped...");
-
-    let mut run_loop = neon::RunLoop::new(conf);
-    let blocks_processed = run_loop.get_blocks_processed_arc();
-
-    let channel = run_loop.get_coordinator_channel().unwrap();
-
-    thread::spawn(move || run_loop.start(None, 0));
-
-    // give the run loop some time to start up!
-    wait_for_runloop(&blocks_processed);
-
-    // first block wakes up the run loop
-    next_block_and_wait(&mut btc_regtest_controller, &blocks_processed);
-
-    // first block will hold our VRF registration
-    next_block_and_wait(&mut btc_regtest_controller, &blocks_processed);
-
-    // second block will be the first mined Stacks block
-    next_block_and_wait(&mut btc_regtest_controller, &blocks_processed);
-
-    for tx in txs.iter() {
-        submit_tx(&http_origin, tx);
-    }
-
-    // mine a couple more blocks -- all 21 transactions should get mined; the same origin should be
-    // considered more than once per block, but all origins should be considered
-    next_block_and_wait(&mut btc_regtest_controller, &blocks_processed);
-    next_block_and_wait(&mut btc_regtest_controller, &blocks_processed);
-    next_block_and_wait(&mut btc_regtest_controller, &blocks_processed);
-
-    let blocks = test_observer::get_blocks();
-
-    let mut found_sender_1 = false;
-    let mut sender_1_is_last = true;
-
-    for block in blocks.iter() {
-        let transactions = block.get("transactions").unwrap().as_array().unwrap();
-        for tx in transactions.iter() {
-            let raw_tx = tx.get("raw_tx").unwrap().as_str().unwrap();
-            if raw_tx == "0x00" {
-                continue;
-            }
-            let tx_bytes = hex_bytes(&raw_tx[2..]).unwrap();
-            let parsed = StacksTransaction::consensus_deserialize(&mut &tx_bytes[..]).unwrap();
-            if let TransactionPayload::TokenTransfer(..) = parsed.payload {
-                if parsed.auth().origin().address_testnet() == to_addr(&spender_sks[1]) {
-                    found_sender_1 = true;
-                } else if found_sender_1 {
-                    // some tx from sender 0 got mined after the one from sender 1, which is what
-                    // we want -- sender 1 shouldn't monopolize mempool consideration
-                    sender_1_is_last = false;
-                }
-            }
-        }
-    }
-
-    assert!(found_sender_1);
-    assert!(!sender_1_is_last);
-
-    // all transactions mined
-    let account_0 = get_account(&http_origin, &spender_addrs[0]);
-    assert_eq!(account_0.nonce, 20);
-
-    let account_1 = get_account(&http_origin, &spender_addrs[1]);
-    assert_eq!(account_1.nonce, 1);
-
-    channel.stop_chains_coordinator();
-}
-
-#[test]
-#[ignore]
-fn size_check_integration_test() {
-    if env::var("BITCOIND_TEST") != Ok("1".into()) {
-        return;
-    }
-
-    let mut giant_contract = "(define-public (f) (ok 1))".to_string();
-    for _i in 0..(1024 * 1024 + 500) {
-        giant_contract.push_str(" ");
-    }
-
-    let spender_sks: Vec<_> = (0..10)
-        .into_iter()
-        .map(|_| StacksPrivateKey::new())
-        .collect();
-    let spender_addrs: Vec<PrincipalData> = spender_sks.iter().map(|x| to_addr(x).into()).collect();
-
-    // make a bunch of txs that will only fit one per block.
-    let txs: Vec<_> = spender_sks
-        .iter()
-        .enumerate()
-        .map(|(ix, spender_sk)| {
-            if ix % 2 == 0 {
-                make_contract_publish(spender_sk, 0, 1049230, "large-0", &giant_contract)
-            } else {
-                let tx = make_contract_publish_microblock_only(
-                    spender_sk,
-                    0,
-                    1049230,
-                    "large-0",
-                    &giant_contract,
-                );
-                let parsed_tx = StacksTransaction::consensus_deserialize(&mut &tx[..]).unwrap();
-                debug!("Mine transaction {} in a microblock", &parsed_tx.txid());
-                tx
-            }
-        })
-        .collect();
-
-    let (mut conf, miner_account) = neon_integration_test_conf();
-
-    for spender_addr in spender_addrs.iter() {
-        conf.initial_balances.push(InitialBalance {
-            address: spender_addr.clone(),
-            amount: 1049230,
-        });
-    }
-
-    conf.node.mine_microblocks = true;
-    conf.node.wait_time_for_microblocks = 5000;
-    conf.node.microblock_frequency = 5000;
-    conf.miner.microblock_attempt_time_ms = 120_000;
-
-=======
->>>>>>> 76681929
     conf.miner.min_tx_fee = 1;
     conf.miner.first_attempt_time_ms = i64::max_value() as u64;
     conf.miner.subsequent_attempt_time_ms = i64::max_value() as u64;

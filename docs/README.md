--- conflicted
+++ resolved
@@ -1,43 +1,5 @@
 # About this `docs` directory
 
-<<<<<<< HEAD
-All Blockstack software documentation is either in this directory, or linked
-from this file.
-
-## FAQs
-
-* [General FAQ](https://blockstack.org/faq)
-* [Technical FAQ](faq_technical.md)
-* [Best Practices for Running a Node](best-practices.md)
-
-## System Design and Implementation
-
-* [Blockstack Naming Service](blockstack_naming_service.md) (start here)
-* [Atlas Peer Network](atlas_network.md)
-* [Gaia Storage System](https://github.com/blockstack/gaia)
-* [Transaction Formats](wire-format.md)
-* [Glossary](glossary.md)
-
-## Command-line Documentation
-
-* [CLI walkthrough](basic_usage.md)
-* [CLI reference](cli.md)
-
-## Developer Documentation
-
-* [blockstack.js](https://github.com/blockstack/blockstack.js)
-* [Blockstack Browser](https://github.com/blockstack/blockstack-browser)
-* [Blockstack Core API](https://core.blockstack.org)
-* [Integration Test Framework](../integration_tests/README.md)
-
-## Advanced Topics
-
-* [How to Create a Namespace](namespace_creation.md)
-* [How to link your OpenBazaar Store to your Blockstack ID](openbazaar.md)
-* [How to build a Profile Search Index](search.md)
-* [How to Run a Blockstack Subdomain Registrar](subdomains.md)
-=======
 The contents of this directory acts as source for material for
-[docs.blockstack.org](https://docs.blockstack.org/), a searchabe documentation
-site for all things Blockstack.
->>>>>>> a5719c6c
+[docs.blockstack.org](https://docs.blockstack.org/), a searchable documentation
+site for all things Blockstack.
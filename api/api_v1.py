--- conflicted
+++ resolved
@@ -37,11 +37,7 @@
 
 from .settings import RESOLVER_URL, SEARCH_URL
 from .settings import CHAIN_API_ID, CHAIN_API_SECRET
-<<<<<<< HEAD
-from .settings import BLOCKSTORED_SERVER, BLOCKSTORED_PORT
-=======
 from .settings import BLOCKSTORED_IP, BLOCKSTORED_PORT
->>>>>>> 92becfa7
 from .settings import BITCOIND_SERVER, BITCOIND_PORT, BITCOIND_USER
 from .settings import BITCOIND_PASSWD, BITCOIND_USE_HTTPS
 from .settings import EMAILS_TOKEN, EMAIL_REGREX
@@ -317,11 +313,6 @@
     resp = {}
 
     data = json.loads(request.data)
-<<<<<<< HEAD
-
-    token = data['token']
-    email = data['email']
-=======
 
     token = data['token']
     email = data['email']
@@ -331,7 +322,6 @@
         email_list = data['list']
     except:
         pass
->>>>>>> 92becfa7
 
     if token != EMAILS_TOKEN:
         raise EmailTokenError
@@ -346,11 +336,7 @@
         resp['status'] = 'success'
         return jsonify(resp), 200
 
-<<<<<<< HEAD
-    new_entry = Email(address=email)
-=======
     new_entry = Email(address=email, email_list=email_list)
->>>>>>> 92becfa7
 
     try:
         new_entry.save()

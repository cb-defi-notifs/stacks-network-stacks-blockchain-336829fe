// Copyright (C) 2013-2020 Blockstack PBC, a public benefit corporation
// Copyright (C) 2020 Stacks Open Internet Foundation
//
// This program is free software: you can redistribute it and/or modify
// it under the terms of the GNU General Public License as published by
// the Free Software Foundation, either version 3 of the License, or
// (at your option) any later version.
//
// This program is distributed in the hope that it will be useful,
// but WITHOUT ANY WARRANTY; without even the implied warranty of
// MERCHANTABILITY or FITNESS FOR A PARTICULAR PURPOSE.  See the
// GNU General Public License for more details.
//
// You should have received a copy of the GNU General Public License
// along with this program.  If not, see <http://www.gnu.org/licenses/>.

use std::cmp;
use std::collections::HashMap;
use std::collections::HashSet;
use std::collections::VecDeque;
use std::convert::TryFrom;
use std::io::Read;
use std::io::Write;
use std::mem;
use std::net::SocketAddr;

use rand;
use rand::thread_rng;
use rand::Rng;

use burnchains::Burnchain;
use burnchains::BurnchainView;
use burnchains::PublicKey;
use chainstate::burn::db::sortdb;
use chainstate::burn::db::sortdb::{BlockHeaderCache, SortitionDB};
use chainstate::stacks::db::StacksChainState;
use chainstate::stacks::StacksPublicKey;
use monitoring;
use net::asn::ASEntry4;
use net::codec::*;
use net::connection::ConnectionOptions;
use net::connection::ConnectionP2P;
use net::connection::ReplyHandleP2P;
use net::db::PeerDB;
use net::db::*;
use net::neighbors::MAX_NEIGHBOR_BLOCK_DELAY;
use net::relay::*;
use net::Error as net_error;
use net::GetBlocksInv;
use net::GetPoxInv;
use net::Neighbor;
use net::NeighborKey;
use net::PeerAddress;
use net::StacksMessage;
use net::StacksP2P;
use net::GETPOXINV_MAX_BITLEN;
use net::*;
use util::db::DBConn;
use util::db::Error as db_error;
use util::get_epoch_time_secs;
use util::hash::to_hex;
use util::log;
use util::secp256k1::Secp256k1PrivateKey;
use util::secp256k1::Secp256k1PublicKey;

use crate::types::chainstate::PoxId;
use crate::types::chainstate::StacksBlockHeader;
use crate::types::StacksPublicKeyBuffer;
use core::StacksEpoch;

// did we or did we not successfully send a message?
#[derive(Debug, Clone)]
pub struct NeighborHealthPoint {
    pub success: bool,
    pub time: u64,
}

impl Default for NeighborHealthPoint {
    fn default() -> NeighborHealthPoint {
        NeighborHealthPoint {
            success: false,
            time: 0,
        }
    }
}

pub const NUM_HEALTH_POINTS: usize = 32;
pub const HEALTH_POINT_LIFETIME: u64 = 12 * 3600; // 12 hours

pub const NUM_BLOCK_POINTS: usize = 32;
pub const BLOCK_POINT_LIFETIME: u64 = 600;

pub const MAX_PEER_HEARTBEAT_INTERVAL: usize = 3600 * 6; // 6 hours

/// Statistics on relayer hints in Stacks messages.  Used to deduce network choke points.
#[derive(Debug, Clone)]
pub struct RelayStats {
    pub num_messages: u64, // how many messages a relayer has pushed to this neighbor
    pub num_bytes: u64,    // how many bytes a relayer has pushed to this neighbor
    pub last_seen: u64,    // the last time (in seconds) since we've seen this relayer
}

impl RelayStats {
    pub fn new() -> RelayStats {
        RelayStats {
            num_messages: 0,
            num_bytes: 0,
            last_seen: 0,
        }
    }

    /// Combine two relayers' stats
    pub fn merge(&mut self, other: RelayStats) {
        if other.last_seen > self.last_seen {
            self.num_messages += other.num_messages;
            self.num_bytes += other.num_bytes;
            self.last_seen = get_epoch_time_secs();
        }
    }
}

#[derive(Debug, Clone)]
pub struct NeighborStats {
    pub outbound: bool,
    pub first_contact_time: u64,
    pub last_contact_time: u64,
    pub last_send_time: u64,
    pub last_recv_time: u64,
    pub last_handshake_time: u64,
    pub bytes_tx: u64,
    pub bytes_rx: u64,
    pub msgs_tx: u64,
    pub msgs_rx: u64,
    pub msgs_rx_unsolicited: u64,
    pub msgs_err: u64,
    pub healthpoints: VecDeque<NeighborHealthPoint>,
    pub msg_rx_counts: HashMap<StacksMessageID, u64>,
    pub block_push_rx_counts: VecDeque<(u64, u64)>, // (count, num bytes)
    pub microblocks_push_rx_counts: VecDeque<(u64, u64)>, // (count, num bytes)
    pub transaction_push_rx_counts: VecDeque<(u64, u64)>, // (count, num bytes)
    pub relayed_messages: HashMap<NeighborAddress, RelayStats>,
}

impl NeighborStats {
    pub fn new(outbound: bool) -> NeighborStats {
        NeighborStats {
            outbound: outbound,
            first_contact_time: 0,
            last_contact_time: 0,
            last_send_time: 0,
            last_recv_time: 0,
            last_handshake_time: 0,
            bytes_tx: 0,
            bytes_rx: 0,
            msgs_tx: 0,
            msgs_rx: 0,
            msgs_rx_unsolicited: 0,
            msgs_err: 0,
            healthpoints: VecDeque::new(),
            msg_rx_counts: HashMap::new(),
            block_push_rx_counts: VecDeque::new(),
            microblocks_push_rx_counts: VecDeque::new(),
            transaction_push_rx_counts: VecDeque::new(),
            relayed_messages: HashMap::new(),
        }
    }

    pub fn add_healthpoint(&mut self, success: bool) -> () {
        let hp = NeighborHealthPoint {
            success: success,
            time: get_epoch_time_secs(),
        };
        self.healthpoints.push_back(hp);
        while self.healthpoints.len() > NUM_HEALTH_POINTS {
            self.healthpoints.pop_front();
        }
    }

    pub fn add_block_push(&mut self, message_size: u64) -> () {
        self.block_push_rx_counts
            .push_back((get_epoch_time_secs(), message_size));
        while self.block_push_rx_counts.len() > NUM_BLOCK_POINTS {
            self.block_push_rx_counts.pop_front();
        }
    }

    pub fn add_microblocks_push(&mut self, message_size: u64) -> () {
        self.microblocks_push_rx_counts
            .push_back((get_epoch_time_secs(), message_size));
        while self.microblocks_push_rx_counts.len() > NUM_BLOCK_POINTS {
            self.microblocks_push_rx_counts.pop_front();
        }
    }

    pub fn add_transaction_push(&mut self, message_size: u64) -> () {
        self.transaction_push_rx_counts
            .push_back((get_epoch_time_secs(), message_size));
        while self.transaction_push_rx_counts.len() > NUM_BLOCK_POINTS {
            self.transaction_push_rx_counts.pop_front();
        }
    }

    pub fn add_relayer(&mut self, addr: &NeighborAddress, num_bytes: u64) -> () {
        if let Some(stats) = self.relayed_messages.get_mut(addr) {
            stats.num_messages += 1;
            stats.num_bytes += num_bytes;
            stats.last_seen = get_epoch_time_secs();
        } else {
            let info = RelayStats {
                num_messages: 1,
                num_bytes: num_bytes,
                last_seen: get_epoch_time_secs(),
            };
            self.relayed_messages.insert(addr.clone(), info);
        }
    }

    pub fn take_relayers(&mut self) -> HashMap<NeighborAddress, RelayStats> {
        let ret = mem::replace(&mut self.relayed_messages, HashMap::new());
        ret
    }

    /// Get a peer's perceived health -- the last $NUM_HEALTH_POINTS successful messages divided by
    /// the total.
    pub fn get_health_score(&self) -> f64 {
        // if we don't have enough data, assume 50%
        if self.healthpoints.len() < NUM_HEALTH_POINTS {
            return 0.5;
        }

        let mut successful = 0;
        let mut total = 0;
        let now = get_epoch_time_secs();
        for hp in self.healthpoints.iter() {
            // penalize stale data points -- only look at recent data
            if hp.success && now < hp.time + HEALTH_POINT_LIFETIME {
                successful += 1;
            }
            total += 1;
        }
        (successful as f64) / (total as f64)
    }

    fn get_bandwidth(rx_counts: &VecDeque<(u64, u64)>, lifetime: u64) -> f64 {
        if rx_counts.len() < 2 {
            return 0.0;
        }

        let elapsed_time_start = rx_counts.front().unwrap().0;
        let elapsed_time_end = rx_counts.back().unwrap().0;
        let now = get_epoch_time_secs();

        let mut total_bytes = 0;
        for (time, size) in rx_counts.iter() {
            if now < time + lifetime {
                total_bytes += size;
            }
        }

        if elapsed_time_start == elapsed_time_end {
            total_bytes as f64
        } else {
            (total_bytes as f64) / ((elapsed_time_end - elapsed_time_start) as f64)
        }
    }

    /// Get a peer's total block-push bandwidth usage.
    pub fn get_block_push_bandwidth(&self) -> f64 {
        NeighborStats::get_bandwidth(&self.block_push_rx_counts, BLOCK_POINT_LIFETIME)
    }

    /// Get a peer's total microblock-push bandwidth usage.
    pub fn get_microblocks_push_bandwidth(&self) -> f64 {
        NeighborStats::get_bandwidth(&self.microblocks_push_rx_counts, BLOCK_POINT_LIFETIME)
    }

    /// Get a peer's total transaction-push bandwidth usage
    pub fn get_transaction_push_bandwidth(&self) -> f64 {
        NeighborStats::get_bandwidth(&self.transaction_push_rx_counts, BLOCK_POINT_LIFETIME)
    }

    /// Determine how many of a particular message this peer has received
    pub fn get_message_recv_count(&self, msg_id: StacksMessageID) -> u64 {
        *(self.msg_rx_counts.get(&msg_id).unwrap_or(&0))
    }
}

/// P2P ongoing conversation with another Stacks peer
pub struct ConversationP2P {
    pub instantiated: u64,

    pub network_id: u32,
    pub version: u32,
    pub connection: ConnectionP2P,
    pub conn_id: usize,

    pub burnchain: Burnchain, // copy of our burnchain config
    pub heartbeat: u32,       // how often do we send heartbeats?

    pub peer_network_id: u32,
    pub peer_version: u32,
    pub peer_services: u16,
    pub peer_addrbytes: PeerAddress,      // from socketaddr
    pub peer_port: u16,                   // from socketaddr
    pub handshake_addrbytes: PeerAddress, // from handshake
    pub handshake_port: u16,              // from handshake
    pub peer_heartbeat: u32,              // how often do we need to ping the remote peer?
    pub peer_expire_block_height: u64,    // when does the peer's key expire?

    pub data_url: UrlString, // where does this peer's data live?  Set to a 0-length string if not known.

    // highest block height and consensus hash this peer has seen
    pub burnchain_tip_height: u64,
    pub burnchain_tip_burn_header_hash: BurnchainHeaderHash,
    pub burnchain_stable_tip_height: u64,
    pub burnchain_stable_tip_burn_header_hash: BurnchainHeaderHash,

    pub stats: NeighborStats,

    // outbound replies
    pub reply_handles: VecDeque<ReplyHandleP2P>,

    // system epochs
    epochs: Vec<StacksEpoch>,
}

impl fmt::Display for ConversationP2P {
    fn fmt(&self, f: &mut fmt::Formatter) -> fmt::Result {
        write!(
            f,
            "convo:id={},outbound={},peer={:?}",
            self.conn_id,
            self.stats.outbound,
            &self.to_neighbor_key()
        )
    }
}

impl fmt::Debug for ConversationP2P {
    fn fmt(&self, f: &mut fmt::Formatter) -> fmt::Result {
        write!(
            f,
            "convo:id={},outbound={},peer={:?}",
            self.conn_id,
            self.stats.outbound,
            &self.to_neighbor_key()
        )
    }
}

impl NeighborKey {
    pub fn from_handshake(
        peer_version: u32,
        network_id: u32,
        handshake_data: &HandshakeData,
    ) -> NeighborKey {
        NeighborKey {
            peer_version: peer_version,
            network_id: network_id,
            addrbytes: handshake_data.addrbytes.clone(),
            port: handshake_data.port,
        }
    }

    pub fn from_socketaddr(peer_version: u32, network_id: u32, addr: &SocketAddr) -> NeighborKey {
        NeighborKey {
            peer_version: peer_version,
            network_id: network_id,
            addrbytes: PeerAddress::from_socketaddr(addr),
            port: addr.port(),
        }
    }
}

impl Neighbor {
    /// Update fields in this neighbor from a given handshake.
    /// Also, re-calculate the peer's ASN and organization ID
    pub fn handshake_update(
        &mut self,
        conn: &DBConn,
        handshake_data: &HandshakeData,
    ) -> Result<(), net_error> {
        let pubk = handshake_data.node_public_key.to_public_key()?;
        let asn_opt =
            PeerDB::asn_lookup(conn, &handshake_data.addrbytes).map_err(net_error::DBError)?;

        let asn = match asn_opt {
            Some(a) => a,
            None => 0,
        };

        self.public_key = pubk;
        self.expire_block = handshake_data.expire_block_height;
        self.last_contact_time = get_epoch_time_secs();

        if asn != 0 {
            self.asn = asn;
            self.org = asn; // TODO; AS number is a place-holder for an organization ID (an organization can own multiple ASs)
        }

        Ok(())
    }

    pub fn from_handshake(
        conn: &DBConn,
        peer_version: u32,
        network_id: u32,
        handshake_data: &HandshakeData,
    ) -> Result<Neighbor, net_error> {
        let addr = NeighborKey::from_handshake(peer_version, network_id, handshake_data);
        let pubk = handshake_data.node_public_key.to_public_key()?;

        let peer_opt = PeerDB::get_peer(conn, network_id, &addr.addrbytes, addr.port)
            .map_err(net_error::DBError)?;

        let mut neighbor = match peer_opt {
            Some(neighbor) => {
                let mut ret = neighbor;
                ret.addr = addr.clone();
                ret
            }
            None => {
                let ret = Neighbor::empty(&addr, &pubk, handshake_data.expire_block_height);
                ret
            }
        };

        #[cfg(test)]
        {
            // setting BLOCKSTACK_NEIGHBOR_TEST_${PORTNUMBER} will let us select an organization
            // for this peer
            use std::env;
            match env::var(format!("BLOCKSTACK_NEIGHBOR_TEST_{}", addr.port).to_string()) {
                Ok(asn_str) => {
                    neighbor.asn = asn_str.parse().unwrap();
                    neighbor.org = neighbor.asn;
                    test_debug!("Override {:?} to ASN/org {}", &neighbor.addr, neighbor.asn);
                }
                Err(_) => {}
            };
        }

        neighbor.handshake_update(conn, &handshake_data)?;
        Ok(neighbor)
    }

    pub fn from_conversation(
        conn: &DBConn,
        convo: &ConversationP2P,
    ) -> Result<Option<Neighbor>, net_error> {
        let addr = convo.to_neighbor_key();
        let peer_opt = PeerDB::get_peer(conn, addr.network_id, &addr.addrbytes, addr.port)
            .map_err(net_error::DBError)?;

        match peer_opt {
            None => Ok(None),
            Some(mut peer) => {
                if peer.asn == 0 {
                    let asn_opt =
                        PeerDB::asn_lookup(conn, &addr.addrbytes).map_err(net_error::DBError)?;

                    match asn_opt {
                        Some(a) => {
                            if a != 0 {
                                peer.asn = a;
                            }
                        }
                        None => {}
                    };
                }
                Ok(Some(peer))
            }
        }
    }
}

impl ConversationP2P {
    /// Create an unconnected conversation
    pub fn new(
        network_id: u32,
        version: u32,
        burnchain: &Burnchain,
        peer_addr: &SocketAddr,
        conn_opts: &ConnectionOptions,
        outbound: bool,
        conn_id: usize,
        epochs: Vec<StacksEpoch>,
    ) -> ConversationP2P {
        ConversationP2P {
            instantiated: get_epoch_time_secs(),
            network_id: network_id,
            version: version,
            connection: ConnectionP2P::new(StacksP2P::new(), conn_opts, None),
            conn_id: conn_id,
            heartbeat: conn_opts.heartbeat,
            burnchain: burnchain.clone(),

            peer_network_id: 0,
            peer_version: 0,
            peer_addrbytes: PeerAddress::from_socketaddr(peer_addr),
            peer_port: peer_addr.port(),
            handshake_addrbytes: PeerAddress([0u8; 16]),
            handshake_port: 0,
            peer_heartbeat: 0,
            peer_services: 0,
            peer_expire_block_height: 0,

            data_url: UrlString::try_from("".to_string()).unwrap(),

            burnchain_tip_height: 0,
            burnchain_tip_burn_header_hash: BurnchainHeaderHash::zero(),
            burnchain_stable_tip_height: 0,
            burnchain_stable_tip_burn_header_hash: BurnchainHeaderHash::zero(),

            stats: NeighborStats::new(outbound),
            reply_handles: VecDeque::new(),

            epochs: epochs,
        }
    }

    pub fn set_public_key(&mut self, pubkey_opt: Option<Secp256k1PublicKey>) -> () {
        self.connection.set_public_key(pubkey_opt);
    }

    pub fn to_neighbor_key(&self) -> NeighborKey {
        NeighborKey {
            peer_version: self.peer_version,
            network_id: self.peer_network_id,
            addrbytes: self.peer_addrbytes.clone(),
            port: self.peer_port,
        }
    }

    pub fn to_handshake_neighbor_key(&self) -> NeighborKey {
        NeighborKey {
            peer_version: self.peer_version,
            network_id: self.peer_network_id,
            addrbytes: self.handshake_addrbytes.clone(),
            port: self.handshake_port,
        }
    }

    pub fn best_effort_neighbor_key(&self) -> NeighborKey {
        if self.handshake_port > 0 && self.peer_version > 0 {
            // got a handshake response already
            self.to_handshake_neighbor_key()
        } else {
            // assume we know nothing from this neighbor
            NeighborKey {
                peer_version: self.version,
                network_id: self.network_id,
                addrbytes: self.peer_addrbytes.clone(),
                port: self.peer_port,
            }
        }
    }

    pub fn to_neighbor_address(&self) -> NeighborAddress {
        let pubkh = if let Some(ref pubk) = self.ref_public_key() {
            Hash160::from_node_public_key(pubk)
        } else {
            Hash160([0u8; 20])
        };

        NeighborAddress {
            addrbytes: self.peer_addrbytes.clone(),
            port: self.peer_port,
            public_key_hash: pubkh,
        }
    }

    pub fn to_handshake_neighbor_address(&self) -> NeighborAddress {
        let pubkh = if let Some(ref pubk) = self.ref_public_key() {
            Hash160::from_node_public_key(pubk)
        } else {
            Hash160([0u8; 20])
        };

        NeighborAddress {
            addrbytes: self.handshake_addrbytes.clone(),
            port: self.handshake_port,
            public_key_hash: pubkh,
        }
    }

    pub fn is_outbound(&self) -> bool {
        self.stats.outbound
    }

    pub fn is_authenticated(&self) -> bool {
        self.connection.has_public_key()
    }

    pub fn get_public_key(&self) -> Option<StacksPublicKey> {
        self.connection.get_public_key()
    }

    pub fn get_public_key_hash(&self) -> Option<Hash160> {
        self.ref_public_key()
            .map(|pubk| Hash160::from_node_public_key(pubk))
    }

    pub fn ref_public_key(&self) -> Option<&StacksPublicKey> {
        self.connection.ref_public_key()
    }

    pub fn get_burnchain_tip_height(&self) -> u64 {
        self.burnchain_tip_height
    }

    pub fn get_stable_burnchain_tip_height(&self) -> u64 {
        self.burnchain_stable_tip_height
    }

    pub fn get_burnchain_tip_burn_header_hash(&self) -> BurnchainHeaderHash {
        self.burnchain_tip_burn_header_hash.clone()
    }

    pub fn get_stable_burnchain_tip_burn_header_hash(&self) -> BurnchainHeaderHash {
        self.burnchain_stable_tip_burn_header_hash.clone()
    }

    /// Determine whether or not a given (height, burn_header_hash) pair _disagrees_ with our
    /// burnchain view.  If it does, return true.  If it doesn't (including if the given pair is
    /// simply absent from the chain_view), then return False.
    fn check_burn_header_hash_disagreement(
        block_height: u64,
        their_burn_header_hash: &BurnchainHeaderHash,
        chain_view: &BurnchainView,
    ) -> bool {
        let bhh = match chain_view.last_burn_block_hashes.get(&block_height) {
            Some(ref bhh) => bhh.clone(),
            None => {
                // not present; can't prove disagreement (assume the remote peer is just stale)
                return false;
            }
        };
        if *bhh != *their_burn_header_hash {
            test_debug!(
                "Burn header hash mismatch in preamble: {} != {}",
                bhh,
                their_burn_header_hash
            );
            return true;
        }
        false
    }

    /// Get the current epoch
    fn get_current_epoch(&self, cur_burn_height: u64) -> StacksEpoch {
        let epoch_index = StacksEpoch::find_epoch(&self.epochs, cur_burn_height).expect(&format!(
            "BUG: block {} is not in a known epoch",
            cur_burn_height
        ));
        let epoch = self.epochs[epoch_index].clone();
        epoch
    }

    /// Determine whether or not a remote node has the proper epoch marker in its peer version
    /// * If the local and remote nodes are in the same system epoch, then yes
    /// * If they're in different epochs, but the epoch shift hasn't happened yet, then yes
    /// * Otherwise, no
    fn has_acceptable_epoch(&self, cur_burn_height: u64, remote_peer_version: u32) -> bool {
        // which epochs do I support, and which epochs does the remote peer support?
        let my_epoch = (self.version & 0x000000ff) as u8;
        let remote_epoch = (remote_peer_version & 0x000000ff) as u8;

        if my_epoch <= remote_epoch {
            // remote node supports same epochs we do
            test_debug!(
                "Remote peer has epoch {}, which is newer than our epoch {}",
                remote_epoch,
                my_epoch
            );
            return true;
        }

        test_debug!(
            "Remote peer has old network version {} (epoch {})",
            remote_peer_version,
            remote_epoch
        );

        // what epoch are we in?
        // note that it might not be my_epoch -- for example, my_epoch can be 0x05 for a 2.05 node,
        // which can run in epoch 2.0 as well (in which case cur_epoch would be 0x00).
        let epoch = self.get_current_epoch(cur_burn_height);
        let cur_epoch = epoch.network_epoch;

        if cur_epoch <= remote_epoch {
            // epoch shift hasn't happened yet, and this peer supports the current epoch
            test_debug!(
                "Remote peer has epoch {} and current epoch is {}, so still valid",
                remote_epoch,
                cur_epoch
            );
            return true;
        }

        return false;
    }

    /// Validate an inbound message's preamble against our knowledge of the burn chain.
    /// Return Ok(()) if we can proceed
    /// Return Err(net_error::InvalidMessage) if the remote peer returns an invalid message in
    ///     violation of the protocol
    pub fn is_preamble_valid(
        &self,
        msg: &StacksMessage,
        chain_view: &BurnchainView,
    ) -> Result<(), net_error> {
        if msg.preamble.network_id != self.network_id {
            // not on our network
            debug!(
                "{:?}: Preamble invalid: wrong network ID: {:x} != {:x}",
                &self, msg.preamble.network_id, self.network_id
            );
            return Err(net_error::InvalidMessage);
        }
        if (msg.preamble.peer_version & 0xff000000) != (self.version & 0xff000000) {
            // major version mismatch
            test_debug!(
                "{:?}: Preamble invalid: wrong peer version: {:x} != {:x}",
                &self,
                msg.preamble.peer_version,
                self.version
            );
            return Err(net_error::InvalidMessage);
        }
        if !self.has_acceptable_epoch(chain_view.burn_block_height, msg.preamble.peer_version) {
            debug!(
                "{:?}: Preamble invalid: remote peer has stale max-epoch {} (ours is {})",
                &self, msg.preamble.peer_version, self.version
            );
            return Err(net_error::InvalidMessage);
        }
        if msg
            .preamble
            .burn_stable_block_height
            .checked_add(self.burnchain.stable_confirmations as u64)
            != Some(msg.preamble.burn_block_height)
        {
            // invalid message
            debug!(
                "{:?}: Preamble invalid: wrong stable block height: {:?} != {}",
                &self,
                msg.preamble
                    .burn_stable_block_height
                    .checked_add(self.burnchain.stable_confirmations as u64),
                msg.preamble.burn_block_height
            );
            return Err(net_error::InvalidMessage);
        }

        if msg.preamble.burn_stable_block_height
            > chain_view.burn_block_height + MAX_NEIGHBOR_BLOCK_DELAY
        {
            // this node is too far ahead of us for neighbor walks, but otherwise still potentially valid
            debug!(
                "{:?}: remote peer is far ahead of us: {} > {}",
                &self, msg.preamble.burn_stable_block_height, chain_view.burn_block_height
            );
        }

        // must agree on stable burn header hash
        let rules_disagree = ConversationP2P::check_burn_header_hash_disagreement(
            msg.preamble.burn_stable_block_height,
            &msg.preamble.burn_stable_block_hash,
            chain_view,
        );
        if rules_disagree {
            // remote peer disagrees on stable burn header hash -- follows different rules than us
            return Err(net_error::InvalidMessage);
        }

        Ok(())
    }

    /// Get next message sequence number
    fn next_seq(&mut self) -> u32 {
        let mut rng = thread_rng();
        rng.gen::<u32>()
    }

    /// Generate a signed message for this conversation
    pub fn sign_message(
        &mut self,
        chain_view: &BurnchainView,
        private_key: &Secp256k1PrivateKey,
        payload: StacksMessageType,
    ) -> Result<StacksMessage, net_error> {
        let mut msg =
            StacksMessage::from_chain_view(self.version, self.network_id, chain_view, payload);
        msg.sign(self.next_seq(), private_key)?;
        Ok(msg)
    }

    /// Generate a signed forwarded message for this conversation.
    /// Include ourselves as the latest relayer.
    pub fn sign_relay_message(
        &mut self,
        local_peer: &LocalPeer,
        chain_view: &BurnchainView,
        mut relay_hints: Vec<RelayData>,
        payload: StacksMessageType,
    ) -> Result<StacksMessage, net_error> {
        let mut msg =
            StacksMessage::from_chain_view(self.version, self.network_id, chain_view, payload);
        msg.relayers.append(&mut relay_hints);
        msg.sign_relay(
            &local_peer.private_key,
            self.next_seq(),
            &local_peer.to_neighbor_addr(),
        )?;
        Ok(msg)
    }

    /// Generate a signed reply for this conversation
    pub fn sign_reply(
        &mut self,
        chain_view: &BurnchainView,
        private_key: &Secp256k1PrivateKey,
        payload: StacksMessageType,
        seq: u32,
    ) -> Result<StacksMessage, net_error> {
        let mut msg =
            StacksMessage::from_chain_view(self.version, self.network_id, chain_view, payload);
        msg.sign(seq, private_key)?;
        Ok(msg)
    }

    /// sign and reply a message
    fn sign_and_reply(
        &mut self,
        local_peer: &LocalPeer,
        burnchain_view: &BurnchainView,
        request_preamble: &Preamble,
        reply_message: StacksMessageType,
    ) -> Result<ReplyHandleP2P, net_error> {
        let _msgtype = reply_message.get_message_name().to_owned();
        let reply = self.sign_reply(
            burnchain_view,
            &local_peer.private_key,
            reply_message,
            request_preamble.seq,
        )?;
        let reply_handle = self.relay_signed_message(reply).map_err(|e| {
            debug!("Unable to reply a {}: {:?}", _msgtype, &e);
            e
        })?;

        self.stats.msgs_tx += 1;
        Ok(reply_handle)
    }

    /// Sign and forward a message
    pub fn sign_and_forward(
        &mut self,
        local_peer: &LocalPeer,
        burnchain_view: &BurnchainView,
        relay_hints: Vec<RelayData>,
        forward_message: StacksMessageType,
    ) -> Result<ReplyHandleP2P, net_error> {
        let _msgtype = forward_message.get_message_name().to_owned();
        let fwd =
            self.sign_relay_message(local_peer, burnchain_view, relay_hints, forward_message)?;
        let fwd_handle = self.relay_signed_message(fwd).map_err(|e| {
            debug!("Unable to forward a {}: {:?}", _msgtype, &e);
            e
        })?;

        self.stats.msgs_tx += 1;
        Ok(fwd_handle)
    }

    /// Reply a NACK
    fn reply_nack(
        &mut self,
        local_peer: &LocalPeer,
        burnchain_view: &BurnchainView,
        preamble: &Preamble,
        nack_code: u32,
    ) -> Result<ReplyHandleP2P, net_error> {
        let nack_payload = StacksMessageType::Nack(NackData::new(nack_code));
        self.sign_and_reply(local_peer, burnchain_view, preamble, nack_payload)
    }

    /// Queue up this message to this peer, and update our stats.
    /// This is a non-blocking operation. The caller needs to call .try_flush() or .flush() on the
    /// returned Write to finish sending.
    pub fn relay_signed_message(
        &mut self,
        msg: StacksMessage,
    ) -> Result<ReplyHandleP2P, net_error> {
        let _name = msg.payload.get_message_description();
        let _seq = msg.request_id();

        let mut handle = self.connection.make_relay_handle(self.conn_id)?;
        msg.consensus_serialize(&mut handle)?;

        self.stats.msgs_tx += 1;

        debug!(
            "{:?}: relay-send({}) {} seq {}",
            &self, self.stats.msgs_tx, _name, _seq
        );
        Ok(handle)
    }

    /// Queue up this message to this peer, and update our stats.  Expect a reply.
    /// This is a non-blocking operation.  The caller needs to call .try_flush() or .flush() on the
    /// returned handle to finish sending.
    pub fn send_signed_request(
        &mut self,
        msg: StacksMessage,
        ttl: u64,
    ) -> Result<ReplyHandleP2P, net_error> {
        let _name = msg.get_message_name();
        let _seq = msg.request_id();

        let mut handle =
            self.connection
                .make_request_handle(msg.request_id(), ttl, self.conn_id)?;
        msg.consensus_serialize(&mut handle)?;

        self.stats.msgs_tx += 1;

        debug!(
            "{:?}: request-send({}) {} seq {}",
            &self, self.stats.msgs_tx, _name, _seq
        );
        Ok(handle)
    }

    /// Validate a handshake request.
    /// Return Err(...) if the handshake request was invalid.
    fn validate_handshake(
        &mut self,
        local_peer: &LocalPeer,
        chain_view: &BurnchainView,
        message: &mut StacksMessage,
    ) -> Result<(), net_error> {
        let handshake_data = match message.payload {
            StacksMessageType::Handshake(ref mut data) => data.clone(),
            _ => panic!("Message is not a handshake"),
        };

        match self.connection.get_public_key() {
            None => {
                // if we don't yet have a public key for this node, verify the message.
                // if it's improperly signed, it's probably a poorly-timed re-key request (but either way the message should be rejected)
                message
                    .verify_secp256k1(&handshake_data.node_public_key)
                    .map_err(|_e| {
                        debug!(
                            "{:?}: invalid handshake: not signed with given public key",
                            &self
                        );
                        net_error::InvalidMessage
                    })?;
            }
            Some(_) => {
                // for outbound connections, the self-reported address must match socket address if we already have a public key.
                // (not the case for inbound connections, since the peer socket address we see may
                // not be the same as the address the remote peer thinks it has).
                // The only exception to this is if the remote peer does not yet know its own
                // public IP address, in which case, its handshake addrbytes will be the
                // any-network bind address (0.0.0.0 or ::)
                if self.stats.outbound
                    && (!handshake_data.addrbytes.is_anynet()
                        && (self.peer_addrbytes != handshake_data.addrbytes
                            || self.peer_port != handshake_data.port))
                {
                    // wrong peer address
                    debug!(
                        "{:?}: invalid handshake -- wrong addr/port ({:?}:{:?})",
                        &self, &handshake_data.addrbytes, handshake_data.port
                    );
                    return Err(net_error::InvalidHandshake);
                }
            }
        };

        let their_public_key_res = handshake_data.node_public_key.to_public_key();
        match their_public_key_res {
            Ok(_) => {}
            Err(_e) => {
                // bad public key
                debug!("{:?}: invalid handshake -- invalid public key", &self);
                return Err(net_error::InvalidMessage);
            }
        };

        if handshake_data.expire_block_height <= chain_view.burn_block_height {
            // already stale
            debug!(
                "{:?}: invalid handshake -- stale public key (expired at {})",
                &self, handshake_data.expire_block_height
            );
            return Err(net_error::InvalidHandshake);
        }

        // the handshake cannot come from us
        if handshake_data.node_public_key
            == StacksPublicKeyBuffer::from_public_key(&Secp256k1PublicKey::from_private(
                &local_peer.private_key,
            ))
        {
            debug!(
                "{:?}: invalid handshake -- got a handshake from myself",
                &self
            );
            return Err(net_error::InvalidHandshake);
        }

        Ok(())
    }

    /// Update connection state from handshake data.
    /// Returns true if we learned a new public key; false if not
    pub fn update_from_handshake_data(
        &mut self,
        preamble: &Preamble,
        handshake_data: &HandshakeData,
    ) -> Result<bool, net_error> {
        let pubk = handshake_data.node_public_key.to_public_key()?;

        self.peer_version = preamble.peer_version;
        self.peer_network_id = preamble.network_id;
        self.peer_services = handshake_data.services;
        self.peer_expire_block_height = handshake_data.expire_block_height;
        self.handshake_addrbytes = handshake_data.addrbytes.clone();
        self.handshake_port = handshake_data.port;
        self.data_url = handshake_data.data_url.clone();

        let mut updated = false;
        let cur_pubk_opt = self.connection.get_public_key();
        if let Some(cur_pubk) = cur_pubk_opt {
            if pubk != cur_pubk {
                debug!(
                    "{:?}: Upgrade key {:?} to {:?} expires {:?}",
                    &self,
                    &to_hex(&cur_pubk.to_bytes_compressed()),
                    &to_hex(&pubk.to_bytes_compressed()),
                    self.peer_expire_block_height
                );
                updated = true;
            }
        }

        self.connection.set_public_key(Some(pubk.clone()));

        Ok(updated)
    }

    /// Handle an inbound NAT-punch request -- just tell the peer what we think their IP/port are.
    /// No authentication from the peer is necessary.
    fn handle_natpunch_request(&self, chain_view: &BurnchainView, nonce: u32) -> StacksMessage {
        // monitoring::increment_p2p_msg_nat_punch_request_received_counter();
        monitoring::increment_msg_counter("p2p_nat_punch_request".to_string());

        let natpunch_data = NatPunchData {
            addrbytes: self.peer_addrbytes.clone(),
            port: self.peer_port,
            nonce: nonce,
        };
        let msg = StacksMessage::from_chain_view(
            self.version,
            self.network_id,
            chain_view,
            StacksMessageType::NatPunchReply(natpunch_data),
        );
        msg
    }

    /// Handle an inbound handshake request, and generate either a HandshakeAccept or a HandshakeReject
    /// payload to send back.
    /// A handshake will only be accepted if we do not yet know the public key of this remote peer,
    /// or if it is signed by the current public key.
    /// Returns a reply (either an accept or reject) if appropriate
    /// Panics if this message is not a handshake (caller should check)
    fn handle_handshake(
        &mut self,
        local_peer: &LocalPeer,
        peerdb: &mut PeerDB,
        chain_view: &BurnchainView,
        message: &mut StacksMessage,
        authenticated: bool,
    ) -> Result<(Option<StacksMessage>, bool), net_error> {
        if !authenticated && self.connection.options.disable_inbound_handshakes {
            debug!("{:?}: blocking inbound unauthenticated handshake", &self);
            return Ok((None, true));
        }

        let res = self.validate_handshake(local_peer, chain_view, message);
        match res {
            Ok(_) => {}
            Err(net_error::InvalidHandshake) => {
                let reject = StacksMessage::from_chain_view(
                    self.version,
                    self.network_id,
                    chain_view,
                    StacksMessageType::HandshakeReject,
                );
                debug!("{:?}: invalid handshake", &self);
                return Ok((Some(reject), true));
            }
            Err(e) => {
                return Err(e);
            }
        };

        let handshake_data = match message.payload {
            StacksMessageType::Handshake(ref mut data) => data.clone(),
            _ => panic!("Message is not a handshake"),
        };

        let old_pubkey_opt = self.connection.get_public_key();
        let updated = self.update_from_handshake_data(&message.preamble, &handshake_data)?;
        let _authentic_msg = if !updated {
            "same"
        } else if old_pubkey_opt.is_none() {
            "new"
        } else {
            "upgraded"
        };

        debug!(
            "Handshake from {:?} {} public key {:?} expires at {:?}",
            &self,
            _authentic_msg,
            &to_hex(
                &handshake_data
                    .node_public_key
                    .to_public_key()
                    .unwrap()
                    .to_bytes_compressed()
            ),
            handshake_data.expire_block_height
        );

        if updated {
            // save the new key
            let mut tx = peerdb.tx_begin().map_err(net_error::DBError)?;
            let mut neighbor = Neighbor::from_handshake(
                &mut tx,
                message.preamble.peer_version,
                message.preamble.network_id,
                &handshake_data,
            )?;
            neighbor.save_update(&mut tx)?;
            tx.commit()
                .map_err(|e| net_error::DBError(db_error::SqliteError(e)))?;

            debug!(
                "{:?}: Re-key {:?} to {:?} expires {}",
                local_peer,
                &neighbor.addr,
                &to_hex(&neighbor.public_key.to_bytes_compressed()),
                neighbor.expire_block
            );
        }

        let accept_data = HandshakeAcceptData::new(local_peer, self.heartbeat);
        let accept = StacksMessage::from_chain_view(
            self.version,
            self.network_id,
            chain_view,
            StacksMessageType::HandshakeAccept(accept_data),
        );

        // update stats
        self.stats.last_contact_time = get_epoch_time_secs();
        self.peer_heartbeat = self.heartbeat; // use our own heartbeat to determine how often we expect this peer to ping us, since that's what we've told the peer

        // always pass back handshakes, even though we "handled" them (since other processes --
        // in particular, the neighbor-walk logic -- need to receive them)
        Ok((Some(accept), false))
    }

    /// Handle an inbound handshake-accept
    /// Update conversation state based on a HandshakeAccept
    /// Called from the p2p network thread.
    fn handle_handshake_accept(
        &mut self,
        preamble: &Preamble,
        handshake_accept: &HandshakeAcceptData,
    ) -> Result<(), net_error> {
        self.update_from_handshake_data(preamble, &handshake_accept.handshake)?;
        self.peer_heartbeat =
            if handshake_accept.heartbeat_interval > (MAX_PEER_HEARTBEAT_INTERVAL as u32) {
                debug!(
                    "{:?}: heartbeat interval is too long; forcing default maximum",
                    self
                );
                MAX_PEER_HEARTBEAT_INTERVAL as u32
            } else {
                handshake_accept.heartbeat_interval
            };

        self.stats.last_handshake_time = get_epoch_time_secs();

        debug!(
            "HandshakeAccept from {:?}: set public key to {:?} expiring at {:?} heartbeat {}s",
            &self,
            &to_hex(
                &handshake_accept
                    .handshake
                    .node_public_key
                    .to_public_key()
                    .unwrap()
                    .to_bytes_compressed()
            ),
            handshake_accept.handshake.expire_block_height,
            self.peer_heartbeat
        );
        Ok(())
    }

    /// Reply to a ping with a pong.
    /// Called from the p2p network thread.
    fn handle_ping(
        &mut self,
        chain_view: &BurnchainView,
        message: &mut StacksMessage,
    ) -> Result<Option<StacksMessage>, net_error> {
        monitoring::increment_msg_counter("p2p_ping".to_string());

        let ping_data = match message.payload {
            StacksMessageType::Ping(ref data) => data,
            _ => panic!("Message is not a ping"),
        };
        let pong_data = PongData::from_ping(&ping_data);
        Ok(Some(StacksMessage::from_chain_view(
            self.version,
            self.network_id,
            chain_view,
            StacksMessageType::Pong(pong_data),
        )))
    }

    /// Handle an inbound GetNeighbors request.
    fn handle_getneighbors(
        &mut self,
        peer_dbconn: &DBConn,
        local_peer: &LocalPeer,
        chain_view: &BurnchainView,
        preamble: &Preamble,
    ) -> Result<ReplyHandleP2P, net_error> {
        monitoring::increment_msg_counter("p2p_get_neighbors".to_string());

        let epoch = self.get_current_epoch(chain_view.burn_block_height);

        // get neighbors at random as long as they're fresh, and as long as they're compatible with
        // the current system epoch
        let mut neighbors = PeerDB::get_random_neighbors(
            peer_dbconn,
            self.network_id,
            epoch.network_epoch,
            MAX_NEIGHBORS_DATA_LEN,
            chain_view.burn_block_height,
            false,
        )
        .map_err(net_error::DBError)?;

        if cfg!(test) && self.connection.options.disable_chat_neighbors {
            // never report neighbors if this is disabled by a test
            test_debug!(
                "{:?}: Neighbor crawl is disabled; reporting 0 neighbors",
                &local_peer
            );
            neighbors.clear();
        }

        let neighbor_addrs: Vec<NeighborAddress> = neighbors
            .iter()
            .map(|n| NeighborAddress::from_neighbor(n))
            .collect();

        debug!(
            "{:?}: handle GetNeighbors from {:?}. Reply with {} neighbors",
            &local_peer,
            &self,
            neighbor_addrs.len()
        );

        let payload = StacksMessageType::Neighbors(NeighborsData {
            neighbors: neighbor_addrs,
        });
        let reply = self.sign_reply(chain_view, &local_peer.private_key, payload, preamble.seq)?;
        let reply_handle = self.relay_signed_message(reply).map_err(|e| {
            debug!(
                "Outbox to {:?} is full; cannot reply to GetNeighbors",
                &self
            );
            e
        })?;

        Ok(reply_handle)
    }

    /// Handle an inbound GetBlocksInv request.
    /// Returns a reply handle to the generated message (possibly a nack)
    /// Only returns up to $reward_cycle_length bits
    pub fn make_getblocksinv_response(
        _local_peer: &LocalPeer,
        burnchain: &Burnchain,
        sortdb: &SortitionDB,
        chainstate: &StacksChainState,
        header_cache: &mut BlockHeaderCache,
        get_blocks_inv: &GetBlocksInv,
    ) -> Result<StacksMessageType, net_error> {
        // must not ask for more than a reasonable number of blocks
        if get_blocks_inv.num_blocks == 0
            || get_blocks_inv.num_blocks as u32 > burnchain.pox_constants.reward_cycle_length
        {
            return Ok(StacksMessageType::Nack(NackData::new(
                NackErrorCodes::InvalidMessage,
            )));
        }

        // request must correspond to valid PoX fork and must be aligned to reward cycle
        let base_snapshot = match SortitionDB::get_block_snapshot_consensus(
            sortdb.conn(),
            &get_blocks_inv.consensus_hash,
        )? {
            Some(sn) => sn,
            None => {
                debug!(
                    "{:?}: No such block snapshot for {}",
                    &_local_peer, &get_blocks_inv.consensus_hash
                );
                return Ok(StacksMessageType::Nack(NackData::new(
                    NackErrorCodes::NoSuchBurnchainBlock,
                )));
            }
        };

        // must be on the main PoX fork
        if !base_snapshot.pox_valid {
            debug!(
                "{:?}: Snapshot for {:?} is not on the valid PoX fork",
                _local_peer, base_snapshot.consensus_hash
            );
            return Ok(StacksMessageType::Nack(NackData::new(
                NackErrorCodes::InvalidPoxFork,
            )));
        }

        // must be aligned to the start of a reward cycle
        // (note that the first reward cycle bit doesn't count)
        if base_snapshot.block_height > burnchain.first_block_height + 1
            && !burnchain.is_reward_cycle_start(base_snapshot.block_height)
        {
            warn!(
                "{:?}: Snapshot for {:?} is at height {}, which is not aligned to a reward cycle",
                _local_peer, base_snapshot.consensus_hash, base_snapshot.block_height
            );
            return Ok(StacksMessageType::Nack(NackData::new(
                NackErrorCodes::InvalidPoxFork,
            )));
        }

        // find the tail end of this range on the canonical fork.
        let tip_snapshot = {
            let tip_sort_id = SortitionDB::get_canonical_sortition_tip(sortdb.conn())?;
            let ic = sortdb.index_conn();
            // NOTE: need the '- 1' here because get_stacks_header_hashes includes
            // tip_snapshot.consensus_hash at the end.
            match SortitionDB::get_ancestor_snapshot(
                &ic,
                base_snapshot.block_height + (get_blocks_inv.num_blocks as u64) - 1,
                &tip_sort_id,
            )? {
                Some(sn) => sn,
                None => {
                    debug!(
                        "{:?}: No block known for base {} + num_blocks {} = {} block height",
                        _local_peer,
                        base_snapshot.block_height,
                        get_blocks_inv.num_blocks,
                        base_snapshot.block_height + (get_blocks_inv.num_blocks as u64)
                    );
                    return Ok(StacksMessageType::Nack(NackData::new(
                        NackErrorCodes::NoSuchBurnchainBlock,
                    )));
                }
            }
        };

        let block_hashes = {
            let num_headers = cmp::min(
                burnchain.pox_constants.reward_cycle_length as u64,
                get_blocks_inv.num_blocks as u64,
            );

            let ic = sortdb.index_conn();
            let res = ic.get_stacks_header_hashes(
                num_headers,
                &tip_snapshot.consensus_hash,
                header_cache,
            );
            match res {
                Ok(hashes) => Ok(hashes),
                Err(db_error::NotFoundError) | Err(db_error::InvalidPoxSortition) => {
                    debug!(
                        "{:?}: Failed to load ancestor hashes from {}",
                        &_local_peer, &tip_snapshot.consensus_hash
                    );

                    // make this into a NACK
                    return Ok(StacksMessageType::Nack(NackData::new(
                        NackErrorCodes::NoSuchBurnchainBlock,
                    )));
                }
                Err(e) => Err(net_error::DBError(e)),
            }
        }?;

        // update cache
        SortitionDB::merge_block_header_cache(header_cache, &block_hashes);

        let blocks_inv_data: BlocksInvData = chainstate
            .get_blocks_inventory(&block_hashes)
            .map_err(|e| net_error::from(e))?;

        Ok(StacksMessageType::BlocksInv(blocks_inv_data))
    }

    /// Handle an inbound GetBlocksInv request.
    /// Returns a reply handle to the generated message (possibly a nack)
    fn handle_getblocksinv(
        &mut self,
        local_peer: &LocalPeer,
        sortdb: &SortitionDB,
        chainstate: &mut StacksChainState,
        header_cache: &mut BlockHeaderCache,
        burnchain_view: &BurnchainView,
        preamble: &Preamble,
        get_blocks_inv: &GetBlocksInv,
    ) -> Result<ReplyHandleP2P, net_error> {
        // monitoring::increment_p2p_msg_get_blocks_inv_received_counter();
        monitoring::increment_msg_counter("p2p_get_blocks_inv".to_string());

        let mut response = ConversationP2P::make_getblocksinv_response(
            local_peer,
            &self.burnchain,
            sortdb,
            chainstate,
            header_cache,
            get_blocks_inv,
        )?;

        if let StacksMessageType::BlocksInv(ref mut blocks_inv_data) = &mut response {
            debug!(
                "{:?}: Handled GetBlocksInv. Reply {:?} to request {:?}",
                &local_peer, &blocks_inv_data, get_blocks_inv
            );

            if self.connection.options.disable_inv_chat {
                // never reply that we have blocks
                test_debug!(
                    "{:?}: Disable inv chat -- pretend like we have nothing",
                    local_peer
                );
                for i in 0..blocks_inv_data.block_bitvec.len() {
                    blocks_inv_data.block_bitvec[i] = 0;
                }
                for i in 0..blocks_inv_data.microblocks_bitvec.len() {
                    blocks_inv_data.microblocks_bitvec[i] = 0;
                }
            }
        }

        self.sign_and_reply(local_peer, burnchain_view, preamble, response)
    }

    /// Create a response an inbound GetPoxInv request, but unsigned.
    /// Returns a reply handle to the generated message (possibly a nack)
    pub fn make_getpoxinv_response(
        local_peer: &LocalPeer,
        burnchain: &Burnchain,
        sortdb: &SortitionDB,
        pox_id: &PoxId,
        getpoxinv: &GetPoxInv,
    ) -> Result<StacksMessageType, net_error> {
        if pox_id.len() <= 1 {
            // not initialized yet
            debug!("{:?}: PoX not initialized yet", local_peer);
            return Ok(StacksMessageType::Nack(NackData::new(
                NackErrorCodes::InvalidPoxFork,
            )));
        }
        // consensus hash in getpoxinv must exist on the canonical chain tip
        match SortitionDB::get_block_snapshot_consensus(sortdb.conn(), &getpoxinv.consensus_hash) {
            Ok(Some(sn)) => {
                if !sn.pox_valid {
                    // invalid consensus hash
                    test_debug!(
                        "{:?}: Snapshot {:?} is not on a valid PoX fork",
                        local_peer,
                        sn.burn_header_hash
                    );
                    return Ok(StacksMessageType::Nack(NackData::new(
                        NackErrorCodes::InvalidPoxFork,
                    )));
                }

                // must align to reward cycle, or this is an invalid fork
                if (sn.block_height - burnchain.first_block_height)
                    % (burnchain.pox_constants.reward_cycle_length as u64)
                    != 1
                {
                    test_debug!(
                        "{:?}: block height ({} - {}) % {} != 1",
                        local_peer,
                        sn.block_height,
                        burnchain.first_block_height,
                        burnchain.pox_constants.reward_cycle_length
                    );
                    return Ok(StacksMessageType::Nack(NackData::new(
                        NackErrorCodes::InvalidPoxFork,
                    )));
                }

                match burnchain.block_height_to_reward_cycle(sn.block_height) {
                    Some(reward_cycle) => {
                        // take a slice of the PoxId
                        let (bitvec, bitlen) =
                            pox_id.bit_slice(reward_cycle as usize, getpoxinv.num_cycles as usize);
                        assert!(bitlen <= GETPOXINV_MAX_BITLEN);

                        let poxinvdata = PoxInvData {
                            pox_bitvec: bitvec,
                            bitlen: bitlen as u16,
                        };
                        debug!(
                            "{:?}: Handle GetPoxInv at reward cycle {}; Reply {:?} to request {:?}",
                            &local_peer, reward_cycle, &poxinvdata, getpoxinv
                        );
                        Ok(StacksMessageType::PoxInv(poxinvdata))
                    }
                    None => {
                        // if we can't turn the block height into a reward cycle, then it's before
                        // the first-ever reward cycle and this consensus hash does not correspond
                        // to a real reward cycle.  NACK it.
                        debug!(
                            "{:?}: Consensus hash {:?} does not correspond to a real reward cycle",
                            &local_peer, &getpoxinv.consensus_hash
                        );
                        Ok(StacksMessageType::Nack(NackData::new(
                            NackErrorCodes::InvalidPoxFork,
                        )))
                    }
                }
            }
            Ok(None) | Err(db_error::NotFoundError) => {
                test_debug!(
                    "{:?}: snapshot for consensus hash {} not found",
                    local_peer,
                    getpoxinv.consensus_hash
                );
                Ok(StacksMessageType::Nack(NackData::new(
                    NackErrorCodes::InvalidPoxFork,
                )))
            }
            Err(e) => Err(net_error::DBError(e)),
        }
    }

    /// Handle an inbound GetPoxInv request.
    /// Returns a reply handle to the generated message (possibly a nack)
    fn handle_getpoxinv(
        &mut self,
        local_peer: &LocalPeer,
        sortdb: &SortitionDB,
        pox_id: &PoxId,
        burnchain_view: &BurnchainView,
        preamble: &Preamble,
        getpoxinv: &GetPoxInv,
    ) -> Result<ReplyHandleP2P, net_error> {
        let response = ConversationP2P::make_getpoxinv_response(
            local_peer,
            &self.burnchain,
            sortdb,
            pox_id,
            getpoxinv,
        )?;
        self.sign_and_reply(local_peer, burnchain_view, preamble, response)
    }

    /// Verify that there are no cycles in our relayers list.
    /// Identify relayers by public key hash
    fn check_relayer_cycles(relayers: &Vec<RelayData>) -> bool {
        let mut addrs = HashSet::new();
        for r in relayers.iter() {
            if addrs.contains(&r.peer.public_key_hash) {
                return false;
            }
            addrs.insert(r.peer.public_key_hash.clone());
        }
        true
    }

    /// Verify that we aren't in this relayers list
    fn check_relayers_remote(local_peer: &LocalPeer, relayers: &Vec<RelayData>) -> bool {
        let addr = local_peer.to_neighbor_addr();
        for r in relayers.iter() {
            if r.peer.public_key_hash == addr.public_key_hash {
                return false;
            }
        }
        return true;
    }

    /// Check that a message was properly relayed.
    /// * there are no relay cycles
    /// * we didn't send this
    /// Update relayer statistics for this conversation
    fn process_relayers(
        &mut self,
        local_peer: &LocalPeer,
        preamble: &Preamble,
        relayers: &Vec<RelayData>,
    ) -> bool {
        if !ConversationP2P::check_relayer_cycles(relayers) {
            debug!(
                "Invalid relayers -- message from {:?} contains a cycle",
                self.to_neighbor_key()
            );
            return false;
        }

        if !ConversationP2P::check_relayers_remote(local_peer, relayers) {
            debug!(
                "Invalid relayers -- message originates from us ({})",
                local_peer.to_neighbor_addr()
            );
            return false;
        }

        for relayer in relayers.iter() {
            self.stats
                .add_relayer(&relayer.peer, (preamble.payload_len - 1) as u64);
        }

        return true;
    }

    /// Validate pushed blocks.
    /// Make sure the peer doesn't send us too much at once, though.
    fn validate_blocks_push(
        &mut self,
        local_peer: &LocalPeer,
        chain_view: &BurnchainView,
        preamble: &Preamble,
        relayers: Vec<RelayData>,
    ) -> Result<Option<ReplyHandleP2P>, net_error> {
        assert!(preamble.payload_len > 5); // don't count 1-byte type prefix + 4 byte vector length

        if !self.process_relayers(local_peer, preamble, &relayers) {
            debug!("Drop pushed blocks -- invalid relayers {:?}", &relayers);
            self.stats.msgs_err += 1;
            return Err(net_error::InvalidMessage);
        }

        self.stats.add_block_push((preamble.payload_len as u64) - 5);

        if self.connection.options.max_block_push_bandwidth > 0
            && self.stats.get_block_push_bandwidth()
                > (self.connection.options.max_block_push_bandwidth as f64)
        {
            debug!(
                "Neighbor {:?} exceeded max block-push bandwidth of {} bytes/sec (currently at {})",
                &self.to_neighbor_key(),
                self.connection.options.max_block_push_bandwidth,
                self.stats.get_block_push_bandwidth()
            );
            return self
                .reply_nack(local_peer, chain_view, preamble, NackErrorCodes::Throttled)
                .and_then(|handle| Ok(Some(handle)));
        }
        Ok(None)
    }

    /// Validate pushed microblocks.
    /// Not much we can do to see if they're semantically correct, but we can at least throttle a
    /// peer that sends us too many at once.
    fn validate_microblocks_push(
        &mut self,
        local_peer: &LocalPeer,
        chain_view: &BurnchainView,
        preamble: &Preamble,
        relayers: Vec<RelayData>,
    ) -> Result<Option<ReplyHandleP2P>, net_error> {
        assert!(preamble.payload_len > 5); // don't count 1-byte type prefix + 4 byte vector length

        if !self.process_relayers(local_peer, preamble, &relayers) {
            debug!(
                "Drop pushed microblocks -- invalid relayers {:?}",
                &relayers
            );
            self.stats.msgs_err += 1;
            return Err(net_error::InvalidMessage);
        }

        self.stats
            .add_microblocks_push((preamble.payload_len as u64) - 5);

        if self.connection.options.max_microblocks_push_bandwidth > 0
            && self.stats.get_microblocks_push_bandwidth()
                > (self.connection.options.max_microblocks_push_bandwidth as f64)
        {
            debug!("Neighbor {:?} exceeded max microblocks-push bandwidth of {} bytes/sec (currently at {})", &self.to_neighbor_key(), self.connection.options.max_microblocks_push_bandwidth, self.stats.get_microblocks_push_bandwidth());
            return self
                .reply_nack(local_peer, chain_view, preamble, NackErrorCodes::Throttled)
                .and_then(|handle| Ok(Some(handle)));
        }
        Ok(None)
    }

    /// Validate a pushed transaction.
    /// Update bandwidth accounting, but forward the transaction along.
    fn validate_transaction_push(
        &mut self,
        local_peer: &LocalPeer,
        chain_view: &BurnchainView,
        preamble: &Preamble,
        relayers: Vec<RelayData>,
    ) -> Result<Option<ReplyHandleP2P>, net_error> {
        assert!(preamble.payload_len > 1); // don't count 1-byte type prefix

        if !self.process_relayers(local_peer, preamble, &relayers) {
            debug!(
                "Drop pushed transaction -- invalid relayers {:?}",
                &relayers
            );
            self.stats.msgs_err += 1;
            return Err(net_error::InvalidMessage);
        }

        self.stats
            .add_transaction_push((preamble.payload_len as u64) - 1);

        if self.connection.options.max_transaction_push_bandwidth > 0
            && self.stats.get_transaction_push_bandwidth()
                > (self.connection.options.max_transaction_push_bandwidth as f64)
        {
            debug!("Neighbor {:?} exceeded max transaction-push bandwidth of {} bytes/sec (currently at {})", &self.to_neighbor_key(), self.connection.options.max_transaction_push_bandwidth, self.stats.get_transaction_push_bandwidth());
            return self
                .reply_nack(local_peer, chain_view, preamble, NackErrorCodes::Throttled)
                .and_then(|handle| Ok(Some(handle)));
        }
        Ok(None)
    }

    /// Handle an inbound authenticated p2p data-plane message.
    /// Return the message if not handled
    fn handle_data_message(
        &mut self,
        local_peer: &LocalPeer,
        peerdb: &mut PeerDB,
        sortdb: &SortitionDB,
        pox_id: &PoxId,
        chainstate: &mut StacksChainState,
        header_cache: &mut BlockHeaderCache,
        chain_view: &BurnchainView,
        msg: StacksMessage,
    ) -> Result<Option<StacksMessage>, net_error> {
        let res = match msg.payload {
            StacksMessageType::GetNeighbors => {
                self.handle_getneighbors(peerdb.conn(), local_peer, chain_view, &msg.preamble)
            }
            StacksMessageType::GetPoxInv(ref getpoxinv) => self.handle_getpoxinv(
                local_peer,
                sortdb,
                pox_id,
                chain_view,
                &msg.preamble,
                getpoxinv,
            ),
            StacksMessageType::GetBlocksInv(ref get_blocks_inv) => self.handle_getblocksinv(
                local_peer,
                sortdb,
                chainstate,
                header_cache,
                chain_view,
                &msg.preamble,
                get_blocks_inv,
            ),
            StacksMessageType::Blocks(_) => {
                monitoring::increment_stx_blocks_received_counter();

                // not handled here, but do some accounting -- we can't receive blocks too often,
                // so close this conversation if we do.
                match self.validate_blocks_push(
                    local_peer,
                    chain_view,
                    &msg.preamble,
                    msg.relayers.clone(),
                )? {
                    Some(handle) => Ok(handle),
                    None => {
                        // will forward upstream
                        return Ok(Some(msg));
                    }
                }
            }
            StacksMessageType::Microblocks(_) => {
                monitoring::increment_stx_micro_blocks_received_counter();

                // not handled here, but do some accounting -- we can't receive too many
                // unconfirmed microblocks per second
                match self.validate_microblocks_push(
                    local_peer,
                    chain_view,
                    &msg.preamble,
                    msg.relayers.clone(),
                )? {
                    Some(handle) => Ok(handle),
                    None => {
                        // will forward upstream
                        return Ok(Some(msg));
                    }
                }
            }
            StacksMessageType::Transaction(_) => {
                monitoring::increment_txs_received_counter();

                // not handled here, but do some accounting -- we can't receive too many
                // unconfirmed transactions per second
                match self.validate_transaction_push(
                    local_peer,
                    chain_view,
                    &msg.preamble,
                    msg.relayers.clone(),
                )? {
                    Some(handle) => Ok(handle),
                    None => {
                        // will forward upstream
                        return Ok(Some(msg));
                    }
                }
            }
            _ => {
                // all else will forward upstream
                return Ok(Some(msg));
            }
        };

        match res {
            Ok(handle) => {
                self.reply_handles.push_back(handle);
                Ok(None)
            }
            Err(e) => {
                debug!("Failed to handle messsage: {:?}", &e);
                Ok(Some(msg))
            }
        }
    }

    /// Load data into our connection
    pub fn recv<R: Read>(&mut self, r: &mut R) -> Result<usize, net_error> {
        let mut total_recved = 0;
        loop {
            let res = self.connection.recv_data(r);
            match res {
                Ok(num_recved) => {
                    total_recved += num_recved;
                    if num_recved > 0 {
                        self.stats.last_recv_time = get_epoch_time_secs();
                        self.stats.bytes_rx += num_recved as u64;
                    } else {
                        break;
                    }
                }
                Err(net_error::PermanentlyDrained) => {
                    trace!(
                        "{:?}: failed to recv on P2P conversation: PermanentlyDrained",
                        self
                    );
                    return Err(net_error::PermanentlyDrained);
                }
                Err(e) => {
                    info!("{:?}: failed to recv on P2P conversation: {:?}", self, &e);
                    return Err(e);
                }
            }
        }
        test_debug!("{:?}: received {} bytes", self, total_recved);
        Ok(total_recved)
    }

    /// Write data out of our conversation
    pub fn send<W: Write>(&mut self, w: &mut W) -> Result<usize, net_error> {
        let mut total_sent = 0;
        loop {
            // queue next byte slice
            self.try_flush()?;

            let res = self.connection.send_data(w);
            match res {
                Ok(num_sent) => {
                    total_sent += num_sent;
                    if num_sent > 0 {
                        self.stats.last_send_time = get_epoch_time_secs();
                        self.stats.bytes_tx += num_sent as u64;
                    } else {
                        break;
                    }
                }
                Err(e) => {
                    info!("{:?}: failed to send on P2P conversation: {:?}", self, &e);
                    return Err(e);
                }
            }
        }
        test_debug!("{:?}: sent {} bytes", self, total_sent);
        Ok(total_sent)
    }

    /// Make progress on in-flight messages.
    pub fn try_flush(&mut self) -> Result<(), net_error> {
        // send out responses in the order they were requested
        let mut drained = false;
        let mut broken = false;
        match self.reply_handles.front_mut() {
            Some(ref mut reply) => {
                // try moving some data to the connection
                match reply.try_flush() {
                    Ok(res) => {
                        drained = res;
                    }
                    Err(e) => {
                        // dead
                        warn!("Broken P2P connection: {:?}", &e);
                        broken = true;
                    }
                }
            }
            None => {}
        }

        if broken || drained {
            // done with this stream
            self.reply_handles.pop_front();
        }
        Ok(())
    }

    /// How many pending outgoing messages are there
    pub fn num_pending_outbound(&self) -> usize {
        self.reply_handles.len()
    }

    /// Validate an inbound p2p message
    /// Return Ok(true) if valid, Ok(false) if invalid, and Err if we should disconnect.
    fn validate_inbound_message(
        &mut self,
        msg: &StacksMessage,
        burnchain_view: &BurnchainView,
    ) -> Result<bool, net_error> {
        // validate message preamble
        if let Err(e) = self.is_preamble_valid(&msg, burnchain_view) {
            match e {
                net_error::InvalidMessage => {
                    // Disconnect from this peer.  If it thinks nothing's wrong, it'll
                    // reconnect on its own.
                    // However, only count this message as error.  Drop all other queued
                    // messages.
                    info!(
                        "{:?}: Received invalid preamble; dropping connection",
                        &self
                    );
                    self.stats.msgs_err += 1;
                    self.stats.add_healthpoint(false);
                    return Err(e);
                }
                _ => {
                    // skip this message
                    info!("{:?}: Failed to process message: {:?}", &self, &e);
                    self.stats.msgs_err += 1;
                    self.stats.add_healthpoint(false);
                    return Ok(false);
                }
            }
        }
        return Ok(true);
    }

    /// Handle an inbound authenticated p2p control-plane message
    /// Return true if we should consume it (i.e. it's not something to forward along), as well as the message we'll send as a reply (if any)
    fn handle_authenticated_control_message(
        &mut self,
        local_peer: &LocalPeer,
        peerdb: &mut PeerDB,
        burnchain_view: &BurnchainView,
        msg: &mut StacksMessage,
    ) -> Result<(Option<StacksMessage>, bool), net_error> {
        let mut consume = false;

        // already have public key; match payload
        let reply_opt = match msg.payload {
            StacksMessageType::Handshake(_) => {
                // monitoring::increment_p2p_msg_authenticated_handshake_received_counter();
                monitoring::increment_msg_counter("p2p_authenticated_handshake".to_string());

                debug!("{:?}: Got Handshake", &self);
                let (handshake_opt, handled) =
                    self.handle_handshake(local_peer, peerdb, burnchain_view, msg, true)?;
                consume = handled;
                Ok(handshake_opt)
            }
            StacksMessageType::HandshakeAccept(ref data) => {
                test_debug!("{:?}: Got HandshakeAccept", &self);
                self.handle_handshake_accept(&msg.preamble, data)
                    .and_then(|_| Ok(None))
            }
            StacksMessageType::Ping(_) => {
                test_debug!("{:?}: Got Ping", &self);

                // consume here if unsolicited
                consume = true;
                self.handle_ping(burnchain_view, msg)
            }
            StacksMessageType::Pong(_) => {
                test_debug!("{:?}: Got Pong", &self);
                Ok(None)
            }
            StacksMessageType::NatPunchRequest(ref nonce) => {
                if cfg!(test) && self.connection.options.disable_natpunch {
                    return Err(net_error::InvalidMessage);
                }
                test_debug!("{:?}: Got NatPunchRequest({})", &self, nonce);

                consume = true;
                let msg = self.handle_natpunch_request(burnchain_view, *nonce);
                Ok(Some(msg))
            }
            StacksMessageType::NatPunchReply(ref _m) => {
                if cfg!(test) && self.connection.options.disable_natpunch {
                    return Err(net_error::InvalidMessage);
                }
                test_debug!("{:?}: Got NatPunchReply({})", &self, _m.nonce);
                Ok(None)
            }
            _ => {
                test_debug!(
                    "{:?}: Got a data-plane message (type {})",
                    &self,
                    msg.payload.get_message_name()
                );
                Ok(None) // nothing to reply to at this time
            }
        }?;
        Ok((reply_opt, consume))
    }

    /// Handle an inbound unauthenticated p2p control-plane message.
    /// Return true if the message was also solicited, as well as the reply we generate to
    /// deal with it (if we do deal with it)
    fn handle_unauthenticated_control_message(
        &mut self,
        local_peer: &LocalPeer,
        peerdb: &mut PeerDB,
        burnchain_view: &BurnchainView,
        msg: &mut StacksMessage,
    ) -> Result<(Option<StacksMessage>, bool), net_error> {
        // only thing we'll take right now is a handshake, as well as handshake
        // accept/rejects, nacks, and NAT holepunches
        //
        // Anything else will be nack'ed -- the peer will first need to handshake.
        let mut consume = false;
        let solicited = self.connection.is_solicited(&msg);
        let reply_opt = match msg.payload {
            StacksMessageType::Handshake(_) => {
                // monitoring::increment_p2p_msg_unauthenticated_handshake_received_counter();
                monitoring::increment_msg_counter("p2p_unauthenticated_handshake".to_string());
                test_debug!("{:?}: Got unauthenticated Handshake", &self);
                let (reply_opt, handled) =
                    self.handle_handshake(local_peer, peerdb, burnchain_view, msg, false)?;
                consume = handled;
                Ok(reply_opt)
            }
            StacksMessageType::HandshakeAccept(ref data) => {
                if solicited {
                    test_debug!("{:?}: Got unauthenticated HandshakeAccept", &self);
                    self.handle_handshake_accept(&msg.preamble, data)
                        .and_then(|_| Ok(None))
                } else {
                    test_debug!("{:?}: Unsolicited unauthenticated HandshakeAccept", &self);

                    // don't update stats or state, and don't pass back
                    consume = true;
                    Ok(None)
                }
            }
            StacksMessageType::HandshakeReject => {
                test_debug!("{:?}: Got unauthenticated HandshakeReject", &self);

                // don't NACK this back just because we were rejected.
                // But, it's okay to forward this back (i.e. don't consume).
                Ok(None)
            }
            StacksMessageType::Nack(_) => {
                test_debug!("{:?}: Got unauthenticated Nack", &self);

                // don't NACK back.
                // But, it's okay to forward this back (i.e. don't consume).
                Ok(None)
            }
            StacksMessageType::NatPunchRequest(ref nonce) => {
                if cfg!(test) && self.connection.options.disable_natpunch {
                    return Err(net_error::InvalidMessage);
                }
                test_debug!(
                    "{:?}: Got unauthenticated NatPunchRequest({})",
                    &self,
                    *nonce
                );
                consume = true;
                let msg = self.handle_natpunch_request(burnchain_view, *nonce);
                Ok(Some(msg))
            }
            StacksMessageType::NatPunchReply(ref _m) => {
                if cfg!(test) && self.connection.options.disable_natpunch {
                    return Err(net_error::InvalidMessage);
                }
                test_debug!(
                    "{:?}: Got unauthenticated NatPunchReply({})",
                    &self,
                    _m.nonce
                );

                // it's okay to forward this back (i.e. don't consume)
                Ok(None)
            }
            _ => {
                test_debug!(
                    "{:?}: Got unauthenticated message (type {}), will NACK",
                    &self,
                    msg.payload.get_message_name()
                );
                let nack_payload =
                    StacksMessageType::Nack(NackData::new(NackErrorCodes::HandshakeRequired));
                let nack = StacksMessage::from_chain_view(
                    self.version,
                    self.network_id,
                    burnchain_view,
                    nack_payload,
                );

                // monitoring::increment_p2p_msg_nack_sent_counter();
                monitoring::increment_msg_counter("p2p_nack_sent".to_string());

                // unauthenticated, so don't forward it (but do consume it, and do nack it)
                consume = true;
                Ok(Some(nack))
            }
        }?;
        Ok((reply_opt, consume))
    }

    /// Carry on a conversation with the remote peer.
    /// Called from the p2p network thread, so no need for a network handle.
    /// Attempts to fulfill requests in other threads as a result of processing a message.
    /// Returns the list of unfulfilled Stacks messages we received -- messages not destined for
    /// any other thread in this program (i.e. "unsolicited messages").
    pub fn chat(
        &mut self,
        local_peer: &LocalPeer,
        peerdb: &mut PeerDB,
        sortdb: &SortitionDB,
        pox_id: &PoxId,
        chainstate: &mut StacksChainState,
        header_cache: &mut BlockHeaderCache,
        burnchain_view: &BurnchainView,
    ) -> Result<Vec<StacksMessage>, net_error> {
        let num_inbound = self.connection.inbox_len();
        test_debug!("{:?}: {} messages pending", &self, num_inbound);

        let mut unsolicited = vec![];
        for _ in 0..num_inbound {
            let update_stats; // whether or not this message can count towards this peer's liveness stats
            let mut msg = match self.connection.next_inbox_message() {
                None => {
                    continue;
                }
                Some(m) => m,
            };

            if !self.validate_inbound_message(&msg, burnchain_view)? {
                continue;
            }

            let (reply_opt, consumed) = if self.connection.has_public_key() {
                // we already have this remote peer's public key, so the message signature will
                // have been verified by the underlying ConnectionP2P.
                update_stats = true;
                self.handle_authenticated_control_message(
                    local_peer,
                    peerdb,
                    burnchain_view,
                    &mut msg,
                )?
            } else {
                // the underlying ConnectionP2P does not yet have a public key installed (i.e.
                // we don't know it yet), so treat this message with a little bit more
                // suspicion.
                // Update stats only if we were asking for this message.
                update_stats = self.connection.is_solicited(&msg);
                self.handle_unauthenticated_control_message(
                    local_peer,
                    peerdb,
                    burnchain_view,
                    &mut msg,
                )?
            };

            match reply_opt {
                None => {}
                Some(mut reply) => {
                    // send back this message to the remote peer
                    test_debug!(
                        "{:?}: Send control-plane reply type {}",
                        &self,
                        reply.payload.get_message_name()
                    );
                    reply.sign(msg.preamble.seq, &local_peer.private_key)?;
                    let reply_handle = self.relay_signed_message(reply)?;
                    self.reply_handles.push_back(reply_handle);
                }
            }

            let now = get_epoch_time_secs();
            let _msgtype = msg.payload.get_message_description().to_owned();
            let _relayers = format!("{:?}", &msg.relayers);
            let _seq = msg.request_id();

            if update_stats {
                // successfully got a message we asked for-- update stats
                if self.stats.first_contact_time == 0 {
                    self.stats.first_contact_time = now;
                }

                let msg_id = msg.payload.get_message_id();
                let count = match self.stats.msg_rx_counts.get(&msg_id) {
                    None => 1,
                    Some(c) => c + 1,
                };

                self.stats.msg_rx_counts.insert(msg_id, count);

                self.stats.msgs_rx += 1;
                self.stats.last_recv_time = now;
                self.stats.last_contact_time = get_epoch_time_secs();
                self.stats.add_healthpoint(true);

                // update chain view from preamble
                if msg.preamble.burn_block_height > self.burnchain_tip_height {
                    self.burnchain_tip_height = msg.preamble.burn_block_height;
                    self.burnchain_tip_burn_header_hash = msg.preamble.burn_block_hash.clone();
                }

                if msg.preamble.burn_stable_block_height > self.burnchain_stable_tip_height {
                    self.burnchain_stable_tip_height = msg.preamble.burn_stable_block_height;
                    self.burnchain_stable_tip_burn_header_hash =
                        msg.preamble.burn_stable_block_hash.clone();
                }

                debug!(
                    "{:?}: remote chain view is ({},{})-({},{})",
                    self,
                    self.burnchain_stable_tip_height,
                    &self.burnchain_stable_tip_burn_header_hash,
                    self.burnchain_tip_height,
                    &self.burnchain_tip_burn_header_hash
                );
            } else {
                // got an unhandled message we didn't ask for
                self.stats.msgs_rx_unsolicited += 1;
            }

            debug!(
                "{:?}: Received message {}, relayed by {}",
                &self, &_msgtype, &_relayers
            );

            // Is there someone else waiting for this message?  If so, pass it along.
            let fulfill_opt = self.connection.fulfill_request(msg);
            match fulfill_opt {
                None => {
                    debug!(
                        "{:?}: Fulfilled pending message request (type {} seq {})",
                        &self, _msgtype, _seq
                    );
                }
                Some(msg) => {
                    if consumed {
                        // already handled
                        debug!(
                            "{:?}: Consumed message (type {} seq {})",
                            &self, _msgtype, _seq
                        );
                    } else {
                        test_debug!(
                            "{:?}: Try handling message (type {} seq {})",
                            &self,
                            _msgtype,
                            _seq
                        );
                        let msg_opt = self.handle_data_message(
                            local_peer,
                            peerdb,
                            sortdb,
                            pox_id,
                            chainstate,
                            header_cache,
                            burnchain_view,
                            msg,
                        )?;
                        match msg_opt {
                            Some(msg) => {
                                debug!("{:?}: Did not handle message (type {} seq {}); passing upstream", &self, _msgtype, _seq);
                                unsolicited.push(msg);
                            }
                            None => {
                                debug!("{:?}: Handled message {} seq {}", &self, _msgtype, _seq);
                            }
                        }
                    }
                }
            }
        }

        Ok(unsolicited)
    }

    /// Remove all timed-out messages, and ding the remote peer as unhealthy
    pub fn clear_timeouts(&mut self) -> () {
        let num_drained = self.connection.drain_timeouts();
        for _ in 0..num_drained {
            self.stats.add_healthpoint(false);
        }
    }

    /// Get a ref to the conversation stats
    pub fn get_stats(&self) -> &NeighborStats {
        &self.stats
    }

    /// Get a mut ref to the conversation stats
    pub fn get_stats_mut(&mut self) -> &mut NeighborStats {
        &mut self.stats
    }
}

#[cfg(test)]
mod test {
    use std::fs;
    use std::io::prelude::*;
    use std::io::Read;
    use std::io::Write;
    use std::net::SocketAddr;
    use std::net::SocketAddrV4;

    use burnchains::bitcoin::address::BitcoinAddress;
    use burnchains::bitcoin::keys::BitcoinPublicKey;
    use burnchains::burnchain::*;
    use burnchains::*;
    use chainstate::burn::db::sortdb::*;
    use chainstate::burn::*;
    use chainstate::stacks::db::ChainStateBootData;
    use chainstate::*;
    use core::*;
    use net::connection::*;
    use net::db::*;
    use net::p2p::*;
    use net::test::*;
    use net::*;
    use util::pipe::*;
    use util::secp256k1::*;
    use util::test::*;
    use util::uint::*;
    use vm::costs::ExecutionCost;

    use crate::types::chainstate::{BlockHeaderHash, BurnchainHeaderHash, SortitionId};

    use super::*;

    fn make_test_chain_dbs(
        testname: &str,
        burnchain: &Burnchain,
        network_id: u32,
        key_expires: u64,
        data_url: UrlString,
        asn4_entries: &Vec<ASEntry4>,
        initial_neighbors: &Vec<Neighbor>,
    ) -> (PeerDB, SortitionDB, PoxId, StacksChainState) {
        let test_path = format!("/tmp/blockstack-test-databases-{}", testname);
        match fs::metadata(&test_path) {
            Ok(_) => {
                fs::remove_dir_all(&test_path).unwrap();
            }
            Err(_) => {}
        };

        fs::create_dir_all(&test_path).unwrap();

        let sortdb_path = format!("{}/burn", &test_path);
        let peerdb_path = format!("{}/peers.sqlite", &test_path);
        let chainstate_path = format!("{}/chainstate", &test_path);

        let peerdb = PeerDB::connect(
            &peerdb_path,
            true,
            network_id,
            burnchain.network_id,
            None,
            key_expires,
            PeerAddress::from_ipv4(127, 0, 0, 1),
            NETWORK_P2P_PORT,
            data_url.clone(),
            &asn4_entries,
            Some(&initial_neighbors),
        )
        .unwrap();
        let sortdb = SortitionDB::connect(
            &sortdb_path,
            burnchain.first_block_height,
            &burnchain.first_block_hash,
            get_epoch_time_secs(),
<<<<<<< HEAD
            &StacksEpoch::unit_test(burnchain.first_block_height),
            burnchain.pox_constants.clone(),
=======
            &StacksEpoch::unit_test_pre_2_05(burnchain.first_block_height),
>>>>>>> ac6575c4
            true,
        )
        .unwrap();

        let first_burnchain_block_height = burnchain.first_block_height;
        let first_burnchain_block_hash = burnchain.first_block_hash;

        let mut boot_data = ChainStateBootData::new(&burnchain, vec![], None);

        let (chainstate, _) = StacksChainState::open_and_exec(
            false,
            network_id,
            &chainstate_path,
            Some(&mut boot_data),
        )
        .unwrap();

        let pox_id = {
            let ic = sortdb.index_conn();
            let tip_sort_id = SortitionDB::get_canonical_sortition_tip(sortdb.conn()).unwrap();
            let sortdb_reader = SortitionHandleConn::open_reader(&ic, &tip_sort_id).unwrap();
            sortdb_reader.get_pox_id().unwrap()
        };

        (peerdb, sortdb, pox_id, chainstate)
    }

    fn convo_send_recv(
        sender: &mut ConversationP2P,
        mut sender_handles: Vec<&mut ReplyHandleP2P>,
        receiver: &mut ConversationP2P,
    ) -> () {
        let (mut pipe_read, mut pipe_write) = Pipe::new();
        pipe_read.set_nonblocking(true);

        loop {
            let mut res = true;
            for i in 0..sender_handles.len() {
                let r = sender_handles[i].try_flush().unwrap();
                res = r && res;
            }

            sender.try_flush().unwrap();
            receiver.try_flush().unwrap();

            pipe_write.try_flush().unwrap();

            let all_relays_flushed =
                receiver.num_pending_outbound() == 0 && sender.num_pending_outbound() == 0;

            let nw = sender.send(&mut pipe_write).unwrap();
            let nr = receiver.recv(&mut pipe_read).unwrap();

            test_debug!(
                "res = {}, all_relays_flushed = {}, nr = {}, nw = {}",
                res,
                all_relays_flushed,
                nr,
                nw
            );
            if res && all_relays_flushed && nr == 0 && nw == 0 {
                break;
            }
        }

        eprintln!("pipe_read = {:?}", pipe_read);
        eprintln!("pipe_write = {:?}", pipe_write);
    }

    fn db_setup(
        peerdb: &mut PeerDB,
        sortdb: &mut SortitionDB,
        socketaddr: &SocketAddr,
        chain_view: &BurnchainView,
    ) -> () {
        {
            let mut tx = peerdb.tx_begin().unwrap();
            PeerDB::set_local_ipaddr(
                &mut tx,
                &PeerAddress::from_socketaddr(socketaddr),
                socketaddr.port(),
            )
            .unwrap();
            tx.commit().unwrap();
        }
        let mut prev_snapshot = SortitionDB::get_first_block_snapshot(sortdb.conn()).unwrap();
        for i in prev_snapshot.block_height..chain_view.burn_block_height + 1 {
            let mut next_snapshot = prev_snapshot.clone();

            let big_i = Uint256::from_u64(i as u64);
            let mut big_i_bytes_32 = [0u8; 32];
            let mut big_i_bytes_20 = [0u8; 20];
            big_i_bytes_32.copy_from_slice(&big_i.to_u8_slice());
            big_i_bytes_20.copy_from_slice(&big_i.to_u8_slice()[0..20]);

            next_snapshot.block_height += 1;
            next_snapshot.parent_burn_header_hash = next_snapshot.burn_header_hash.clone();
            if i == chain_view.burn_block_height {
                next_snapshot.burn_header_hash = chain_view.burn_block_hash.clone();
            } else if i == chain_view.burn_stable_block_height {
                next_snapshot.burn_header_hash = chain_view.burn_stable_block_hash.clone();
            } else {
                next_snapshot.burn_header_hash = BurnchainHeaderHash(big_i_bytes_32.clone());
            }

            next_snapshot.consensus_hash = ConsensusHash(big_i_bytes_20);
            next_snapshot.sortition_id = SortitionId(big_i_bytes_32.clone());
            next_snapshot.parent_sortition_id = prev_snapshot.sortition_id.clone();
            next_snapshot.ops_hash = OpsHash::from_bytes(&big_i_bytes_32).unwrap();
            next_snapshot.winning_stacks_block_hash = BlockHeaderHash(big_i_bytes_32.clone());
            next_snapshot.winning_block_txid = Txid(big_i_bytes_32.clone());
            next_snapshot.total_burn += 1;
            next_snapshot.sortition = true;
            next_snapshot.sortition_hash = next_snapshot
                .sortition_hash
                .mix_burn_header(&BurnchainHeaderHash(big_i_bytes_32.clone()));
            next_snapshot.num_sortitions += 1;

            let mut tx = SortitionHandleTx::begin(sortdb, &prev_snapshot.sortition_id).unwrap();

            let next_index_root = tx
                .append_chain_tip_snapshot(
                    &prev_snapshot,
                    &next_snapshot,
                    &vec![],
                    &vec![],
                    None,
                    None,
                    None,
                )
                .unwrap();
            next_snapshot.index_root = next_index_root;

            test_debug!(
                "i = {}, chain_view.burn_block_height = {}, ch = {}",
                i,
                chain_view.burn_block_height,
                next_snapshot.consensus_hash
            );

            prev_snapshot = next_snapshot;

            tx.commit().unwrap();
        }
    }

    fn testing_burnchain_config() -> Burnchain {
        let first_burn_hash = BurnchainHeaderHash::from_hex(
            "0000000000000000000000000000000000000000000000000000000000000000",
        )
        .unwrap();

        Burnchain {
            peer_version: PEER_VERSION_TESTNET,
            network_id: 0,
            chain_name: "bitcoin".to_string(),
            network_name: "testnet".to_string(),
            working_dir: "/nope".to_string(),
            consensus_hash_lifetime: 24,
            stable_confirmations: 7,
            first_block_height: 12300,
            initial_reward_start_block: 12300,
            first_block_hash: first_burn_hash.clone(),
            first_block_timestamp: 0,
            pox_constants: PoxConstants::test_default(),
        }
    }

    #[test]
    #[ignore]
    fn convo_handshake_accept() {
        with_timeout(100, || {
            let conn_opts = ConnectionOptions::default();

            let socketaddr_1 = SocketAddr::new(IpAddr::V4(Ipv4Addr::new(127, 0, 0, 1)), 8080);
            let socketaddr_2 = SocketAddr::new(IpAddr::V4(Ipv4Addr::new(1, 2, 3, 4)), 8081);

            let burnchain = testing_burnchain_config();

            let mut chain_view = BurnchainView {
                burn_block_height: 12348,
                burn_block_hash: BurnchainHeaderHash([0x11; 32]),
                burn_stable_block_height: 12341,
                burn_stable_block_hash: BurnchainHeaderHash([0x22; 32]),
                last_burn_block_hashes: HashMap::new(),
            };
            chain_view.make_test_data();

            let (mut peerdb_1, mut sortdb_1, pox_id_1, mut chainstate_1) = make_test_chain_dbs(
                "convo_handshake_accept_1",
                &burnchain,
                0x9abcdef0,
                12350,
                "http://peer1.com".into(),
                &vec![],
                &vec![],
            );
            let (mut peerdb_2, mut sortdb_2, pox_id_2, mut chainstate_2) = make_test_chain_dbs(
                "convo_handshake_accept_2",
                &burnchain,
                0x9abcdef0,
                12351,
                "http://peer2.com".into(),
                &vec![],
                &vec![],
            );

            db_setup(&mut peerdb_1, &mut sortdb_1, &socketaddr_1, &chain_view);
            db_setup(&mut peerdb_2, &mut sortdb_2, &socketaddr_2, &chain_view);

            let local_peer_1 = PeerDB::get_local_peer(&peerdb_1.conn()).unwrap();
            let local_peer_2 = PeerDB::get_local_peer(&peerdb_2.conn()).unwrap();

            let mut convo_1 = ConversationP2P::new(
                123,
                456,
                &burnchain,
                &socketaddr_2,
                &conn_opts,
                true,
                0,
                StacksEpoch::unit_test_pre_2_05(0),
            );
            let mut convo_2 = ConversationP2P::new(
                123,
                456,
                &burnchain,
                &socketaddr_1,
                &conn_opts,
                true,
                0,
                StacksEpoch::unit_test_pre_2_05(0),
            );

            // no peer public keys known yet
            assert!(convo_1.connection.get_public_key().is_none());
            assert!(convo_2.connection.get_public_key().is_none());

            // convo_1 sends a handshake to convo_2
            let handshake_data_1 = HandshakeData::from_local_peer(&local_peer_1);
            let handshake_1 = convo_1
                .sign_message(
                    &chain_view,
                    &local_peer_1.private_key,
                    StacksMessageType::Handshake(handshake_data_1.clone()),
                )
                .unwrap();
            let mut rh_1 = convo_1.send_signed_request(handshake_1, 1000000).unwrap();

            // convo_2 receives it and processes it, and since no one is waiting for it, will forward
            // it along to the chat caller (us)
            test_debug!("send handshake");
            convo_send_recv(&mut convo_1, vec![&mut rh_1], &mut convo_2);
            let unhandled_2 = convo_2
                .chat(
                    &local_peer_2,
                    &mut peerdb_2,
                    &sortdb_2,
                    &pox_id_2,
                    &mut chainstate_2,
                    &mut BlockHeaderCache::new(),
                    &chain_view,
                )
                .unwrap();

            // convo_1 has a handshakeaccept
            test_debug!("send handshake-accept");
            convo_send_recv(&mut convo_2, vec![&mut rh_1], &mut convo_1);
            let unhandled_1 = convo_1
                .chat(
                    &local_peer_1,
                    &mut peerdb_1,
                    &sortdb_1,
                    &pox_id_1,
                    &mut chainstate_1,
                    &mut BlockHeaderCache::new(),
                    &chain_view,
                )
                .unwrap();

            let reply_1 = rh_1.recv(0).unwrap();

            assert_eq!(unhandled_1.len(), 0);
            assert_eq!(unhandled_2.len(), 1);

            // convo 2 returns the handshake from convo 1
            match unhandled_2[0].payload {
                StacksMessageType::Handshake(ref data) => {
                    assert_eq!(handshake_data_1, *data);
                }
                _ => {
                    assert!(false);
                }
            };

            // received a valid HandshakeAccept from peer 2
            match reply_1.payload {
                StacksMessageType::HandshakeAccept(ref data) => {
                    assert_eq!(data.handshake.addrbytes, local_peer_2.addrbytes);
                    assert_eq!(data.handshake.port, local_peer_2.port);
                    assert_eq!(data.handshake.services, local_peer_2.services);
                    assert_eq!(
                        data.handshake.node_public_key,
                        StacksPublicKeyBuffer::from_public_key(&Secp256k1PublicKey::from_private(
                            &local_peer_2.private_key
                        ))
                    );
                    assert_eq!(
                        data.handshake.expire_block_height,
                        local_peer_2.private_key_expire
                    );
                    assert_eq!(data.handshake.data_url, "http://peer2.com".into());
                    assert_eq!(data.heartbeat_interval, conn_opts.heartbeat);
                }
                _ => {
                    assert!(false);
                }
            };

            // convo_2 got updated with convo_1's peer info, but no heartbeat info
            assert_eq!(convo_2.peer_heartbeat, 3600);
            assert_eq!(
                convo_2.connection.get_public_key().unwrap(),
                Secp256k1PublicKey::from_private(&local_peer_1.private_key)
            );
            assert_eq!(convo_2.data_url, "http://peer1.com".into());

            // convo_1 got updated with convo_2's peer info, as well as heartbeat
            assert_eq!(convo_1.peer_heartbeat, conn_opts.heartbeat);
            assert_eq!(
                convo_1.connection.get_public_key().unwrap(),
                Secp256k1PublicKey::from_private(&local_peer_2.private_key)
            );
            assert_eq!(convo_1.data_url, "http://peer2.com".into());
        })
    }

    #[test]
    fn convo_handshake_reject() {
        let conn_opts = ConnectionOptions::default();
        let socketaddr_1 = SocketAddr::new(IpAddr::V4(Ipv4Addr::new(127, 0, 0, 1)), 8080);
        let socketaddr_2 = SocketAddr::new(IpAddr::V4(Ipv4Addr::new(1, 2, 3, 4)), 8081);

        let first_burn_hash = BurnchainHeaderHash::from_hex(
            "0000000000000000000000000000000000000000000000000000000000000000",
        )
        .unwrap();

        let burnchain = testing_burnchain_config();

        let mut chain_view = BurnchainView {
            burn_block_height: 12348,
            burn_block_hash: BurnchainHeaderHash([0x11; 32]),
            burn_stable_block_height: 12341,
            burn_stable_block_hash: BurnchainHeaderHash([0x22; 32]),
            last_burn_block_hashes: HashMap::new(),
        };
        chain_view.make_test_data();

        let (mut peerdb_1, mut sortdb_1, pox_id_1, mut chainstate_1) = make_test_chain_dbs(
            "convo_handshake_reject_1",
            &burnchain,
            0x9abcdef0,
            12350,
            "http://peer1.com".into(),
            &vec![],
            &vec![],
        );
        let (mut peerdb_2, mut sortdb_2, pox_id_2, mut chainstate_2) = make_test_chain_dbs(
            "convo_handshake_reject_2",
            &burnchain,
            0x9abcdef0,
            12351,
            "http://peer2.com".into(),
            &vec![],
            &vec![],
        );

        db_setup(&mut peerdb_1, &mut sortdb_1, &socketaddr_1, &chain_view);
        db_setup(&mut peerdb_2, &mut sortdb_2, &socketaddr_2, &chain_view);

        let local_peer_1 = PeerDB::get_local_peer(&peerdb_1.conn()).unwrap();
        let local_peer_2 = PeerDB::get_local_peer(&peerdb_2.conn()).unwrap();

        let mut convo_1 = ConversationP2P::new(
            123,
            456,
            &burnchain,
            &socketaddr_2,
            &conn_opts,
            true,
            0,
            StacksEpoch::unit_test_pre_2_05(0),
        );
        let mut convo_2 = ConversationP2P::new(
            123,
            456,
            &burnchain,
            &socketaddr_1,
            &conn_opts,
            true,
            0,
            StacksEpoch::unit_test_pre_2_05(0),
        );

        // no peer public keys known yet
        assert!(convo_1.connection.get_public_key().is_none());
        assert!(convo_2.connection.get_public_key().is_none());

        // convo_1 sends a _stale_ handshake to convo_2 (wrong public key)
        let mut handshake_data_1 = HandshakeData::from_local_peer(&local_peer_1);
        handshake_data_1.expire_block_height = 12340;
        let handshake_1 = convo_1
            .sign_message(
                &chain_view,
                &local_peer_1.private_key,
                StacksMessageType::Handshake(handshake_data_1.clone()),
            )
            .unwrap();

        let mut rh_1 = convo_1.send_signed_request(handshake_1, 1000000).unwrap();

        // convo_2 receives it and automatically rejects it.
        convo_send_recv(&mut convo_1, vec![&mut rh_1], &mut convo_2);
        let unhandled_2 = convo_2
            .chat(
                &local_peer_2,
                &mut peerdb_2,
                &sortdb_2,
                &pox_id_2,
                &mut chainstate_2,
                &mut BlockHeaderCache::new(),
                &chain_view,
            )
            .unwrap();

        // convo_1 has a handshakreject
        convo_send_recv(&mut convo_2, vec![&mut rh_1], &mut convo_1);
        let unhandled_1 = convo_1
            .chat(
                &local_peer_1,
                &mut peerdb_1,
                &sortdb_1,
                &pox_id_1,
                &mut chainstate_1,
                &mut BlockHeaderCache::new(),
                &chain_view,
            )
            .unwrap();

        let reply_1 = rh_1.recv(0).unwrap();

        assert_eq!(unhandled_1.len(), 0);
        assert_eq!(unhandled_2.len(), 0);

        // received a valid HandshakeReject from peer 2
        match reply_1.payload {
            StacksMessageType::HandshakeReject => {}
            _ => {
                assert!(false);
            }
        };

        // neither peer updated their info on one another
        assert!(convo_1.connection.get_public_key().is_none());
        assert!(convo_2.connection.get_public_key().is_none());
    }

    #[test]
    fn convo_handshake_badsignature() {
        let conn_opts = ConnectionOptions::default();
        let socketaddr_1 = SocketAddr::new(IpAddr::V4(Ipv4Addr::new(127, 0, 0, 1)), 8080);
        let socketaddr_2 = SocketAddr::new(IpAddr::V4(Ipv4Addr::new(1, 2, 3, 4)), 8081);

        let first_burn_hash = BurnchainHeaderHash::from_hex(
            "0000000000000000000000000000000000000000000000000000000000000000",
        )
        .unwrap();

        let burnchain = testing_burnchain_config();

        let mut chain_view = BurnchainView {
            burn_block_height: 12348,
            burn_block_hash: BurnchainHeaderHash([0x11; 32]),
            burn_stable_block_height: 12341,
            burn_stable_block_hash: BurnchainHeaderHash([0x22; 32]),
            last_burn_block_hashes: HashMap::new(),
        };
        chain_view.make_test_data();

        let first_burn_hash = BurnchainHeaderHash::from_hex(
            "0000000000000000000000000000000000000000000000000000000000000000",
        )
        .unwrap();

        let (mut peerdb_1, mut sortdb_1, pox_id_1, mut chainstate_1) = make_test_chain_dbs(
            "convo_handshake_badsignature_1",
            &burnchain,
            0x9abcdef0,
            12350,
            "http://peer1.com".into(),
            &vec![],
            &vec![],
        );
        let (mut peerdb_2, mut sortdb_2, pox_id_2, mut chainstate_2) = make_test_chain_dbs(
            "convo_handshake_badsignature_2",
            &burnchain,
            0x9abcdef0,
            12351,
            "http://peer2.com".into(),
            &vec![],
            &vec![],
        );

        db_setup(&mut peerdb_1, &mut sortdb_1, &socketaddr_1, &chain_view);
        db_setup(&mut peerdb_2, &mut sortdb_2, &socketaddr_2, &chain_view);

        let local_peer_1 = PeerDB::get_local_peer(&peerdb_1.conn()).unwrap();
        let local_peer_2 = PeerDB::get_local_peer(&peerdb_2.conn()).unwrap();

        let mut convo_1 = ConversationP2P::new(
            123,
            456,
            &burnchain,
            &socketaddr_2,
            &conn_opts,
            true,
            0,
            StacksEpoch::unit_test_pre_2_05(0),
        );
        let mut convo_2 = ConversationP2P::new(
            123,
            456,
            &burnchain,
            &socketaddr_1,
            &conn_opts,
            true,
            0,
            StacksEpoch::unit_test_pre_2_05(0),
        );

        // no peer public keys known yet
        assert!(convo_1.connection.get_public_key().is_none());
        assert!(convo_2.connection.get_public_key().is_none());

        // convo_1 sends an _invalid_ handshake to convo_2 (bad signature)
        let handshake_data_1 = HandshakeData::from_local_peer(&local_peer_1);
        let mut handshake_1 = convo_1
            .sign_message(
                &chain_view,
                &local_peer_1.private_key,
                StacksMessageType::Handshake(handshake_data_1.clone()),
            )
            .unwrap();
        match handshake_1.payload {
            StacksMessageType::Handshake(ref mut data) => {
                data.expire_block_height += 1;
            }
            _ => panic!(),
        };

        let mut rh_1 = convo_1.send_signed_request(handshake_1, 1000000).unwrap();

        // convo_2 receives it and processes it, and barfs
        convo_send_recv(&mut convo_1, vec![&mut rh_1], &mut convo_2);
        let unhandled_2_err = convo_2.chat(
            &local_peer_2,
            &mut peerdb_2,
            &sortdb_2,
            &pox_id_2,
            &mut chainstate_2,
            &mut BlockHeaderCache::new(),
            &chain_view,
        );

        // convo_1 gets a nack and consumes it
        convo_send_recv(&mut convo_2, vec![&mut rh_1], &mut convo_1);
        let unhandled_1 = convo_1
            .chat(
                &local_peer_1,
                &mut peerdb_1,
                &sortdb_1,
                &pox_id_1,
                &mut chainstate_1,
                &mut BlockHeaderCache::new(),
                &chain_view,
            )
            .unwrap();

        // the waiting reply aborts on disconnect
        let reply_1_err = rh_1.recv(0);

        assert_eq!(unhandled_2_err.unwrap_err(), net_error::InvalidMessage);
        assert_eq!(reply_1_err, Err(net_error::ConnectionBroken));

        assert_eq!(unhandled_1.len(), 0);

        // neither peer updated their info on one another
        assert!(convo_1.connection.get_public_key().is_none());
        assert!(convo_2.connection.get_public_key().is_none());
    }

    #[test]
    fn convo_handshake_self() {
        let conn_opts = ConnectionOptions::default();
        let socketaddr_1 = SocketAddr::new(IpAddr::V4(Ipv4Addr::new(127, 0, 0, 1)), 8080);
        let socketaddr_2 = SocketAddr::new(IpAddr::V4(Ipv4Addr::new(1, 2, 3, 4)), 8081);

        let first_burn_hash = BurnchainHeaderHash::from_hex(
            "0000000000000000000000000000000000000000000000000000000000000000",
        )
        .unwrap();

        let burnchain = testing_burnchain_config();

        let mut chain_view = BurnchainView {
            burn_block_height: 12348,
            burn_block_hash: BurnchainHeaderHash([0x11; 32]),
            burn_stable_block_height: 12341,
            burn_stable_block_hash: BurnchainHeaderHash([0x22; 32]),
            last_burn_block_hashes: HashMap::new(),
        };
        chain_view.make_test_data();

        let first_burn_hash = BurnchainHeaderHash::from_hex(
            "0000000000000000000000000000000000000000000000000000000000000000",
        )
        .unwrap();

        let (mut peerdb_1, mut sortdb_1, pox_id_1, mut chainstate_1) = make_test_chain_dbs(
            "convo_handshake_self_1",
            &burnchain,
            0x9abcdef0,
            12350,
            "http://peer1.com".into(),
            &vec![],
            &vec![],
        );
        let (mut peerdb_2, mut sortdb_2, pox_id_2, mut chainstate_2) = make_test_chain_dbs(
            "convo_handshake_self_2",
            &burnchain,
            0x9abcdef0,
            12351,
            "http://peer2.com".into(),
            &vec![],
            &vec![],
        );

        db_setup(&mut peerdb_1, &mut sortdb_1, &socketaddr_1, &chain_view);
        db_setup(&mut peerdb_2, &mut sortdb_2, &socketaddr_2, &chain_view);

        let local_peer_1 = PeerDB::get_local_peer(&peerdb_1.conn()).unwrap();
        let local_peer_2 = PeerDB::get_local_peer(&peerdb_2.conn()).unwrap();

        let mut convo_1 = ConversationP2P::new(
            123,
            456,
            &burnchain,
            &socketaddr_2,
            &conn_opts,
            true,
            0,
            StacksEpoch::unit_test_pre_2_05(0),
        );
        let mut convo_2 = ConversationP2P::new(
            123,
            456,
            &burnchain,
            &socketaddr_1,
            &conn_opts,
            true,
            0,
            StacksEpoch::unit_test_pre_2_05(0),
        );

        // no peer public keys known yet
        assert!(convo_1.connection.get_public_key().is_none());
        assert!(convo_2.connection.get_public_key().is_none());

        // convo_1 sends a handshake to itself (not allowed)
        let handshake_data_1 = HandshakeData::from_local_peer(&local_peer_2);
        let handshake_1 = convo_1
            .sign_message(
                &chain_view,
                &local_peer_2.private_key,
                StacksMessageType::Handshake(handshake_data_1.clone()),
            )
            .unwrap();
        let mut rh_1 = convo_1.send_signed_request(handshake_1, 1000000).unwrap();

        // convo_2 receives it and processes it automatically (consuming it), and give back a handshake reject
        convo_send_recv(&mut convo_1, vec![&mut rh_1], &mut convo_2);
        let unhandled_2 = convo_2
            .chat(
                &local_peer_2,
                &mut peerdb_1,
                &sortdb_1,
                &pox_id_1,
                &mut chainstate_1,
                &mut BlockHeaderCache::new(),
                &chain_view,
            )
            .unwrap();

        // convo_1 gets a handshake reject and consumes it
        convo_send_recv(&mut convo_2, vec![&mut rh_1], &mut convo_1);
        let unhandled_1 = convo_1
            .chat(
                &local_peer_1,
                &mut peerdb_2,
                &sortdb_2,
                &pox_id_2,
                &mut chainstate_2,
                &mut BlockHeaderCache::new(),
                &chain_view,
            )
            .unwrap();

        // get back handshake reject
        let reply_1 = rh_1.recv(0).unwrap();

        assert_eq!(unhandled_1.len(), 0);
        assert_eq!(unhandled_2.len(), 0);

        // received a valid HandshakeReject from peer 2
        match reply_1.payload {
            StacksMessageType::HandshakeReject => {}
            _ => {
                assert!(false);
            }
        };

        // neither peer updated their info on one another
        assert!(convo_1.connection.get_public_key().is_none());
        assert!(convo_2.connection.get_public_key().is_none());
    }

    #[test]
    fn convo_ping() {
        let conn_opts = ConnectionOptions::default();
        let socketaddr_1 = SocketAddr::new(IpAddr::V4(Ipv4Addr::new(127, 0, 0, 1)), 8080);
        let socketaddr_2 = SocketAddr::new(IpAddr::V4(Ipv4Addr::new(1, 2, 3, 4)), 8081);

        let first_burn_hash = BurnchainHeaderHash::from_hex(
            "0000000000000000000000000000000000000000000000000000000000000000",
        )
        .unwrap();

        let burnchain = testing_burnchain_config();

        let mut chain_view = BurnchainView {
            burn_block_height: 12348,
            burn_block_hash: BurnchainHeaderHash([0x11; 32]),
            burn_stable_block_height: 12341,
            burn_stable_block_hash: BurnchainHeaderHash([0x22; 32]),
            last_burn_block_hashes: HashMap::new(),
        };
        chain_view.make_test_data();

        let first_burn_hash = BurnchainHeaderHash::from_hex(
            "0000000000000000000000000000000000000000000000000000000000000000",
        )
        .unwrap();

        let (mut peerdb_1, mut sortdb_1, pox_id_1, mut chainstate_1) = make_test_chain_dbs(
            "convo_ping_1",
            &burnchain,
            0x9abcdef0,
            12350,
            "http://peer1.com".into(),
            &vec![],
            &vec![],
        );
        let (mut peerdb_2, mut sortdb_2, pox_id_2, mut chainstate_2) = make_test_chain_dbs(
            "convo_ping_2",
            &burnchain,
            0x9abcdef0,
            12351,
            "http://peer2.com".into(),
            &vec![],
            &vec![],
        );

        db_setup(&mut peerdb_1, &mut sortdb_1, &socketaddr_1, &chain_view);
        db_setup(&mut peerdb_2, &mut sortdb_2, &socketaddr_2, &chain_view);

        let local_peer_1 = PeerDB::get_local_peer(&peerdb_1.conn()).unwrap();
        let local_peer_2 = PeerDB::get_local_peer(&peerdb_2.conn()).unwrap();

        let mut convo_1 = ConversationP2P::new(
            123,
            456,
            &burnchain,
            &socketaddr_2,
            &conn_opts,
            true,
            0,
            StacksEpoch::unit_test_pre_2_05(0),
        );
        let mut convo_2 = ConversationP2P::new(
            123,
            456,
            &burnchain,
            &socketaddr_1,
            &conn_opts,
            true,
            0,
            StacksEpoch::unit_test_pre_2_05(0),
        );

        // convo_1 sends a handshake to convo_2
        let handshake_data_1 = HandshakeData::from_local_peer(&local_peer_1);
        let handshake_1 = convo_1
            .sign_message(
                &chain_view,
                &local_peer_1.private_key,
                StacksMessageType::Handshake(handshake_data_1.clone()),
            )
            .unwrap();
        let mut rh_handshake_1 = convo_1
            .send_signed_request(handshake_1.clone(), 1000000)
            .unwrap();

        // convo_1 sends a ping to convo_2
        let ping_data_1 = PingData::new();
        let ping_1 = convo_1
            .sign_message(
                &chain_view,
                &local_peer_1.private_key,
                StacksMessageType::Ping(ping_data_1.clone()),
            )
            .unwrap();
        let mut rh_ping_1 = convo_1
            .send_signed_request(ping_1.clone(), 1000000)
            .unwrap();

        // convo_2 receives the handshake and ping and processes both, and since no one is waiting for the handshake, will forward
        // it along to the chat caller (us)
        test_debug!("send handshake {:?}", &handshake_1);
        test_debug!("send ping {:?}", &ping_1);
        convo_send_recv(
            &mut convo_1,
            vec![&mut rh_handshake_1, &mut rh_ping_1],
            &mut convo_2,
        );
        let unhandled_2 = convo_2
            .chat(
                &local_peer_2,
                &mut peerdb_2,
                &sortdb_2,
                &pox_id_2,
                &mut chainstate_2,
                &mut BlockHeaderCache::new(),
                &chain_view,
            )
            .unwrap();

        // convo_1 has a handshakeaccept
        test_debug!("reply handshake-accept");
        test_debug!("send pong");
        convo_send_recv(
            &mut convo_2,
            vec![&mut rh_handshake_1, &mut rh_ping_1],
            &mut convo_1,
        );
        let unhandled_1 = convo_1
            .chat(
                &local_peer_1,
                &mut peerdb_1,
                &sortdb_1,
                &pox_id_1,
                &mut chainstate_1,
                &mut BlockHeaderCache::new(),
                &chain_view,
            )
            .unwrap();

        let reply_handshake_1 = rh_handshake_1.recv(0).unwrap();
        let reply_ping_1 = rh_ping_1.recv(0).unwrap();

        assert_eq!(unhandled_1.len(), 0);
        assert_eq!(unhandled_2.len(), 1); // only the handshake is given back.  the ping is consumed

        // convo 2 returns the handshake from convo 1
        match unhandled_2[0].payload {
            StacksMessageType::Handshake(ref data) => {
                assert_eq!(handshake_data_1, *data);
            }
            _ => {
                assert!(false);
            }
        };

        // convo 2 replied to convo 1 with a matching pong
        match reply_ping_1.payload {
            StacksMessageType::Pong(ref data) => {
                assert_eq!(data.nonce, ping_data_1.nonce);
            }
            _ => {
                assert!(false);
            }
        }
    }

    #[test]
    fn convo_handshake_ping_loop() {
        let conn_opts = ConnectionOptions::default();
        let socketaddr_1 = SocketAddr::new(IpAddr::V4(Ipv4Addr::new(127, 0, 0, 1)), 8080);
        let socketaddr_2 = SocketAddr::new(IpAddr::V4(Ipv4Addr::new(1, 2, 3, 4)), 8081);

        let first_burn_hash = BurnchainHeaderHash::from_hex(
            "0000000000000000000000000000000000000000000000000000000000000000",
        )
        .unwrap();

        let burnchain = testing_burnchain_config();

        let mut chain_view = BurnchainView {
            burn_block_height: 12348,
            burn_block_hash: BurnchainHeaderHash([0x11; 32]),
            burn_stable_block_height: 12341,
            burn_stable_block_hash: BurnchainHeaderHash([0x22; 32]),
            last_burn_block_hashes: HashMap::new(),
        };
        chain_view.make_test_data();

        let first_burn_hash = BurnchainHeaderHash::from_hex(
            "0000000000000000000000000000000000000000000000000000000000000000",
        )
        .unwrap();

        let (mut peerdb_1, mut sortdb_1, pox_id_1, mut chainstate_1) = make_test_chain_dbs(
            "convo_handshake_ping_loop_1",
            &burnchain,
            0x9abcdef0,
            12350,
            "http://peer1.com".into(),
            &vec![],
            &vec![],
        );
        let (mut peerdb_2, mut sortdb_2, pox_id_2, mut chainstate_2) = make_test_chain_dbs(
            "convo_handshake_ping_loop_2",
            &burnchain,
            0x9abcdef0,
            12351,
            "http://peer2.com".into(),
            &vec![],
            &vec![],
        );

        db_setup(&mut peerdb_1, &mut sortdb_1, &socketaddr_1, &chain_view);
        db_setup(&mut peerdb_2, &mut sortdb_2, &socketaddr_2, &chain_view);

        let local_peer_1 = PeerDB::get_local_peer(&peerdb_1.conn()).unwrap();
        let local_peer_2 = PeerDB::get_local_peer(&peerdb_2.conn()).unwrap();

        let mut convo_1 = ConversationP2P::new(
            123,
            456,
            &burnchain,
            &socketaddr_2,
            &conn_opts,
            true,
            0,
            StacksEpoch::unit_test_pre_2_05(0),
        );
        let mut convo_2 = ConversationP2P::new(
            123,
            456,
            &burnchain,
            &socketaddr_1,
            &conn_opts,
            true,
            1,
            StacksEpoch::unit_test_pre_2_05(0),
        );

        for i in 0..5 {
            // do handshake/ping over and over, with different keys.
            // tests re-keying.

            // convo_1 sends a handshake to convo_2
            let handshake_data_1 = HandshakeData::from_local_peer(&local_peer_1);
            let handshake_1 = convo_1
                .sign_message(
                    &chain_view,
                    &local_peer_1.private_key,
                    StacksMessageType::Handshake(handshake_data_1.clone()),
                )
                .unwrap();
            let mut rh_handshake_1 = convo_1.send_signed_request(handshake_1, 1000000).unwrap();

            // convo_1 sends a ping to convo_2
            let ping_data_1 = PingData::new();
            let ping_1 = convo_1
                .sign_message(
                    &chain_view,
                    &local_peer_1.private_key,
                    StacksMessageType::Ping(ping_data_1.clone()),
                )
                .unwrap();
            let mut rh_ping_1 = convo_1.send_signed_request(ping_1, 1000000).unwrap();

            // convo_2 receives the handshake and ping and processes both, and since no one is waiting for the handshake, will forward
            // it along to the chat caller (us)
            convo_send_recv(
                &mut convo_1,
                vec![&mut rh_handshake_1, &mut rh_ping_1],
                &mut convo_2,
            );
            let unhandled_2 = convo_2
                .chat(
                    &local_peer_2,
                    &mut peerdb_2,
                    &sortdb_2,
                    &pox_id_2,
                    &mut chainstate_2,
                    &mut BlockHeaderCache::new(),
                    &chain_view,
                )
                .unwrap();

            // convo_1 has a handshakeaccept
            convo_send_recv(
                &mut convo_2,
                vec![&mut rh_handshake_1, &mut rh_ping_1],
                &mut convo_1,
            );
            let unhandled_1 = convo_1
                .chat(
                    &local_peer_1,
                    &mut peerdb_1,
                    &sortdb_1,
                    &pox_id_1,
                    &mut chainstate_1,
                    &mut BlockHeaderCache::new(),
                    &chain_view,
                )
                .unwrap();

            let reply_handshake_1 = rh_handshake_1.recv(0).unwrap();
            let reply_ping_1 = rh_ping_1.recv(0).unwrap();

            assert_eq!(unhandled_1.len(), 0);
            assert_eq!(unhandled_2.len(), 1); // only the handshake is given back.  the ping is consumed

            // convo 2 returns the handshake from convo 1
            match unhandled_2[0].payload {
                StacksMessageType::Handshake(ref data) => {
                    assert_eq!(handshake_data_1, *data);
                }
                _ => {
                    assert!(false);
                }
            };

            // convo 2 replied to convo 1 with a matching pong
            match reply_ping_1.payload {
                StacksMessageType::Pong(ref data) => {
                    assert_eq!(data.nonce, ping_data_1.nonce);
                }
                _ => {
                    assert!(false);
                }
            }

            // received a valid HandshakeAccept from peer 2
            match reply_handshake_1.payload {
                StacksMessageType::HandshakeAccept(ref data) => {
                    assert_eq!(data.handshake.addrbytes, local_peer_2.addrbytes);
                    assert_eq!(data.handshake.port, local_peer_2.port);
                    assert_eq!(data.handshake.services, local_peer_2.services);
                    assert_eq!(
                        data.handshake.node_public_key,
                        StacksPublicKeyBuffer::from_public_key(&Secp256k1PublicKey::from_private(
                            &local_peer_2.private_key
                        ))
                    );
                    assert_eq!(
                        data.handshake.expire_block_height,
                        local_peer_2.private_key_expire
                    );
                    assert_eq!(data.heartbeat_interval, conn_opts.heartbeat);
                }
                _ => {
                    assert!(false);
                }
            };

            // convo_2 got updated with convo_1's peer info, and default heartbeat filled in
            assert_eq!(convo_2.peer_heartbeat, 3600);
            assert_eq!(
                convo_2
                    .connection
                    .get_public_key()
                    .unwrap()
                    .to_bytes_compressed(),
                Secp256k1PublicKey::from_private(&local_peer_1.private_key).to_bytes_compressed()
            );

            // convo_1 got updated with convo_2's peer info, as well as heartbeat
            assert_eq!(convo_1.peer_heartbeat, conn_opts.heartbeat);
            assert_eq!(
                convo_1
                    .connection
                    .get_public_key()
                    .unwrap()
                    .to_bytes_compressed(),
                Secp256k1PublicKey::from_private(&local_peer_2.private_key).to_bytes_compressed()
            );

            // regenerate keys and expiries in peer 1
            let new_privkey = Secp256k1PrivateKey::new();
            {
                let mut tx = peerdb_1.tx_begin().unwrap();
                PeerDB::set_local_private_key(&mut tx, &new_privkey, (12350 + i) as u64).unwrap();
                tx.commit().unwrap();
            }
        }
    }

    #[test]
    fn convo_nack_unsolicited() {
        let conn_opts = ConnectionOptions::default();
        let socketaddr_1 = SocketAddr::new(IpAddr::V4(Ipv4Addr::new(127, 0, 0, 1)), 8080);
        let socketaddr_2 = SocketAddr::new(IpAddr::V4(Ipv4Addr::new(1, 2, 3, 4)), 8081);

        let first_burn_hash = BurnchainHeaderHash::from_hex(
            "0000000000000000000000000000000000000000000000000000000000000000",
        )
        .unwrap();

        let burnchain = testing_burnchain_config();

        let mut chain_view = BurnchainView {
            burn_block_height: 12348,
            burn_block_hash: BurnchainHeaderHash([0x11; 32]),
            burn_stable_block_height: 12341,
            burn_stable_block_hash: BurnchainHeaderHash([0x22; 32]),
            last_burn_block_hashes: HashMap::new(),
        };
        chain_view.make_test_data();

        let first_burn_hash = BurnchainHeaderHash::from_hex(
            "0000000000000000000000000000000000000000000000000000000000000000",
        )
        .unwrap();

        let (mut peerdb_1, mut sortdb_1, pox_id_1, mut chainstate_1) = make_test_chain_dbs(
            "convo_nack_unsolicited_1",
            &burnchain,
            0x9abcdef0,
            12350,
            "http://peer1.com".into(),
            &vec![],
            &vec![],
        );
        let (mut peerdb_2, mut sortdb_2, pox_id_2, mut chainstate_2) = make_test_chain_dbs(
            "convo_nack_unsolicited_2",
            &burnchain,
            0x9abcdef0,
            12351,
            "http://peer2.com".into(),
            &vec![],
            &vec![],
        );

        db_setup(&mut peerdb_1, &mut sortdb_1, &socketaddr_1, &chain_view);
        db_setup(&mut peerdb_2, &mut sortdb_2, &socketaddr_2, &chain_view);

        let local_peer_1 = PeerDB::get_local_peer(&peerdb_1.conn()).unwrap();
        let local_peer_2 = PeerDB::get_local_peer(&peerdb_2.conn()).unwrap();

        let mut convo_1 = ConversationP2P::new(
            123,
            456,
            &burnchain,
            &socketaddr_2,
            &conn_opts,
            true,
            0,
            StacksEpoch::unit_test_pre_2_05(0),
        );
        let mut convo_2 = ConversationP2P::new(
            123,
            456,
            &burnchain,
            &socketaddr_1,
            &conn_opts,
            true,
            0,
            StacksEpoch::unit_test_pre_2_05(0),
        );

        // no peer public keys known yet
        assert!(convo_1.connection.get_public_key().is_none());
        assert!(convo_2.connection.get_public_key().is_none());

        // convo_1 sends a ping to convo_2
        let ping_data_1 = PingData::new();
        let ping_1 = convo_1
            .sign_message(
                &chain_view,
                &local_peer_1.private_key,
                StacksMessageType::Ping(ping_data_1.clone()),
            )
            .unwrap();
        let mut rh_ping_1 = convo_1.send_signed_request(ping_1, 1000000).unwrap();

        // convo_2 will reply with a nack since peer_1 hasn't authenticated yet
        convo_send_recv(&mut convo_1, vec![&mut rh_ping_1], &mut convo_2);
        let unhandled_2 = convo_2
            .chat(
                &local_peer_2,
                &mut peerdb_2,
                &sortdb_2,
                &pox_id_2,
                &mut chainstate_2,
                &mut BlockHeaderCache::new(),
                &chain_view,
            )
            .unwrap();

        // convo_1 has a nack
        convo_send_recv(&mut convo_2, vec![&mut rh_ping_1], &mut convo_1);
        let unhandled_1 = convo_1
            .chat(
                &local_peer_1,
                &mut peerdb_1,
                &sortdb_1,
                &pox_id_1,
                &mut chainstate_1,
                &mut BlockHeaderCache::new(),
                &chain_view,
            )
            .unwrap();

        let reply_1 = rh_ping_1.recv(0).unwrap();

        // convo_2 gives back nothing
        assert_eq!(unhandled_1.len(), 0);
        assert_eq!(unhandled_2.len(), 0);

        // convo_1 got a NACK
        match reply_1.payload {
            StacksMessageType::Nack(ref data) => {
                assert_eq!(data.error_code, NackErrorCodes::HandshakeRequired);
            }
            _ => {
                assert!(false);
            }
        };

        // convo_2 did NOT get updated with convo_1's peer info
        assert_eq!(convo_2.peer_heartbeat, 0);
        assert!(convo_2.connection.get_public_key().is_none());

        // convo_1 did NOT get updated
        assert_eq!(convo_1.peer_heartbeat, 0);
        assert!(convo_2.connection.get_public_key().is_none());
    }

    #[test]
    fn convo_handshake_getblocksinv() {
        with_timeout(100, || {
            let conn_opts = ConnectionOptions::default();

            let socketaddr_1 = SocketAddr::new(IpAddr::V4(Ipv4Addr::new(127, 0, 0, 1)), 8080);
            let socketaddr_2 = SocketAddr::new(IpAddr::V4(Ipv4Addr::new(1, 2, 3, 4)), 8081);

            let first_burn_hash = BurnchainHeaderHash::from_hex(
                "0000000000000000000000000000000000000000000000000000000000000000",
            )
            .unwrap();

            let burnchain = testing_burnchain_config();

            let mut chain_view = BurnchainView {
                burn_block_height: 12331, // burnchain.reward_cycle_to_block_height(burnchain.block_height_to_reward_cycle(12348 - 8).unwrap()),
                burn_block_hash: BurnchainHeaderHash([0x11; 32]),
                burn_stable_block_height: 12331 - 7, // burnchain.reward_cycle_to_block_height(burnchain.block_height_to_reward_cycle(12341 - 8).unwrap() - 1),
                burn_stable_block_hash: BurnchainHeaderHash([0x22; 32]),
                last_burn_block_hashes: HashMap::new(),
            };
            chain_view.make_test_data();

            let (mut peerdb_1, mut sortdb_1, pox_id_1, mut chainstate_1) = make_test_chain_dbs(
                "convo_handshake_getblocksinv_1",
                &burnchain,
                0x9abcdef0,
                12350,
                "http://peer1.com".into(),
                &vec![],
                &vec![],
            );
            let (mut peerdb_2, mut sortdb_2, pox_id_2, mut chainstate_2) = make_test_chain_dbs(
                "convo_handshake_getblocksinv_2",
                &burnchain,
                0x9abcdef0,
                12351,
                "http://peer2.com".into(),
                &vec![],
                &vec![],
            );

            db_setup(&mut peerdb_1, &mut sortdb_1, &socketaddr_1, &chain_view);
            db_setup(&mut peerdb_2, &mut sortdb_2, &socketaddr_2, &chain_view);

            let local_peer_1 = PeerDB::get_local_peer(&peerdb_1.conn()).unwrap();
            let local_peer_2 = PeerDB::get_local_peer(&peerdb_2.conn()).unwrap();

            let mut convo_1 = ConversationP2P::new(
                123,
                456,
                &burnchain,
                &socketaddr_2,
                &conn_opts,
                true,
                0,
                StacksEpoch::unit_test_pre_2_05(0),
            );
            let mut convo_2 = ConversationP2P::new(
                123,
                456,
                &burnchain,
                &socketaddr_1,
                &conn_opts,
                true,
                0,
                StacksEpoch::unit_test_pre_2_05(0),
            );

            // no peer public keys known yet
            assert!(convo_1.connection.get_public_key().is_none());
            assert!(convo_2.connection.get_public_key().is_none());

            // convo_1 sends a handshake to convo_2
            let handshake_data_1 = HandshakeData::from_local_peer(&local_peer_1);
            let handshake_1 = convo_1
                .sign_message(
                    &chain_view,
                    &local_peer_1.private_key,
                    StacksMessageType::Handshake(handshake_data_1.clone()),
                )
                .unwrap();
            let mut rh_1 = convo_1.send_signed_request(handshake_1, 1000000).unwrap();

            // convo_2 receives it and processes it, and since no one is waiting for it, will forward
            // it along to the chat caller (us)
            test_debug!("send handshake");
            convo_send_recv(&mut convo_1, vec![&mut rh_1], &mut convo_2);
            let unhandled_2 = convo_2
                .chat(
                    &local_peer_2,
                    &mut peerdb_2,
                    &sortdb_2,
                    &pox_id_2,
                    &mut chainstate_2,
                    &mut BlockHeaderCache::new(),
                    &chain_view,
                )
                .unwrap();

            // convo_1 has a handshakeaccept
            test_debug!("send handshake-accept");
            convo_send_recv(&mut convo_2, vec![&mut rh_1], &mut convo_1);
            let unhandled_1 = convo_1
                .chat(
                    &local_peer_1,
                    &mut peerdb_1,
                    &sortdb_1,
                    &pox_id_1,
                    &mut chainstate_1,
                    &mut BlockHeaderCache::new(),
                    &chain_view,
                )
                .unwrap();

            let reply_1 = rh_1.recv(0).unwrap();

            assert_eq!(unhandled_1.len(), 0);
            assert_eq!(unhandled_2.len(), 1);

            // convo 2 returns the handshake from convo 1
            match unhandled_2[0].payload {
                StacksMessageType::Handshake(ref data) => {
                    assert_eq!(handshake_data_1, *data);
                }
                _ => {
                    assert!(false);
                }
            };

            // received a valid HandshakeAccept from peer 2
            match reply_1.payload {
                StacksMessageType::HandshakeAccept(ref data) => {
                    assert_eq!(data.handshake.addrbytes, local_peer_2.addrbytes);
                    assert_eq!(data.handshake.port, local_peer_2.port);
                    assert_eq!(data.handshake.services, local_peer_2.services);
                    assert_eq!(
                        data.handshake.node_public_key,
                        StacksPublicKeyBuffer::from_public_key(&Secp256k1PublicKey::from_private(
                            &local_peer_2.private_key
                        ))
                    );
                    assert_eq!(
                        data.handshake.expire_block_height,
                        local_peer_2.private_key_expire
                    );
                    assert_eq!(data.handshake.data_url, "http://peer2.com".into());
                    assert_eq!(data.heartbeat_interval, conn_opts.heartbeat);
                }
                _ => {
                    assert!(false);
                }
            };

            // convo_1 sends a getblocksinv to convo_2 for all the blocks in the last reward cycle
            let convo_1_chaintip =
                SortitionDB::get_canonical_burn_chain_tip(sortdb_1.conn()).unwrap();
            let convo_1_ancestor = {
                let ic = sortdb_1.index_conn();
                SortitionDB::get_ancestor_snapshot(
                    &ic,
                    convo_1_chaintip.block_height - 10 - 1,
                    &convo_1_chaintip.sortition_id,
                )
                .unwrap()
                .unwrap()
            };

            let getblocksdata_1 = GetBlocksInv {
                consensus_hash: convo_1_ancestor.consensus_hash,
                num_blocks: 10 as u16,
            };
            let getblocksdata_1_msg = convo_1
                .sign_message(
                    &chain_view,
                    &local_peer_1.private_key,
                    StacksMessageType::GetBlocksInv(getblocksdata_1.clone()),
                )
                .unwrap();
            let mut rh_1 = convo_1
                .send_signed_request(getblocksdata_1_msg, 10000000)
                .unwrap();

            // convo_2 receives it, and handles it
            test_debug!("send getblocksinv");
            convo_send_recv(&mut convo_1, vec![&mut rh_1], &mut convo_2);
            let unhandled_2 = convo_2
                .chat(
                    &local_peer_2,
                    &mut peerdb_2,
                    &sortdb_2,
                    &pox_id_2,
                    &mut chainstate_2,
                    &mut BlockHeaderCache::new(),
                    &chain_view,
                )
                .unwrap();

            // convo_1 gets back a blocksinv message
            test_debug!("send blocksinv");
            convo_send_recv(&mut convo_2, vec![&mut rh_1], &mut convo_1);
            let unhandled_1 = convo_1
                .chat(
                    &local_peer_1,
                    &mut peerdb_1,
                    &sortdb_1,
                    &pox_id_1,
                    &mut chainstate_1,
                    &mut BlockHeaderCache::new(),
                    &chain_view,
                )
                .unwrap();

            let reply_1 = rh_1.recv(0).unwrap();

            // no unhandled messages forwarded
            assert_eq!(unhandled_1, vec![]);
            assert_eq!(unhandled_2, vec![]);

            // convo 2 returned a block-inv for all blocks
            match reply_1.payload {
                StacksMessageType::BlocksInv(ref data) => {
                    assert_eq!(data.bitlen, 10);
                    test_debug!("data: {:?}", data);

                    // all burn blocks had sortitions, but we have no Stacks blocks :(
                    for i in 0..data.bitlen {
                        assert!(!data.has_ith_block(i));
                    }
                }
                x => {
                    error!("received invalid payload: {:?}", &x);
                    assert!(false);
                }
            }

            // request for a non-existent consensus hash
            let getblocksdata_diverged_1 = GetBlocksInv {
                consensus_hash: ConsensusHash([0xff; 20]),
                num_blocks: GETPOXINV_MAX_BITLEN as u16,
            };
            let getblocksdata_diverged_1_msg = convo_1
                .sign_message(
                    &chain_view,
                    &local_peer_1.private_key,
                    StacksMessageType::GetBlocksInv(getblocksdata_diverged_1.clone()),
                )
                .unwrap();
            let mut rh_1 = convo_1
                .send_signed_request(getblocksdata_diverged_1_msg, 10000000)
                .unwrap();

            // convo_2 receives it, and handles it
            test_debug!("send getblocksinv (diverged)");
            convo_send_recv(&mut convo_1, vec![&mut rh_1], &mut convo_2);
            let unhandled_2 = convo_2
                .chat(
                    &local_peer_2,
                    &mut peerdb_2,
                    &sortdb_2,
                    &pox_id_2,
                    &mut chainstate_2,
                    &mut BlockHeaderCache::new(),
                    &chain_view,
                )
                .unwrap();

            // convo_1 gets back a nack message
            test_debug!("send nack (diverged)");
            convo_send_recv(&mut convo_2, vec![&mut rh_1], &mut convo_1);
            let unhandled_1 = convo_1
                .chat(
                    &local_peer_1,
                    &mut peerdb_1,
                    &sortdb_1,
                    &pox_id_1,
                    &mut chainstate_1,
                    &mut BlockHeaderCache::new(),
                    &chain_view,
                )
                .unwrap();

            let reply_1 = rh_1.recv(0).unwrap();

            // no unhandled messages forwarded
            assert_eq!(unhandled_1, vec![]);
            assert_eq!(unhandled_2, vec![]);

            // convo 2 returned a nack with the appropriate error message
            match reply_1.payload {
                StacksMessageType::Nack(ref data) => {
                    assert_eq!(data.error_code, NackErrorCodes::NoSuchBurnchainBlock);
                }
                _ => {
                    assert!(false);
                }
            }
        })
    }

    #[test]
    fn convo_natpunch() {
        let conn_opts = ConnectionOptions::default();
        let socketaddr_1 = SocketAddr::new(IpAddr::V4(Ipv4Addr::new(1, 2, 3, 4)), 8081);
        let socketaddr_2 = SocketAddr::new(IpAddr::V4(Ipv4Addr::new(127, 0, 0, 1)), 8080);

        let first_burn_hash = BurnchainHeaderHash::from_hex(
            "0000000000000000000000000000000000000000000000000000000000000000",
        )
        .unwrap();

        let burnchain = testing_burnchain_config();

        let mut chain_view = BurnchainView {
            burn_block_height: 12348,
            burn_block_hash: BurnchainHeaderHash([0x11; 32]),
            burn_stable_block_height: 12341,
            burn_stable_block_hash: BurnchainHeaderHash([0x22; 32]),
            last_burn_block_hashes: HashMap::new(),
        };
        chain_view.make_test_data();

        let first_burn_hash = BurnchainHeaderHash::from_hex(
            "0000000000000000000000000000000000000000000000000000000000000000",
        )
        .unwrap();

        let (mut peerdb_1, mut sortdb_1, pox_id_1, mut chainstate_1) = make_test_chain_dbs(
            "convo_natpunch_1",
            &burnchain,
            0x9abcdef0,
            12352,
            "http://peer1.com".into(),
            &vec![],
            &vec![],
        );
        let (mut peerdb_2, mut sortdb_2, pox_id_2, mut chainstate_2) = make_test_chain_dbs(
            "convo_natpunch_2",
            &burnchain,
            0x9abcdef0,
            12353,
            "http://peer2.com".into(),
            &vec![],
            &vec![],
        );

        db_setup(&mut peerdb_1, &mut sortdb_1, &socketaddr_1, &chain_view);
        db_setup(&mut peerdb_2, &mut sortdb_2, &socketaddr_2, &chain_view);

        let local_peer_1 = PeerDB::get_local_peer(&peerdb_1.conn()).unwrap();
        let local_peer_2 = PeerDB::get_local_peer(&peerdb_2.conn()).unwrap();

        let mut convo_1 = ConversationP2P::new(
            123,
            456,
            &burnchain,
            &socketaddr_2,
            &conn_opts,
            true,
            0,
            StacksEpoch::unit_test_pre_2_05(0),
        );
        let mut convo_2 = ConversationP2P::new(
            123,
            456,
            &burnchain,
            &socketaddr_1,
            &conn_opts,
            true,
            0,
            StacksEpoch::unit_test_pre_2_05(0),
        );

        // convo_1 sends natpunch request to convo_2
        let natpunch_1 = convo_1
            .sign_message(
                &chain_view,
                &local_peer_1.private_key,
                StacksMessageType::NatPunchRequest(0x12345678),
            )
            .unwrap();
        let mut rh_natpunch_1 = convo_1
            .send_signed_request(natpunch_1.clone(), 1000000)
            .unwrap();

        // convo_2 receives the natpunch request and processes it
        test_debug!("send natpunch {:?}", &natpunch_1);
        convo_send_recv(&mut convo_1, vec![&mut rh_natpunch_1], &mut convo_2);
        let unhandled_2 = convo_2
            .chat(
                &local_peer_2,
                &mut peerdb_2,
                &sortdb_2,
                &pox_id_2,
                &mut chainstate_2,
                &mut BlockHeaderCache::new(),
                &chain_view,
            )
            .unwrap();

        // convo_1 gets back a natpunch reply
        test_debug!("reply natpunch-reply");
        convo_send_recv(&mut convo_2, vec![&mut rh_natpunch_1], &mut convo_1);
        let unhandled_1 = convo_1
            .chat(
                &local_peer_1,
                &mut peerdb_1,
                &sortdb_1,
                &pox_id_1,
                &mut chainstate_1,
                &mut BlockHeaderCache::new(),
                &chain_view,
            )
            .unwrap();

        let natpunch_reply_1 = rh_natpunch_1.recv(0).unwrap();

        // handled and consumed
        assert_eq!(unhandled_1.len(), 0);
        assert_eq!(unhandled_2.len(), 0);

        // convo_2 replies the natpunch data for convo_1 -- i.e. what convo_2 thinks convo_1's IP
        // address is
        match natpunch_reply_1.payload {
            StacksMessageType::NatPunchReply(ref data) => {
                assert_eq!(data.addrbytes, PeerAddress::from_socketaddr(&socketaddr_1));
                assert_eq!(data.nonce, 0x12345678);
            }
            _ => {
                assert!(false);
            }
        }
    }

    #[test]
    fn convo_is_preamble_valid() {
        let conn_opts = ConnectionOptions::default();
        let socketaddr_1 = SocketAddr::new(IpAddr::V4(Ipv4Addr::new(127, 0, 0, 1)), 8080);
        let socketaddr_2 = SocketAddr::new(IpAddr::V4(Ipv4Addr::new(1, 2, 3, 4)), 8081);

        let first_burn_hash = BurnchainHeaderHash::from_hex(
            "0000000000000000000000000000000000000000000000000000000000000000",
        )
        .unwrap();

        let burnchain = testing_burnchain_config();

        let mut chain_view = BurnchainView {
            burn_block_height: 12348,
            burn_block_hash: BurnchainHeaderHash([0x11; 32]),
            burn_stable_block_height: 12341,
            burn_stable_block_hash: BurnchainHeaderHash([0x22; 32]),
            last_burn_block_hashes: HashMap::new(),
        };
        chain_view.make_test_data();

        let mut peerdb_1 = PeerDB::connect_memory(
            0x9abcdef0,
            0,
            12350,
            "http://peer1.com".into(),
            &vec![],
            &vec![],
        )
        .unwrap();

        let mut sortdb_1 = SortitionDB::connect_test(12300, &first_burn_hash).unwrap();

        db_setup(&mut peerdb_1, &mut sortdb_1, &socketaddr_1, &chain_view);

        let local_peer_1 = PeerDB::get_local_peer(&peerdb_1.conn()).unwrap();

        // network ID check
        {
            let mut convo_bad = ConversationP2P::new(
                123,
                456,
                &burnchain,
                &socketaddr_2,
                &conn_opts,
                true,
                0,
                StacksEpoch::unit_test_pre_2_05(0),
            );

            let ping_data = PingData::new();
            convo_bad.network_id += 1;
            let ping_bad = convo_bad
                .sign_message(
                    &chain_view,
                    &local_peer_1.private_key,
                    StacksMessageType::Ping(ping_data.clone()),
                )
                .unwrap();
            convo_bad.network_id -= 1;

            assert_eq!(
                convo_bad.is_preamble_valid(&ping_bad, &chain_view),
                Err(net_error::InvalidMessage)
            );
        }

        // stable block height check
        {
            let mut convo_bad = ConversationP2P::new(
                123,
                456,
                &burnchain,
                &socketaddr_2,
                &conn_opts,
                true,
                0,
                StacksEpoch::unit_test_pre_2_05(0),
            );

            let ping_data = PingData::new();

            let mut chain_view_bad = chain_view.clone();
            chain_view_bad.burn_stable_block_height -= 1;

            let ping_bad = convo_bad
                .sign_message(
                    &chain_view_bad,
                    &local_peer_1.private_key,
                    StacksMessageType::Ping(ping_data.clone()),
                )
                .unwrap();

            assert_eq!(
                convo_bad.is_preamble_valid(&ping_bad, &chain_view),
                Err(net_error::InvalidMessage)
            );
        }

        // unstable burn header hash mismatch
        {
            let mut convo_bad = ConversationP2P::new(
                123,
                456,
                &burnchain,
                &socketaddr_2,
                &conn_opts,
                true,
                0,
                StacksEpoch::unit_test_pre_2_05(0),
            );

            let ping_data = PingData::new();

            let mut chain_view_bad = chain_view.clone();
            let old = chain_view_bad.burn_block_hash.clone();
            chain_view_bad.burn_block_hash = BurnchainHeaderHash([0x33; 32]);
            chain_view_bad.last_burn_block_hashes.insert(
                chain_view_bad.burn_block_height,
                chain_view_bad.burn_block_hash.clone(),
            );

            let ping_bad = convo_bad
                .sign_message(
                    &chain_view_bad,
                    &local_peer_1.private_key,
                    StacksMessageType::Ping(ping_data.clone()),
                )
                .unwrap();

            // considered valid as long as the stable burn header hash is valid
            assert_eq!(convo_bad.is_preamble_valid(&ping_bad, &chain_view), Ok(()));
        }

        // stable burn header hash mismatch
        {
            let mut convo_bad = ConversationP2P::new(
                123,
                456,
                &burnchain,
                &socketaddr_2,
                &conn_opts,
                true,
                0,
                StacksEpoch::unit_test_pre_2_05(0),
            );

            let ping_data = PingData::new();

            let mut chain_view_bad = chain_view.clone();
            let old = chain_view_bad.burn_stable_block_hash.clone();
            chain_view_bad.burn_stable_block_hash = BurnchainHeaderHash([0x11; 32]);
            chain_view_bad.last_burn_block_hashes.insert(
                chain_view_bad.burn_stable_block_height,
                chain_view_bad.burn_stable_block_hash.clone(),
            );

            let ping_bad = convo_bad
                .sign_message(
                    &chain_view_bad,
                    &local_peer_1.private_key,
                    StacksMessageType::Ping(ping_data.clone()),
                )
                .unwrap();

            assert_eq!(
                convo_bad.is_preamble_valid(&ping_bad, &chain_view),
                Err(net_error::InvalidMessage)
            );
        }

        // stale peer version max-epoch
        {
            // convo thinks its epoch 2.05
            let epochs = StacksEpoch::unit_test_2_05(chain_view.burn_block_height - 4);
            let cur_epoch_idx =
                StacksEpoch::find_epoch(&epochs, chain_view.burn_block_height).unwrap();
            let cur_epoch = epochs[cur_epoch_idx].clone();
            assert_eq!(cur_epoch.epoch_id, StacksEpochId::Epoch2_05);

            eprintln!(
                "cur_epoch = {:?}, burn height = {}",
                &cur_epoch, chain_view.burn_block_height
            );

            let mut convo_bad = ConversationP2P::new(
                123,
                0x18000005,
                &burnchain,
                &socketaddr_2,
                &conn_opts,
                true,
                0,
                epochs,
            );

            let ping_data = PingData::new();

            // give ping a pre-2.05 epoch marker in its peer version
            convo_bad.version = 0x18000000;
            let ping_bad = convo_bad
                .sign_message(
                    &chain_view,
                    &local_peer_1.private_key,
                    StacksMessageType::Ping(ping_data.clone()),
                )
                .unwrap();
            convo_bad.version = 0x18000005;

            assert_eq!(
                convo_bad.is_preamble_valid(&ping_bad, &chain_view),
                Err(net_error::InvalidMessage)
            );

            // give ping the same peer version as the convo
            let ping_good = convo_bad
                .sign_message(
                    &chain_view,
                    &local_peer_1.private_key,
                    StacksMessageType::Ping(ping_data.clone()),
                )
                .unwrap();
            assert_eq!(convo_bad.is_preamble_valid(&ping_good, &chain_view), Ok(()));

            // give ping a newer epoch than we support
            convo_bad.version = 0x18000006;
            let ping_good = convo_bad
                .sign_message(
                    &chain_view,
                    &local_peer_1.private_key,
                    StacksMessageType::Ping(ping_data.clone()),
                )
                .unwrap();
            convo_bad.version = 0x18000005;
            assert_eq!(convo_bad.is_preamble_valid(&ping_good, &chain_view), Ok(()));

            // give ping an older version, but test with a block in which the ping's version is
            // valid
            convo_bad.version = 0x18000000;
            let ping_old = convo_bad
                .sign_message(
                    &chain_view,
                    &local_peer_1.private_key,
                    StacksMessageType::Ping(ping_data.clone()),
                )
                .unwrap();
            convo_bad.version = 0x18000005;

            let mut old_chain_view = chain_view.clone();
            old_chain_view.burn_block_height -= 1;
            old_chain_view.burn_stable_block_height -= 1;
            old_chain_view.last_burn_block_hashes.insert(
                old_chain_view.burn_stable_block_height,
                BurnchainHeaderHash([0xff; 32]),
            );
            assert_eq!(
                convo_bad.is_preamble_valid(&ping_old, &old_chain_view),
                Ok(())
            );
        }
    }

    #[test]
    fn convo_process_relayers() {
        let conn_opts = ConnectionOptions::default();
        let socketaddr = SocketAddr::new(IpAddr::V4(Ipv4Addr::new(127, 0, 0, 1)), 8090);

        let first_burn_hash = BurnchainHeaderHash::from_hex(
            "0000000000000000000000000000000000000000000000000000000000000000",
        )
        .unwrap();

        let burnchain = testing_burnchain_config();

        let mut chain_view = BurnchainView {
            burn_block_height: 12348,
            burn_block_hash: BurnchainHeaderHash([0x11; 32]),
            burn_stable_block_height: 12341,
            burn_stable_block_hash: BurnchainHeaderHash([0x22; 32]),
            last_burn_block_hashes: HashMap::new(),
        };
        chain_view.make_test_data();

        let local_peer = LocalPeer::new(
            123,
            burnchain.network_id,
            PeerAddress::from_ipv4(127, 0, 0, 1),
            NETWORK_P2P_PORT,
            None,
            get_epoch_time_secs() + 123456,
            UrlString::try_from("http://foo.com").unwrap(),
        );
        let mut convo = ConversationP2P::new(
            123,
            456,
            &burnchain,
            &socketaddr,
            &conn_opts,
            true,
            0,
            StacksEpoch::unit_test_pre_2_05(0),
        );

        let payload = StacksMessageType::Nack(NackData { error_code: 123 });
        let msg = convo
            .sign_reply(&chain_view, &local_peer.private_key, payload, 123)
            .unwrap();

        // cycles
        let relay_cycles = vec![
            RelayData {
                peer: NeighborAddress {
                    addrbytes: PeerAddress([0u8; 16]),
                    port: 123,
                    public_key_hash: Hash160([0u8; 20]),
                },
                seq: 123,
            },
            RelayData {
                peer: NeighborAddress {
                    addrbytes: PeerAddress([1u8; 16]),
                    port: 456,
                    public_key_hash: Hash160([0u8; 20]),
                },
                seq: 456,
            },
        ];

        // contains localpeer
        let self_sent = vec![RelayData {
            peer: NeighborAddress {
                addrbytes: local_peer.addrbytes.clone(),
                port: local_peer.port,
                public_key_hash: Hash160::from_node_public_key(&StacksPublicKey::from_private(
                    &local_peer.private_key,
                )),
            },
            seq: 789,
        }];

        // allowed
        let mut relayers = vec![
            RelayData {
                peer: NeighborAddress {
                    addrbytes: PeerAddress([0u8; 16]),
                    port: 123,
                    public_key_hash: Hash160([0u8; 20]),
                },
                seq: 123,
            },
            RelayData {
                peer: NeighborAddress {
                    addrbytes: PeerAddress([1u8; 16]),
                    port: 456,
                    public_key_hash: Hash160([1u8; 20]),
                },
                seq: 456,
            },
        ];

        assert!(!convo.process_relayers(&local_peer, &msg.preamble, &relay_cycles));
        assert!(!convo.process_relayers(&local_peer, &msg.preamble, &self_sent));

        assert!(convo.process_relayers(&local_peer, &msg.preamble, &relayers));

        // stats updated
        assert_eq!(convo.stats.relayed_messages.len(), 2);
        let relayer_map = convo.stats.take_relayers();
        assert_eq!(convo.stats.relayed_messages.len(), 0);

        for r in relayers.drain(..) {
            assert!(relayer_map.contains_key(&r.peer));

            let stats = relayer_map.get(&r.peer).unwrap();
            assert_eq!(stats.num_messages, 1);
            assert_eq!(stats.num_bytes, (msg.preamble.payload_len - 1) as u64);
        }
    }
}

// TODO: test bandwidth limits<|MERGE_RESOLUTION|>--- conflicted
+++ resolved
@@ -702,14 +702,15 @@
     }
 
     /// Validate an inbound message's preamble against our knowledge of the burn chain.
-    /// Return Ok(()) if we can proceed
+    /// Return Ok(true) if we can proceed
+    /// Return Ok(false) if we can't proceed, but the remote peer is not in violation of the protocol
     /// Return Err(net_error::InvalidMessage) if the remote peer returns an invalid message in
     ///     violation of the protocol
     pub fn is_preamble_valid(
         &self,
         msg: &StacksMessage,
         chain_view: &BurnchainView,
-    ) -> Result<(), net_error> {
+    ) -> Result<bool, net_error> {
         if msg.preamble.network_id != self.network_id {
             // not on our network
             debug!(
@@ -774,7 +775,7 @@
             return Err(net_error::InvalidMessage);
         }
 
-        Ok(())
+        Ok(true)
     }
 
     /// Get next message sequence number
@@ -1225,6 +1226,7 @@
         chain_view: &BurnchainView,
         message: &mut StacksMessage,
     ) -> Result<Option<StacksMessage>, net_error> {
+        // monitoring::increment_p2p_msg_ping_received_counter();
         monitoring::increment_msg_counter("p2p_ping".to_string());
 
         let ping_data = match message.payload {
@@ -1248,6 +1250,7 @@
         chain_view: &BurnchainView,
         preamble: &Preamble,
     ) -> Result<ReplyHandleP2P, net_error> {
+        // monitoring::increment_p2p_msg_get_neighbors_received_counter();
         monitoring::increment_msg_counter("p2p_get_neighbors".to_string());
 
         let epoch = self.get_current_epoch(chain_view.burn_block_height);
@@ -1984,6 +1987,30 @@
                     self.stats.msgs_err += 1;
                     self.stats.add_healthpoint(false);
                     return Ok(false);
+                }
+            }
+            Err(e) => {
+                match e {
+                    net_error::InvalidMessage => {
+                        // Disconnect from this peer.  If it thinks nothing's wrong, it'll
+                        // reconnect on its own.
+                        // However, only count this message as error.  Drop all other queued
+                        // messages.
+                        info!(
+                            "{:?}: Received invalid preamble; dropping connection",
+                            &self
+                        );
+                        self.stats.msgs_err += 1;
+                        self.stats.add_healthpoint(false);
+                        return Err(e);
+                    }
+                    _ => {
+                        // skip this message
+                        info!("{:?}: Failed to process message: {:?}", &self, &e);
+                        self.stats.msgs_err += 1;
+                        self.stats.add_healthpoint(false);
+                        return Ok(false);
+                    }
                 }
             }
         }
@@ -2432,12 +2459,8 @@
             burnchain.first_block_height,
             &burnchain.first_block_hash,
             get_epoch_time_secs(),
-<<<<<<< HEAD
-            &StacksEpoch::unit_test(burnchain.first_block_height),
+            &StacksEpoch::unit_test_pre_2_05(burnchain.first_block_height),
             burnchain.pox_constants.clone(),
-=======
-            &StacksEpoch::unit_test_pre_2_05(burnchain.first_block_height),
->>>>>>> ac6575c4
             true,
         )
         .unwrap();
@@ -4267,7 +4290,10 @@
                 .unwrap();
 
             // considered valid as long as the stable burn header hash is valid
-            assert_eq!(convo_bad.is_preamble_valid(&ping_bad, &chain_view), Ok(()));
+            assert_eq!(
+                convo_bad.is_preamble_valid(&ping_bad, &chain_view),
+                Ok(true)
+            );
         }
 
         // stable burn header hash mismatch

// Copyright (C) 2013-2020 Blockstack PBC, a public benefit corporation
// Copyright (C) 2020 Stacks Open Internet Foundation
//
// This program is free software: you can redistribute it and/or modify
// it under the terms of the GNU General Public License as published by
// the Free Software Foundation, either version 3 of the License, or
// (at your option) any later version.
//
// This program is distributed in the hope that it will be useful,
// but WITHOUT ANY WARRANTY; without even the implied warranty of
// MERCHANTABILITY or FITNESS FOR A PARTICULAR PURPOSE.  See the
// GNU General Public License for more details.
//
// You should have received a copy of the GNU General Public License
// along with this program.  If not, see <http://www.gnu.org/licenses/>.

use vm::analysis::types::{AnalysisPass, ContractAnalysis};
use vm::functions::define::DefineFunctionsParsed;
use vm::functions::tuples;
use vm::functions::NativeFunctions;
use vm::representations::SymbolicExpressionType::{
    Atom, AtomValue, Field, List, LiteralValue, TraitReference,
};
use vm::representations::{ClarityName, SymbolicExpression, SymbolicExpressionType};
use vm::types::{parse_name_type_pairs, PrincipalData, TupleTypeSignature, TypeSignature, Value};

use std::collections::HashMap;
use vm::variables::NativeVariables;

use crate::vm::ClarityVersion;

pub use super::errors::{
    check_argument_count, check_arguments_at_least, CheckError, CheckErrors, CheckResult,
};
use super::AnalysisDatabase;

#[cfg(test)]
mod tests;

pub struct ReadOnlyChecker<'a, 'b> {
    db: &'a mut AnalysisDatabase<'b>,
    defined_functions: HashMap<ClarityName, bool>,
    clarity_version: ClarityVersion,
}

impl<'a, 'b> AnalysisPass for ReadOnlyChecker<'a, 'b> {
    fn run_pass(
        contract_analysis: &mut ContractAnalysis,
        analysis_db: &mut AnalysisDatabase,
    ) -> CheckResult<()> {
        let mut command = ReadOnlyChecker::new(analysis_db, &contract_analysis.clarity_version);
        command.run(contract_analysis)?;
        Ok(())
    }
}

impl<'a, 'b> ReadOnlyChecker<'a, 'b> {
    fn new(db: &'a mut AnalysisDatabase<'b>, version: &ClarityVersion) -> ReadOnlyChecker<'a, 'b> {
        Self {
            db,
            defined_functions: HashMap::new(),
            clarity_version: version.clone(),
        }
    }

    pub fn run(&mut self, contract_analysis: &mut ContractAnalysis) -> CheckResult<()> {
        for exp in contract_analysis.expressions.iter() {
            let mut result = self.check_reads_only_valid(&exp);
            if let Err(ref mut error) = result {
                if !error.has_expression() {
                    error.set_expression(&exp);
                }
            }
            result?
        }

        Ok(())
    }

    fn check_define_function(
        &mut self,
        signature: &[SymbolicExpression],
        body: &SymbolicExpression,
    ) -> CheckResult<(ClarityName, bool)> {
        let function_name = signature
            .get(0)
            .ok_or(CheckErrors::DefineFunctionBadSignature)?
            .match_atom()
            .ok_or(CheckErrors::BadFunctionName)?;

        let is_read_only = self.check_read_only(body)?;

        Ok((function_name.clone(), is_read_only))
    }

    fn check_reads_only_valid(&mut self, expr: &SymbolicExpression) -> CheckResult<()> {
        use vm::functions::define::DefineFunctionsParsed::*;
        if let Some(define_type) = DefineFunctionsParsed::try_parse(expr)? {
            match define_type {
                // The _arguments_ to Constant, PersistedVariable, FT defines must be checked to ensure that
                //   any _evaluated arguments_ supplied to them are valid with respect to read-only requirements.
                Constant { value, .. } => {
                    self.check_read_only(value)?;
                }
                PersistedVariable { initial, .. } => {
                    self.check_read_only(initial)?;
                }
                BoundedFungibleToken { max_supply, .. } => {
                    // only the *optional* total supply arg is eval'ed
                    self.check_read_only(max_supply)?;
                }
                PrivateFunction { signature, body } | PublicFunction { signature, body } => {
                    let (f_name, is_read_only) = self.check_define_function(signature, body)?;
                    self.defined_functions.insert(f_name, is_read_only);
                }
                ReadOnlyFunction { signature, body } => {
                    let (f_name, is_read_only) = self.check_define_function(signature, body)?;
                    if !is_read_only {
                        return Err(CheckErrors::WriteAttemptedInReadOnly.into());
                    } else {
                        self.defined_functions.insert(f_name, is_read_only);
                    }
                }
                Map { .. } | NonFungibleToken { .. } | UnboundedFungibleToken { .. } => {
                    // No arguments to (define-map ...) or (define-non-fungible-token) or fungible tokens without max supplies are eval'ed.
                }
                Trait { .. } | UseTrait { .. } | ImplTrait { .. } => {
                    // No arguments to (use-trait ...), (define-trait ...). or (impl-trait) are eval'ed.
                }
            }
        } else {
            self.check_read_only(expr)?;
        }
        Ok(())
    }

    /// Checks the supplied symbolic expressions
    ///   (1) for whether or not they are valid with respect to read-only requirements.
    ///   (2) if valid, returns whether or not they are read only.
    /// Note that because of (1), this function _cannot_ short-circuit on read-only.
    fn check_read_only(&mut self, expr: &SymbolicExpression) -> CheckResult<bool> {
        match expr.expr {
            AtomValue(_) | LiteralValue(_) | Atom(_) | TraitReference(_, _) | Field(_) => Ok(true),
            List(ref expression) => self.check_function_application_read_only(expression),
        }
    }

    /// Checks all of the supplied symbolic expressions
    ///   (1) for whether or not they are valid with respect to read-only requirements.
    ///   (2) if valid, returns whether or not they are read only.
    /// Note that because of (1), this function _cannot_ short-circuit on read-only.
    fn check_all_read_only(&mut self, expressions: &[SymbolicExpression]) -> CheckResult<bool> {
        let mut result = true;
        for expr in expressions.iter() {
            let expr_read_only = self.check_read_only(expr)?;
            result = result && expr_read_only;
        }
        Ok(result)
    }

    fn try_native_function_check(
        &mut self,
        function: &str,
        args: &[SymbolicExpression],
    ) -> Option<CheckResult<bool>> {
        NativeFunctions::lookup_by_name_at_version(function, &self.clarity_version)
            .map(|function| self.check_native_function(&function, args))
    }

    fn check_native_function(
        &mut self,
        function: &NativeFunctions,
        args: &[SymbolicExpression],
    ) -> CheckResult<bool> {
        use vm::functions::NativeFunctions::*;

        match function {
            Add | Subtract | Divide | Multiply | CmpGeq | CmpLeq | CmpLess | CmpGreater
            | Modulo | Power | Sqrti | Log2 | BitwiseXOR | And | Or | Not | Hash160 | Sha256
            | Keccak256 | Equals | If | Sha512 | Sha512Trunc256 | Secp256k1Recover
            | Secp256k1Verify | ConsSome | ConsOkay | ConsError | DefaultTo | UnwrapRet
            | UnwrapErrRet | IsOkay | IsNone | Asserts | Unwrap | UnwrapErr | Match | IsErr
            | IsSome | TryRet | ToUInt | ToInt | BuffToIntLe | BuffToUIntLe | BuffToIntBe
<<<<<<< HEAD
            | BuffToUIntBe | IsStandard | ParsePrincipal | AssemblePrincipal | IntToAscii | IntToUtf8 | StringToInt | StringToUInt | Append
            | Concat | AsMaxLen | ContractOf | PrincipalOf | ListCons | GetBlockInfo | TupleGet
            | TupleMerge | Len | Print | AsContract | Begin | FetchVar | GetStxBalance
            | StxGetAccount | GetTokenBalance | GetAssetOwner | GetTokenSupply | ElementAt
            | IndexOf => {
=======
            | BuffToUIntBe | IntToAscii | IntToUtf8 | StringToInt | StringToUInt | IsStandard
            | Append | Concat | AsMaxLen | ContractOf | PrincipalOf | ListCons | GetBlockInfo
            | TupleGet | TupleMerge | Len | Print | AsContract | Begin | FetchVar
            | GetStxBalance | StxGetAccount | GetTokenBalance | GetAssetOwner | GetTokenSupply
            | ElementAt | IndexOf => {
>>>>>>> 910e24d0
                // Check all arguments.
                self.check_all_read_only(args)
            }
            AtBlock => {
                check_argument_count(2, args)?;

                let is_block_arg_read_only = self.check_read_only(&args[0])?;
                let closure_read_only = self.check_read_only(&args[1])?;
                if !closure_read_only {
                    return Err(CheckErrors::AtBlockClosureMustBeReadOnly.into());
                }
                Ok(is_block_arg_read_only)
            }
            FetchEntry => {
                check_argument_count(2, args)?;
                self.check_all_read_only(args)
            }
            StxTransfer | StxBurn | SetEntry | DeleteEntry | InsertEntry | SetVar | MintAsset
            | MintToken | TransferAsset | TransferToken | BurnAsset | BurnToken => {
                self.check_all_read_only(args)?;
                Ok(false)
            }
            Let => {
                check_arguments_at_least(2, args)?;

                let binding_list = args[0].match_list().ok_or(CheckErrors::BadLetSyntax)?;

                for pair in binding_list.iter() {
                    let pair_expression = pair.match_list().ok_or(CheckErrors::BadSyntaxBinding)?;
                    if pair_expression.len() != 2 {
                        return Err(CheckErrors::BadSyntaxBinding.into());
                    }

                    if !self.check_read_only(&pair_expression[1])? {
                        return Ok(false);
                    }
                }

                self.check_all_read_only(&args[1..args.len()])
            }
            Map => {
                check_arguments_at_least(2, args)?;

                // note -- we do _not_ check here to make sure we're not mapping on
                //      a special function. that check is performed by the type checker.
                //   we're pretty directly violating type checks in this recursive step:
                //   we're asking the read only checker to check whether a function application
                //     of the _mapping function_ onto the rest of the supplied arguments would be
                //     read-only or not.
                self.check_function_application_read_only(args)
            }
            Filter => {
                check_argument_count(2, args)?;
                self.check_function_application_read_only(args)
            }
            Fold => {
                check_argument_count(3, args)?;

                // note -- we do _not_ check here to make sure we're not folding on
                //      a special function. that check is performed by the type checker.
                //   we're pretty directly violating type checks in this recursive step:
                //   we're asking the read only checker to check whether a function application
                //     of the _folding function_ onto the rest of the supplied arguments would be
                //     read-only or not.
                self.check_function_application_read_only(args)
            }
            TupleCons => {
                for pair in args.iter() {
                    let pair_expression =
                        pair.match_list().ok_or(CheckErrors::TupleExpectsPairs)?;
                    if pair_expression.len() != 2 {
                        return Err(CheckErrors::TupleExpectsPairs.into());
                    }

                    if !self.check_read_only(&pair_expression[1])? {
                        return Ok(false);
                    }
                }
                Ok(true)
            }
            ContractCall => {
                check_arguments_at_least(2, args)?;

                let function_name = args[1]
                    .match_atom()
                    .ok_or(CheckErrors::ContractCallExpectName)?;

                let is_function_read_only = match &args[0].expr {
                    SymbolicExpressionType::LiteralValue(Value::Principal(
                        PrincipalData::Contract(ref contract_identifier),
                    )) => self
                        .db
                        .get_read_only_function_type(&contract_identifier, function_name)?
                        .is_some(),
                    SymbolicExpressionType::Atom(_trait_reference) => {
                        // Dynamic dispatch from a readonly-function can only be guaranteed at runtime,
                        // which would defeat granting a static readonly stamp.
                        // As such dynamic dispatch is currently forbidden.
                        false
                    }
                    _ => return Err(CheckError::new(CheckErrors::ContractCallExpectName)),
                };

                self.check_all_read_only(&args[2..])
                    .map(|args_read_only| args_read_only && is_function_read_only)
            }
        }
    }

    fn check_function_application_read_only(
        &mut self,
        expression: &[SymbolicExpression],
    ) -> CheckResult<bool> {
        let (function_name, args) = expression
            .split_first()
            .ok_or(CheckErrors::NonFunctionApplication)?;

        let function_name = function_name
            .match_atom()
            .ok_or(CheckErrors::NonFunctionApplication)?;

        if let Some(mut result) = self.try_native_function_check(function_name, args) {
            if let Err(ref mut check_err) = result {
                check_err.set_expressions(expression);
            }
            result
        } else {
            let is_function_read_only = self
                .defined_functions
                .get(function_name)
                .ok_or(CheckErrors::UnknownFunction(function_name.to_string()))?
                .clone();
            self.check_all_read_only(args)
                .map(|args_read_only| args_read_only && is_function_read_only)
        }
    }
}<|MERGE_RESOLUTION|>--- conflicted
+++ resolved
@@ -181,19 +181,12 @@
             | Secp256k1Verify | ConsSome | ConsOkay | ConsError | DefaultTo | UnwrapRet
             | UnwrapErrRet | IsOkay | IsNone | Asserts | Unwrap | UnwrapErr | Match | IsErr
             | IsSome | TryRet | ToUInt | ToInt | BuffToIntLe | BuffToUIntLe | BuffToIntBe
-<<<<<<< HEAD
-            | BuffToUIntBe | IsStandard | ParsePrincipal | AssemblePrincipal | IntToAscii | IntToUtf8 | StringToInt | StringToUInt | Append
-            | Concat | AsMaxLen | ContractOf | PrincipalOf | ListCons | GetBlockInfo | TupleGet
-            | TupleMerge | Len | Print | AsContract | Begin | FetchVar | GetStxBalance
-            | StxGetAccount | GetTokenBalance | GetAssetOwner | GetTokenSupply | ElementAt
-            | IndexOf => {
-=======
             | BuffToUIntBe | IntToAscii | IntToUtf8 | StringToInt | StringToUInt | IsStandard
+| ParsePrincipal | AssemblePrincipal 
             | Append | Concat | AsMaxLen | ContractOf | PrincipalOf | ListCons | GetBlockInfo
             | TupleGet | TupleMerge | Len | Print | AsContract | Begin | FetchVar
             | GetStxBalance | StxGetAccount | GetTokenBalance | GetAssetOwner | GetTokenSupply
             | ElementAt | IndexOf => {
->>>>>>> 910e24d0
                 // Check all arguments.
                 self.check_all_read_only(args)
             }

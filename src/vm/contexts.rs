// Copyright (C) 2013-2020 Blocstack PBC, a public benefit corporation
// Copyright (C) 2020 Stacks Open Internet Foundation
//
// This program is free software: you can redistribute it and/or modify
// it under the terms of the GNU General Public License as published by
// the Free Software Foundation, either version 3 of the License, or
// (at your option) any later version.
//
// This program is distributed in the hope that it will be useful,
// but WITHOUT ANY WARRANTY; without even the implied warranty of
// MERCHANTABILITY or FITNESS FOR A PARTICULAR PURPOSE.  See the
// GNU General Public License for more details.
//
// You should have received a copy of the GNU General Public License
// along with this program.  If not, see <http://www.gnu.org/licenses/>.

use std::collections::{BTreeMap, BTreeSet, HashMap, HashSet};
use std::convert::TryInto;
use std::fmt;

use vm::ast;
use vm::ast::ContractAST;
use vm::callables::{DefinedFunction, FunctionIdentifier};
use vm::contracts::Contract;
use vm::costs::{cost_functions, CostErrors, CostTracker, ExecutionCost, LimitedCostTracker};
use vm::database::ClarityDatabase;
use vm::errors::{CheckErrors, InterpreterError, InterpreterResult as Result, RuntimeErrorType};
use vm::functions::handle_contract_call_special_cases;
use vm::functions::handle_poison_microblock;
use vm::representations::{ClarityName, ContractName, SymbolicExpression};
use vm::stx_transfer_consolidated;
use vm::types::signatures::FunctionSignature;
use vm::types::{
    AssetIdentifier, PrincipalData, QualifiedContractIdentifier, TraitIdentifier, TypeSignature,
    Value,
};
use vm::{eval, is_reserved};

use chainstate::burn::{BlockHeaderHash, VRFSeed};
use chainstate::stacks::db::StacksChainState;
use chainstate::stacks::events::*;
use chainstate::stacks::Error as ChainstateError;
use chainstate::stacks::StacksBlockId;
use chainstate::stacks::StacksMicroblockHeader;

use serde::Serialize;

pub const MAX_CONTEXT_DEPTH: u16 = 256;

// TODO:
//    hide the environment's instance variables.
//     we don't want many of these changing after instantiation.
pub struct Environment<'a, 'b> {
    pub global_context: &'a mut GlobalContext<'b>,
    pub contract_context: &'a ContractContext,
    pub call_stack: &'a mut CallStack,
    pub sender: Option<Value>,
    pub caller: Option<Value>,
}

pub struct OwnedEnvironment<'a> {
    context: GlobalContext<'a>,
    default_contract: ContractContext,
    call_stack: CallStack,
}

#[derive(Debug, PartialEq, Eq)]
pub enum AssetMapEntry {
    STX(u128),
    Burn(u128),
    Token(u128),
    Asset(Vec<Value>),
}

/**
The AssetMap is used to track which assets have been transfered from whom
during the execution of a transaction.
*/
#[derive(Debug, Clone)]
pub struct AssetMap {
    stx_map: HashMap<PrincipalData, u128>,
    burn_map: HashMap<PrincipalData, u128>,
    token_map: HashMap<PrincipalData, HashMap<AssetIdentifier, u128>>,
    asset_map: HashMap<PrincipalData, HashMap<AssetIdentifier, Vec<Value>>>,
}

#[derive(Debug, Clone)]
pub struct EventBatch {
    pub events: Vec<StacksTransactionEvent>,
}

/** GlobalContext represents the outermost context for a single transaction's
     execution. It tracks an asset changes that occurred during the
     processing of the transaction, whether or not the current context is read_only,
     and is responsible for committing/rolling-back transactions as they error or
     abort.
*/
pub struct GlobalContext<'a> {
    asset_maps: Vec<AssetMap>,
    pub event_batches: Vec<EventBatch>,
    pub database: ClarityDatabase<'a>,
    read_only: Vec<bool>,
    pub cost_track: LimitedCostTracker,
}

#[derive(Serialize, Deserialize)]
pub struct ContractContext {
    pub contract_identifier: QualifiedContractIdentifier,
    pub variables: HashMap<ClarityName, Value>,
    pub functions: HashMap<ClarityName, DefinedFunction>,
    pub defined_traits: HashMap<ClarityName, BTreeMap<ClarityName, FunctionSignature>>,
    pub implemented_traits: HashSet<TraitIdentifier>,
    // tracks the names of NFTs, FTs, Maps, and Data Vars.
    //  used for ensuring that they never are defined twice.
    pub persisted_names: HashSet<ClarityName>,
    pub data_size: u64,
}

pub struct LocalContext<'a> {
    pub function_context: Option<&'a LocalContext<'a>>,
    pub parent: Option<&'a LocalContext<'a>>,
    pub variables: HashMap<ClarityName, Value>,
    pub callable_contracts: HashMap<ClarityName, (QualifiedContractIdentifier, TraitIdentifier)>,
    depth: u16,
}

pub struct CallStack {
    stack: Vec<FunctionIdentifier>,
    set: HashSet<FunctionIdentifier>,
    apply_depth: usize,
}

pub type StackTrace = Vec<FunctionIdentifier>;

pub const TRANSIENT_CONTRACT_NAME: &str = "__transient";

impl AssetMap {
    pub fn new() -> AssetMap {
        AssetMap {
            stx_map: HashMap::new(),
            burn_map: HashMap::new(),
            token_map: HashMap::new(),
            asset_map: HashMap::new(),
        }
    }

    // This will get the next amount for a (principal, stx) entry in the stx table.
    fn get_next_stx_amount(&self, principal: &PrincipalData, amount: u128) -> Result<u128> {
        let current_amount = self.stx_map.get(principal).unwrap_or(&0);
        current_amount
            .checked_add(amount)
            .ok_or(RuntimeErrorType::ArithmeticOverflow.into())
    }

    // This will get the next amount for a (principal, stx) entry in the burn table.
    fn get_next_stx_burn_amount(&self, principal: &PrincipalData, amount: u128) -> Result<u128> {
        let current_amount = self.burn_map.get(principal).unwrap_or(&0);
        current_amount
            .checked_add(amount)
            .ok_or(RuntimeErrorType::ArithmeticOverflow.into())
    }

    // This will get the next amount for a (principal, asset) entry in the asset table.
    fn get_next_amount(
        &self,
        principal: &PrincipalData,
        asset: &AssetIdentifier,
        amount: u128,
    ) -> Result<u128> {
        let current_amount = match self.token_map.get(principal) {
            Some(principal_map) => *principal_map.get(&asset).unwrap_or(&0),
            None => 0,
        };

        current_amount
            .checked_add(amount)
            .ok_or(RuntimeErrorType::ArithmeticOverflow.into())
    }

    pub fn add_stx_transfer(&mut self, principal: &PrincipalData, amount: u128) -> Result<()> {
        let next_amount = self.get_next_stx_amount(principal, amount)?;
        self.stx_map.insert(principal.clone(), next_amount);

        Ok(())
    }

    pub fn add_stx_burn(&mut self, principal: &PrincipalData, amount: u128) -> Result<()> {
        let next_amount = self.get_next_stx_burn_amount(principal, amount)?;
        self.burn_map.insert(principal.clone(), next_amount);

        Ok(())
    }

    pub fn add_asset_transfer(
        &mut self,
        principal: &PrincipalData,
        asset: AssetIdentifier,
        transfered: Value,
    ) {
        if !self.asset_map.contains_key(principal) {
            self.asset_map.insert(principal.clone(), HashMap::new());
        }

        let principal_map = self.asset_map.get_mut(principal).unwrap(); // should always exist, because of checked insert above.

        if principal_map.contains_key(&asset) {
            principal_map.get_mut(&asset).unwrap().push(transfered);
        } else {
            principal_map.insert(asset, vec![transfered]);
        }
    }

    pub fn add_token_transfer(
        &mut self,
        principal: &PrincipalData,
        asset: AssetIdentifier,
        amount: u128,
    ) -> Result<()> {
        let next_amount = self.get_next_amount(principal, &asset, amount)?;

        if !self.token_map.contains_key(principal) {
            self.token_map.insert(principal.clone(), HashMap::new());
        }

        let principal_map = self.token_map.get_mut(principal).unwrap(); // should always exist, because of checked insert above.

        principal_map.insert(asset, next_amount);

        Ok(())
    }

    // This will add any asset transfer data from other to self,
    //   aborting _all_ changes in the event of an error, leaving self unchanged
    pub fn commit_other(&mut self, mut other: AssetMap) -> Result<()> {
        let mut to_add = Vec::new();
        let mut stx_to_add = Vec::new();
        let mut stx_burn_to_add = Vec::new();

        for (principal, mut principal_map) in other.token_map.drain() {
            for (asset, amount) in principal_map.drain() {
                let next_amount = self.get_next_amount(&principal, &asset, amount)?;
                to_add.push((principal.clone(), asset, next_amount));
            }
        }

        for (principal, stx_amount) in other.stx_map.drain() {
            let next_amount = self.get_next_stx_amount(&principal, stx_amount)?;
            stx_to_add.push((principal.clone(), next_amount));
        }

        for (principal, stx_burn_amount) in other.burn_map.drain() {
            let next_amount = self.get_next_stx_burn_amount(&principal, stx_burn_amount)?;
            stx_burn_to_add.push((principal.clone(), next_amount));
        }

        // After this point, this function will not fail.
        for (principal, mut principal_map) in other.asset_map.drain() {
            for (asset, mut transfers) in principal_map.drain() {
                if !self.asset_map.contains_key(&principal) {
                    self.asset_map.insert(principal.clone(), HashMap::new());
                }

                let landing_map = self.asset_map.get_mut(&principal).unwrap(); // should always exist, because of checked insert above.
                if landing_map.contains_key(&asset) {
                    let landing_vec = landing_map.get_mut(&asset).unwrap();
                    landing_vec.append(&mut transfers);
                } else {
                    landing_map.insert(asset, transfers);
                }
            }
        }

        for (principal, stx_amount) in stx_to_add.drain(..) {
            self.stx_map.insert(principal, stx_amount);
        }

        for (principal, stx_burn_amount) in stx_burn_to_add.drain(..) {
            self.burn_map.insert(principal, stx_burn_amount);
        }

        for (principal, asset, amount) in to_add.drain(..) {
            if !self.token_map.contains_key(&principal) {
                self.token_map.insert(principal.clone(), HashMap::new());
            }

            let principal_map = self.token_map.get_mut(&principal).unwrap(); // should always exist, because of checked insert above.
            principal_map.insert(asset, amount);
        }

        Ok(())
    }

    pub fn to_table(mut self) -> HashMap<PrincipalData, HashMap<AssetIdentifier, AssetMapEntry>> {
        let mut map = HashMap::new();
        for (principal, mut principal_map) in self.token_map.drain() {
            let mut output_map = HashMap::new();
            for (asset, amount) in principal_map.drain() {
                output_map.insert(asset, AssetMapEntry::Token(amount));
            }
            map.insert(principal, output_map);
        }

        for (principal, stx_amount) in self.stx_map.drain() {
            let output_map = if map.contains_key(&principal) {
                map.get_mut(&principal).unwrap()
            } else {
                map.insert(principal.clone(), HashMap::new());
                map.get_mut(&principal).unwrap()
            };
            output_map.insert(
                AssetIdentifier::STX(),
                AssetMapEntry::STX(stx_amount as u128),
            );
        }

        for (principal, stx_burned_amount) in self.burn_map.drain() {
            let output_map = if map.contains_key(&principal) {
                map.get_mut(&principal).unwrap()
            } else {
                map.insert(principal.clone(), HashMap::new());
                map.get_mut(&principal).unwrap()
            };
            output_map.insert(
                AssetIdentifier::STX_burned(),
                AssetMapEntry::Burn(stx_burned_amount as u128),
            );
        }

        for (principal, mut principal_map) in self.asset_map.drain() {
            let output_map = if map.contains_key(&principal) {
                map.get_mut(&principal).unwrap()
            } else {
                map.insert(principal.clone(), HashMap::new());
                map.get_mut(&principal).unwrap()
            };

            for (asset, transfers) in principal_map.drain() {
                output_map.insert(asset, AssetMapEntry::Asset(transfers));
            }
        }

        return map;
    }

    pub fn get_stx(&self, principal: &PrincipalData) -> Option<u128> {
        match self.stx_map.get(principal) {
            Some(value) => Some(*value),
            None => None,
        }
    }

    pub fn get_stx_burned(&self, principal: &PrincipalData) -> Option<u128> {
        match self.burn_map.get(principal) {
            Some(value) => Some(*value),
            None => None,
        }
    }

    pub fn get_stx_burned_total(&self) -> u128 {
        let mut total: u128 = 0;
        for principal in self.burn_map.keys() {
            total = total
                .checked_add(*self.burn_map.get(principal).unwrap_or(&0u128))
                .expect("BURN OVERFLOW");
        }
        total
    }

    pub fn get_fungible_tokens(
        &self,
        principal: &PrincipalData,
        asset_identifier: &AssetIdentifier,
    ) -> Option<u128> {
        match self.token_map.get(principal) {
            Some(ref assets) => match assets.get(asset_identifier) {
                Some(value) => Some(*value),
                None => None,
            },
            None => None,
        }
    }

    pub fn get_nonfungible_tokens(
        &self,
        principal: &PrincipalData,
        asset_identifier: &AssetIdentifier,
    ) -> Option<&Vec<Value>> {
        match self.asset_map.get(principal) {
            Some(ref assets) => match assets.get(asset_identifier) {
                Some(values) => Some(values),
                None => None,
            },
            None => None,
        }
    }
}

impl fmt::Display for AssetMap {
    fn fmt(&self, f: &mut fmt::Formatter) -> fmt::Result {
        write!(f, "[")?;
        for (principal, principal_map) in self.token_map.iter() {
            for (asset, amount) in principal_map.iter() {
                write!(f, "{} spent {} {}\n", principal, amount, asset)?;
            }
        }
        for (principal, principal_map) in self.asset_map.iter() {
            for (asset, transfer) in principal_map.iter() {
                write!(f, "{} transfered [", principal)?;
                for t in transfer {
                    write!(f, "{}, ", t)?;
                }
                write!(f, "] {}\n", asset)?;
            }
        }
        for (principal, stx_amount) in self.stx_map.iter() {
            write!(f, "{} spent {} microSTX\n", principal, stx_amount)?;
        }
        for (principal, stx_burn_amount) in self.burn_map.iter() {
            write!(f, "{} burned {} microSTX\n", principal, stx_burn_amount)?;
        }
        write!(f, "]")
    }
}

impl EventBatch {
    pub fn new() -> EventBatch {
        EventBatch { events: vec![] }
    }
}

impl<'a> OwnedEnvironment<'a> {
    pub fn new(database: ClarityDatabase<'a>) -> OwnedEnvironment<'a> {
        OwnedEnvironment {
            context: GlobalContext::new(database, LimitedCostTracker::new_max_limit()),
            default_contract: ContractContext::new(QualifiedContractIdentifier::transient()),
            call_stack: CallStack::new(),
        }
    }

    pub fn new_cost_limited(
        database: ClarityDatabase<'a>,
        cost_tracker: LimitedCostTracker,
    ) -> OwnedEnvironment<'a> {
        OwnedEnvironment {
            context: GlobalContext::new(database, cost_tracker),
            default_contract: ContractContext::new(QualifiedContractIdentifier::transient()),
            call_stack: CallStack::new(),
        }
    }

    pub fn get_exec_environment<'b>(&'b mut self, sender: Option<Value>) -> Environment<'b, 'a> {
        Environment::new(
            &mut self.context,
            &self.default_contract,
            &mut self.call_stack,
            sender.clone(),
            sender,
        )
    }

    pub fn execute_in_env<F, A, E>(
        &mut self,
        sender: Value,
        f: F,
    ) -> std::result::Result<(A, AssetMap, Vec<StacksTransactionEvent>), E>
    where
        E: From<::vm::errors::Error>,
        F: FnOnce(&mut Environment) -> std::result::Result<A, E>,
    {
        assert!(self.context.is_top_level());
        self.begin();

        let result = {
            let mut exec_env = self.get_exec_environment(Some(sender));
            f(&mut exec_env)
        };

        match result {
            Ok(return_value) => {
                let (asset_map, event_batch) = self.commit()?;
                Ok((return_value, asset_map, event_batch.events))
            }
            Err(e) => {
                self.context.roll_back();
                Err(e)
            }
        }
    }

    pub fn initialize_contract(
        &mut self,
        contract_identifier: QualifiedContractIdentifier,
        contract_content: &str,
    ) -> Result<((), AssetMap, Vec<StacksTransactionEvent>)> {
        self.execute_in_env(
            Value::from(contract_identifier.issuer.clone()),
            |exec_env| exec_env.initialize_contract(contract_identifier, contract_content),
        )
    }

    pub fn initialize_contract_from_ast(
        &mut self,
        contract_identifier: QualifiedContractIdentifier,
        contract_content: &ContractAST,
        contract_string: &str,
    ) -> Result<((), AssetMap, Vec<StacksTransactionEvent>)> {
        self.execute_in_env(
            Value::from(contract_identifier.issuer.clone()),
            |exec_env| {
                exec_env.initialize_contract_from_ast(
                    contract_identifier,
                    contract_content,
                    contract_string,
                )
            },
        )
    }

    pub fn execute_transaction(
        &mut self,
        sender: Value,
        contract_identifier: QualifiedContractIdentifier,
        tx_name: &str,
        args: &[SymbolicExpression],
    ) -> Result<(Value, AssetMap, Vec<StacksTransactionEvent>)> {
        self.execute_in_env(sender, |exec_env| {
            exec_env.execute_contract(&contract_identifier, tx_name, args, false)
        })
    }

    pub fn stx_transfer(
        &mut self,
        from: &PrincipalData,
        to: &PrincipalData,
        amount: u128,
    ) -> Result<(Value, AssetMap, Vec<StacksTransactionEvent>)> {
        self.execute_in_env(Value::Principal(from.clone()), |exec_env| {
            exec_env.stx_transfer(from, to, amount)
        })
    }

    pub fn handle_poison_microblock(
        &mut self,
        sender: &PrincipalData,
        mblock_hdr_1: &StacksMicroblockHeader,
        mblock_hdr_2: &StacksMicroblockHeader,
<<<<<<< HEAD
    ) -> Result<(Value, AssetMap, Vec<StacksTransactionEvent>)> {
=======
    ) -> std::result::Result<(Value, AssetMap, Vec<StacksTransactionEvent>), ChainstateError> {
>>>>>>> 17ae855c
        self.execute_in_env(Value::Principal(sender.clone()), |exec_env| {
            exec_env.handle_poison_microblock(mblock_hdr_1, mblock_hdr_2)
        })
    }

    #[cfg(test)]
    pub fn stx_faucet(&mut self, recipient: &PrincipalData, amount: u128) {
<<<<<<< HEAD
        self.execute_in_env(recipient.clone().into(), |env| {
=======
        self.execute_in_env::<_, _, ()>(recipient.clone().into(), |env| {
>>>>>>> 17ae855c
            let mut snapshot = env
                .global_context
                .database
                .get_stx_balance_snapshot(&recipient);

            let mut balance = snapshot.balance().clone();
            balance.amount_unlocked += amount;
            snapshot.set_balance(balance);
            snapshot.save();
            Ok(())
        })
        .unwrap();
    }

    #[cfg(test)]
    pub fn eval_raw(
        &mut self,
        program: &str,
    ) -> Result<(Value, AssetMap, Vec<StacksTransactionEvent>)> {
        self.execute_in_env(
            Value::from(QualifiedContractIdentifier::transient().issuer),
            |exec_env| exec_env.eval_raw(program),
        )
    }

    pub fn eval_read_only(
        &mut self,
        contract: &QualifiedContractIdentifier,
        program: &str,
    ) -> Result<(Value, AssetMap, Vec<StacksTransactionEvent>)> {
        self.execute_in_env(
            Value::from(QualifiedContractIdentifier::transient().issuer),
            |exec_env| exec_env.eval_read_only(contract, program),
        )
    }

    pub fn begin(&mut self) {
        self.context.begin();
    }

    pub fn commit(&mut self) -> Result<(AssetMap, EventBatch)> {
        let (asset_map, event_batch) = self.context.commit()?;
        let asset_map = asset_map.ok_or(InterpreterError::FailedToConstructAssetTable)?;
        let event_batch = event_batch.ok_or(InterpreterError::FailedToConstructEventBatch)?;

        Ok((asset_map, event_batch))
    }

    /// Destroys this environment, returning ownership of its database reference.
    ///  If the context wasn't top-level (i.e., it had uncommitted data), return None,
    ///   because the database is not guaranteed to be in a sane state.
    pub fn destruct(self) -> Option<(ClarityDatabase<'a>, LimitedCostTracker)> {
        self.context.destruct()
    }
}

impl CostTracker for Environment<'_, '_> {
    fn add_cost(&mut self, cost: ExecutionCost) -> std::result::Result<(), CostErrors> {
        self.global_context.cost_track.add_cost(cost)
    }
    fn add_memory(&mut self, memory: u64) -> std::result::Result<(), CostErrors> {
        self.global_context.cost_track.add_memory(memory)
    }
    fn drop_memory(&mut self, memory: u64) {
        self.global_context.cost_track.drop_memory(memory)
    }
    fn reset_memory(&mut self) {
        self.global_context.cost_track.reset_memory()
    }
}

impl CostTracker for GlobalContext<'_> {
    fn add_cost(&mut self, cost: ExecutionCost) -> std::result::Result<(), CostErrors> {
        self.cost_track.add_cost(cost)
    }
    fn add_memory(&mut self, memory: u64) -> std::result::Result<(), CostErrors> {
        self.cost_track.add_memory(memory)
    }
    fn drop_memory(&mut self, memory: u64) {
        self.cost_track.drop_memory(memory)
    }
    fn reset_memory(&mut self) {
        self.cost_track.reset_memory()
    }
}

impl<'a, 'b> Environment<'a, 'b> {
    // Environments pack a reference to the global context (which is basically the db),
    //   the current contract context, a call stack, and the current sender.
    // Essentially, the point of the Environment struct is to prevent all the eval functions
    //   from including all of these items in their method signatures individually. Because
    //   these different contexts can be mixed and matched (i.e., in a contract-call, you change
    //   contract context), a single "invocation" will end up creating multiple environment
    //   objects as context changes occur.
    pub fn new(
        global_context: &'a mut GlobalContext<'b>,
        contract_context: &'a ContractContext,
        call_stack: &'a mut CallStack,
        sender: Option<Value>,
        caller: Option<Value>,
    ) -> Environment<'a, 'b> {
        if let Some(ref sender) = sender {
            if let Value::Principal(_) = sender {
            } else {
                panic!("Tried to construct environment with bad sender {}", sender);
            }
        }
        if let Some(ref caller) = caller {
            if let Value::Principal(_) = caller {
            } else {
                panic!("Tried to construct environment with bad caller {}", caller);
            }
        }

        Environment {
            global_context,
            contract_context,
            call_stack,
            sender,
            caller,
        }
    }

    pub fn nest_as_principal<'c>(&'c mut self, sender: Value) -> Environment<'c, 'b> {
        Environment::new(
            self.global_context,
            self.contract_context,
            self.call_stack,
            Some(sender.clone()),
            Some(sender),
        )
    }

    pub fn nest_with_caller<'c>(&'c mut self, caller: Value) -> Environment<'c, 'b> {
        Environment::new(
            self.global_context,
            self.contract_context,
            self.call_stack,
            self.sender.clone(),
            Some(caller),
        )
    }

    pub fn eval_read_only(
        &mut self,
        contract_identifier: &QualifiedContractIdentifier,
        program: &str,
    ) -> Result<Value> {
        let parsed = ast::build_ast(contract_identifier, program, self)?.expressions;

        if parsed.len() < 1 {
            return Err(RuntimeErrorType::ParseError(
                "Expected a program of at least length 1".to_string(),
            )
            .into());
        }

        self.global_context.begin();

        let contract = self
            .global_context
            .database
            .get_contract(contract_identifier)?;

        let result = {
            let mut nested_env = Environment::new(
                &mut self.global_context,
                &contract.contract_context,
                self.call_stack,
                self.sender.clone(),
                self.caller.clone(),
            );
            let local_context = LocalContext::new();
            eval(&parsed[0], &mut nested_env, &local_context)
        };

        self.global_context.roll_back();

        result
    }

    pub fn eval_raw(&mut self, program: &str) -> Result<Value> {
        let contract_id = QualifiedContractIdentifier::transient();

        let parsed = ast::build_ast(&contract_id, program, self)?.expressions;
        if parsed.len() < 1 {
            return Err(RuntimeErrorType::ParseError(
                "Expected a program of at least length 1".to_string(),
            )
            .into());
        }
        let local_context = LocalContext::new();
        let result = { eval(&parsed[0], self, &local_context) };
        result
    }

    pub fn execute_contract(
        &mut self,
        contract_identifier: &QualifiedContractIdentifier,
        tx_name: &str,
        args: &[SymbolicExpression],
        read_only: bool,
    ) -> Result<Value> {
        let contract_size = self
            .global_context
            .database
            .get_contract_size(contract_identifier)?;
        runtime_cost!(cost_functions::LOAD_CONTRACT, self, contract_size)?;

        self.global_context.add_memory(contract_size)?;

        finally_drop_memory!(self.global_context, contract_size; {
            let contract = self.global_context.database.get_contract(contract_identifier)?;

            let func = contract.contract_context.lookup_function(tx_name)
                .ok_or_else(|| { CheckErrors::UndefinedFunction(tx_name.to_string()) })?;
            if !func.is_public() {
                return Err(CheckErrors::NoSuchPublicFunction(contract_identifier.to_string(), tx_name.to_string()).into());
            } else if read_only && !func.is_read_only() {
                return Err(CheckErrors::PublicFunctionNotReadOnly(contract_identifier.to_string(), tx_name.to_string()).into());
            }

            let args: Result<Vec<Value>> = args.iter()
                .map(|arg| {
                    let value = arg.match_atom_value()
                        .ok_or_else(|| InterpreterError::InterpreterError(format!("Passed non-value expression to exec_tx on {}!",
                                                                                  tx_name)))?;
                    Ok(value.clone())
                })
                .collect();

            let args = args?;

            let func_identifier = func.get_identifier();
            if self.call_stack.contains(&func_identifier) {
                return Err(CheckErrors::CircularReference(vec![func_identifier.to_string()]).into())
            }
            self.call_stack.insert(&func_identifier, true);
            let res = self.execute_function_as_transaction(&func, &args, Some(&contract.contract_context));
            self.call_stack.remove(&func_identifier, true)?;

            match res {
                Ok(value) => {
                    let sender_principal = self.sender.clone().map(|v| v.expect_principal());
                    handle_contract_call_special_cases(&mut self.global_context, sender_principal.as_ref(), contract_identifier, tx_name, &value)?;
                    Ok(value)
                },
                Err(e) => Err(e)
            }
        })
    }

    pub fn execute_function_as_transaction(
        &mut self,
        function: &DefinedFunction,
        args: &[Value],
        next_contract_context: Option<&ContractContext>,
    ) -> Result<Value> {
        let make_read_only = function.is_read_only();

        if make_read_only {
            self.global_context.begin_read_only();
        } else {
            self.global_context.begin();
        }

        let next_contract_context = next_contract_context.unwrap_or(self.contract_context);

        let result = {
            let mut nested_env = Environment::new(
                &mut self.global_context,
                next_contract_context,
                self.call_stack,
                self.sender.clone(),
                self.caller.clone(),
            );

            function.execute_apply(args, &mut nested_env)
        };

        if make_read_only {
            self.global_context.roll_back();
            result
        } else {
            self.global_context.handle_tx_result(result)
        }
    }

    pub fn evaluate_at_block(
        &mut self,
        bhh: StacksBlockId,
        closure: &SymbolicExpression,
        local: &LocalContext,
    ) -> Result<Value> {
        self.global_context.begin_read_only();

        let result = self
            .global_context
            .database
            .set_block_hash(bhh, false)
            .and_then(|prior_bhh| {
                let result = eval(closure, self, local);
                self.global_context
                    .database
                    .set_block_hash(prior_bhh, true)
                    .expect(
                    "ERROR: Failed to restore prior active block after time-shifted evaluation.",
                );
                result
            });

        self.global_context.roll_back();

        result
    }

    pub fn initialize_contract(
        &mut self,
        contract_identifier: QualifiedContractIdentifier,
        contract_content: &str,
    ) -> Result<()> {
        let contract_ast = ast::build_ast(&contract_identifier, contract_content, self)?;
        self.initialize_contract_from_ast(contract_identifier, &contract_ast, &contract_content)
    }

    pub fn initialize_contract_from_ast(
        &mut self,
        contract_identifier: QualifiedContractIdentifier,
        contract_content: &ContractAST,
        contract_string: &str,
    ) -> Result<()> {
        self.global_context.begin();

        // wrap in a closure so that `?` can be caught and the global_context can roll_back()
        //  before returning.
        let result = (|| {
            runtime_cost!(
                cost_functions::CONTRACT_STORAGE,
                self,
                contract_string.len()
            )?;

            if self
                .global_context
                .database
                .has_contract(&contract_identifier)
            {
                return Err(
                    CheckErrors::ContractAlreadyExists(contract_identifier.to_string()).into(),
                );
            }

            // first, store the contract _content hash_ in the data store.
            //    this is necessary before creating and accessing metadata fields in the data store,
            //      --or-- storing any analysis metadata in the data store.
            self.global_context
                .database
                .insert_contract_hash(&contract_identifier, contract_string)?;
            let memory_use = contract_string.len() as u64;
            self.add_memory(memory_use)?;

            let result = Contract::initialize_from_ast(
                contract_identifier.clone(),
                contract_content,
                &mut self.global_context,
            );
            self.drop_memory(memory_use);
            result
        })();

        match result {
            Ok(contract) => {
                let data_size = contract.contract_context.data_size;
                self.global_context
                    .database
                    .insert_contract(&contract_identifier, contract);
                self.global_context
                    .database
                    .set_contract_data_size(&contract_identifier, data_size)?;

                self.global_context.commit()?;
                Ok(())
            }
            Err(e) => {
                self.global_context.roll_back();
                Err(e)
            }
        }
    }

    /// Top-level STX-transfer, invoked by TokenTransfer transactions.
    /// Only commits if the inner stx_transfer_consolidated() returns an (ok true) value.
    /// Rolls back if it returns an (err ..) value, or if the method itself fails for some reason
    /// (miners should never build blocks that spend non-existent STX in a top-level token-transfer)
    pub fn stx_transfer(
        &mut self,
        from: &PrincipalData,
        to: &PrincipalData,
        amount: u128,
    ) -> Result<Value> {
        self.global_context.begin();
        let result = stx_transfer_consolidated(self, from, to, amount);
        match result {
            Ok(value) => match value.clone().expect_result() {
                Ok(_) => {
                    self.global_context.commit()?;
                    Ok(value)
                }
                Err(_) => {
                    self.global_context.roll_back();
                    Err(InterpreterError::InsufficientBalance.into())
                }
            },
            Err(e) => {
                self.global_context.roll_back();
                Err(e)
            }
        }
    }

    /// Top-level poison-microblock handler
    pub fn handle_poison_microblock(
        &mut self,
        mblock_header_1: &StacksMicroblockHeader,
        mblock_header_2: &StacksMicroblockHeader,
<<<<<<< HEAD
    ) -> Result<Value> {
        self.global_context.begin();
        let result = handle_poison_microblock(self, mblock_header_1, mblock_header_2);
=======
    ) -> std::result::Result<Value, ChainstateError> {
        self.global_context.begin();
        let result =
            StacksChainState::handle_poison_microblock(self, mblock_header_1, mblock_header_2);
>>>>>>> 17ae855c
        match result {
            Ok(ret) => {
                self.global_context.commit()?;
                Ok(ret)
            }
            Err(e) => {
                self.global_context.roll_back();
                Err(e)
            }
        }
    }

    pub fn register_print_event(&mut self, value: Value) -> Result<()> {
        let print_event = SmartContractEventData {
            key: (
                self.contract_context.contract_identifier.clone(),
                "print".to_string(),
            ),
            value,
        };

        if let Some(batch) = self.global_context.event_batches.last_mut() {
            batch
                .events
                .push(StacksTransactionEvent::SmartContractEvent(print_event));
        }
        Ok(())
    }

    pub fn register_stx_transfer_event(
        &mut self,
        sender: PrincipalData,
        recipient: PrincipalData,
        amount: u128,
    ) -> Result<()> {
        let event_data = STXTransferEventData {
            sender,
            recipient,
            amount,
        };

        if let Some(batch) = self.global_context.event_batches.last_mut() {
            batch.events.push(StacksTransactionEvent::STXEvent(
                STXEventType::STXTransferEvent(event_data),
            ));
        }
        Ok(())
    }

    pub fn register_stx_burn_event(&mut self, sender: PrincipalData, amount: u128) -> Result<()> {
        let event_data = STXBurnEventData { sender, amount };

        if let Some(batch) = self.global_context.event_batches.last_mut() {
            batch.events.push(StacksTransactionEvent::STXEvent(
                STXEventType::STXBurnEvent(event_data),
            ));
        }
        Ok(())
    }

    pub fn register_nft_transfer_event(
        &mut self,
        sender: PrincipalData,
        recipient: PrincipalData,
        value: Value,
        asset_identifier: AssetIdentifier,
    ) -> Result<()> {
        let event_data = NFTTransferEventData {
            sender,
            recipient,
            asset_identifier,
            value,
        };

        if let Some(batch) = self.global_context.event_batches.last_mut() {
            batch.events.push(StacksTransactionEvent::NFTEvent(
                NFTEventType::NFTTransferEvent(event_data),
            ));
        }
        Ok(())
    }

    pub fn register_nft_mint_event(
        &mut self,
        recipient: PrincipalData,
        value: Value,
        asset_identifier: AssetIdentifier,
    ) -> Result<()> {
        let event_data = NFTMintEventData {
            recipient,
            asset_identifier,
            value,
        };

        if let Some(batch) = self.global_context.event_batches.last_mut() {
            batch.events.push(StacksTransactionEvent::NFTEvent(
                NFTEventType::NFTMintEvent(event_data),
            ));
        }
        Ok(())
    }

    pub fn register_ft_transfer_event(
        &mut self,
        sender: PrincipalData,
        recipient: PrincipalData,
        amount: u128,
        asset_identifier: AssetIdentifier,
    ) -> Result<()> {
        let event_data = FTTransferEventData {
            sender,
            recipient,
            asset_identifier,
            amount,
        };

        if let Some(batch) = self.global_context.event_batches.last_mut() {
            batch.events.push(StacksTransactionEvent::FTEvent(
                FTEventType::FTTransferEvent(event_data),
            ));
        }
        Ok(())
    }

    pub fn register_ft_mint_event(
        &mut self,
        recipient: PrincipalData,
        amount: u128,
        asset_identifier: AssetIdentifier,
    ) -> Result<()> {
        let event_data = FTMintEventData {
            recipient,
            asset_identifier,
            amount,
        };

        if let Some(batch) = self.global_context.event_batches.last_mut() {
            batch
                .events
                .push(StacksTransactionEvent::FTEvent(FTEventType::FTMintEvent(
                    event_data,
                )));
        }
        Ok(())
    }
}

impl<'a> GlobalContext<'a> {
    // Instantiate a new Global Context
    pub fn new(database: ClarityDatabase, cost_track: LimitedCostTracker) -> GlobalContext {
        GlobalContext {
            database,
            cost_track,
            read_only: Vec::new(),
            asset_maps: Vec::new(),
            event_batches: Vec::new(),
        }
    }

    pub fn is_top_level(&self) -> bool {
        self.asset_maps.len() == 0
    }

    fn get_asset_map(&mut self) -> &mut AssetMap {
        self.asset_maps
            .last_mut()
            .expect("Failed to obtain asset map")
    }

    pub fn log_asset_transfer(
        &mut self,
        sender: &PrincipalData,
        contract_identifier: &QualifiedContractIdentifier,
        asset_name: &ClarityName,
        transfered: Value,
    ) {
        let asset_identifier = AssetIdentifier {
            contract_identifier: contract_identifier.clone(),
            asset_name: asset_name.clone(),
        };
        self.get_asset_map()
            .add_asset_transfer(sender, asset_identifier, transfered)
    }

    pub fn log_token_transfer(
        &mut self,
        sender: &PrincipalData,
        contract_identifier: &QualifiedContractIdentifier,
        asset_name: &ClarityName,
        transfered: u128,
    ) -> Result<()> {
        let asset_identifier = AssetIdentifier {
            contract_identifier: contract_identifier.clone(),
            asset_name: asset_name.clone(),
        };
        self.get_asset_map()
            .add_token_transfer(sender, asset_identifier, transfered)
    }

    pub fn log_stx_transfer(&mut self, sender: &PrincipalData, transfered: u128) -> Result<()> {
        self.get_asset_map().add_stx_transfer(sender, transfered)
    }

    pub fn log_stx_burn(&mut self, sender: &PrincipalData, transfered: u128) -> Result<()> {
        self.get_asset_map().add_stx_burn(sender, transfered)
    }

    pub fn execute<F, T>(&mut self, f: F) -> Result<T>
    where
        F: FnOnce(&mut Self) -> Result<T>,
    {
        self.begin();
        let result = f(self).or_else(|e| {
            self.roll_back();
            Err(e)
        })?;
        self.commit()?;
        Ok(result)
    }

    pub fn is_read_only(&self) -> bool {
        // top level context defaults to writable.
        self.read_only.last().cloned().unwrap_or(false)
    }

    pub fn begin(&mut self) {
        self.asset_maps.push(AssetMap::new());
        self.event_batches.push(EventBatch::new());
        self.database.begin();
        let read_only = self.is_read_only();
        self.read_only.push(read_only);
    }

    pub fn begin_read_only(&mut self) {
        self.asset_maps.push(AssetMap::new());
        self.event_batches.push(EventBatch::new());
        self.database.begin();
        self.read_only.push(true);
    }

    pub fn commit(&mut self) -> Result<(Option<AssetMap>, Option<EventBatch>)> {
        trace!("Calling commit");
        self.read_only.pop();
        let asset_map = self
            .asset_maps
            .pop()
            .expect("ERROR: Committed non-nested context.");
        let mut event_batch = self
            .event_batches
            .pop()
            .expect("ERROR: Committed non-nested context.");

        let out_map = match self.asset_maps.last_mut() {
            Some(tail_back) => {
                if let Err(e) = tail_back.commit_other(asset_map) {
                    self.database.roll_back();
                    return Err(e);
                }
                None
            }
            None => Some(asset_map),
        };

        let out_batch = match self.event_batches.last_mut() {
            Some(tail_back) => {
                tail_back.events.append(&mut event_batch.events);
                None
            }
            None => Some(event_batch),
        };

        self.database.commit();
        Ok((out_map, out_batch))
    }

    pub fn roll_back(&mut self) {
        let popped = self.asset_maps.pop();
        assert!(popped.is_some());
        let popped = self.read_only.pop();
        assert!(popped.is_some());
        let popped = self.event_batches.pop();
        assert!(popped.is_some());

        self.database.roll_back();
    }

    pub fn handle_tx_result(&mut self, result: Result<Value>) -> Result<Value> {
        if let Ok(result) = result {
            if let Value::Response(data) = result {
                if data.committed {
                    self.commit()?;
                } else {
                    self.roll_back();
                }
                Ok(Value::Response(data))
            } else {
                Err(
                    CheckErrors::PublicFunctionMustReturnResponse(TypeSignature::type_of(&result))
                        .into(),
                )
            }
        } else {
            self.roll_back();
            result
        }
    }

    /// Destroys this context, returning ownership of its database reference.
    ///  If the context wasn't top-level (i.e., it had uncommitted data), return None,
    ///   because the database is not guaranteed to be in a sane state.
    pub fn destruct(self) -> Option<(ClarityDatabase<'a>, LimitedCostTracker)> {
        if self.is_top_level() {
            Some((self.database, self.cost_track))
        } else {
            None
        }
    }
}

impl ContractContext {
    pub fn new(contract_identifier: QualifiedContractIdentifier) -> Self {
        Self {
            contract_identifier,
            variables: HashMap::new(),
            functions: HashMap::new(),
            defined_traits: HashMap::new(),
            implemented_traits: HashSet::new(),
            persisted_names: HashSet::new(),
            data_size: 0,
        }
    }

    pub fn lookup_variable(&self, name: &str) -> Option<&Value> {
        self.variables.get(name)
    }

    pub fn lookup_function(&self, name: &str) -> Option<DefinedFunction> {
        self.functions.get(name).cloned()
    }

    pub fn lookup_trait_definition(
        &self,
        name: &str,
    ) -> Option<BTreeMap<ClarityName, FunctionSignature>> {
        self.defined_traits.get(name).cloned()
    }

    pub fn is_explicitly_implementing_trait(&self, trait_identifier: &TraitIdentifier) -> bool {
        self.implemented_traits.contains(trait_identifier)
    }

    pub fn is_name_used(&self, name: &str) -> bool {
        is_reserved(name)
            || self.variables.contains_key(name)
            || self.functions.contains_key(name)
            || self.persisted_names.contains(name)
            || self.defined_traits.contains_key(name)
    }
}

impl<'a> LocalContext<'a> {
    pub fn new() -> LocalContext<'a> {
        LocalContext {
            function_context: Option::None,
            parent: Option::None,
            callable_contracts: HashMap::new(),
            variables: HashMap::new(),
            depth: 0,
        }
    }

    pub fn depth(&self) -> u16 {
        self.depth
    }

    pub fn function_context(&self) -> &LocalContext {
        match self.function_context {
            Some(context) => context,
            None => self,
        }
    }

    pub fn extend(&'a self) -> Result<LocalContext<'a>> {
        if self.depth >= MAX_CONTEXT_DEPTH {
            Err(RuntimeErrorType::MaxContextDepthReached.into())
        } else {
            Ok(LocalContext {
                function_context: Some(self.function_context()),
                parent: Some(self),
                callable_contracts: HashMap::new(),
                variables: HashMap::new(),
                depth: self.depth + 1,
            })
        }
    }

    pub fn lookup_variable(&self, name: &str) -> Option<&Value> {
        match self.variables.get(name) {
            Some(value) => Some(value),
            None => match self.parent {
                Some(parent) => parent.lookup_variable(name),
                None => None,
            },
        }
    }

    pub fn lookup_callable_contract(
        &self,
        name: &str,
    ) -> Option<&(QualifiedContractIdentifier, TraitIdentifier)> {
        self.function_context().callable_contracts.get(name)
    }
}

impl CallStack {
    pub fn new() -> CallStack {
        CallStack {
            stack: Vec::new(),
            set: HashSet::new(),
            apply_depth: 0,
        }
    }

    pub fn depth(&self) -> usize {
        self.stack.len() + self.apply_depth
    }

    pub fn contains(&self, function: &FunctionIdentifier) -> bool {
        self.set.contains(function)
    }

    pub fn insert(&mut self, function: &FunctionIdentifier, track: bool) {
        self.stack.push(function.clone());
        if track {
            self.set.insert(function.clone());
        }
    }

    pub fn incr_apply_depth(&mut self) {
        self.apply_depth += 1;
    }

    pub fn decr_apply_depth(&mut self) {
        self.apply_depth -= 1;
    }

    pub fn remove(&mut self, function: &FunctionIdentifier, tracked: bool) -> Result<()> {
        if let Some(removed) = self.stack.pop() {
            if removed != *function {
                return Err(InterpreterError::InterpreterError(
                    "Tried to remove item from empty call stack.".to_string(),
                )
                .into());
            }
            if tracked && !self.set.remove(&function) {
                panic!("Tried to remove tracked function from call stack, but could not find in current context.")
            }
            Ok(())
        } else {
            return Err(InterpreterError::InterpreterError(
                "Tried to remove item from empty call stack.".to_string(),
            )
            .into());
        }
    }

    #[cfg(feature = "developer-mode")]
    pub fn make_stack_trace(&self) -> StackTrace {
        self.stack.clone()
    }

    #[cfg(not(feature = "developer-mode"))]
    pub fn make_stack_trace(&self) -> StackTrace {
        Vec::new()
    }
}

#[cfg(test)]
mod test {
    use super::*;

    #[test]
    fn test_asset_map_abort() {
        let a_contract_id = QualifiedContractIdentifier::local("a").unwrap();
        let b_contract_id = QualifiedContractIdentifier::local("b").unwrap();

        let p1 = PrincipalData::Contract(a_contract_id.clone());
        let p2 = PrincipalData::Contract(b_contract_id.clone());

        let t1 = AssetIdentifier {
            contract_identifier: a_contract_id.clone(),
            asset_name: "a".into(),
        };
        let _t2 = AssetIdentifier {
            contract_identifier: b_contract_id.clone(),
            asset_name: "a".into(),
        };

        let mut am1 = AssetMap::new();
        let mut am2 = AssetMap::new();

        am1.add_token_transfer(&p1, t1.clone(), 1).unwrap();
        am1.add_token_transfer(&p2, t1.clone(), u128::max_value())
            .unwrap();
        am2.add_token_transfer(&p1, t1.clone(), 1).unwrap();
        am2.add_token_transfer(&p2, t1.clone(), 1).unwrap();

        am1.commit_other(am2).unwrap_err();

        let table = am1.to_table();

        assert_eq!(table[&p2][&t1], AssetMapEntry::Token(u128::max_value()));
        assert_eq!(table[&p1][&t1], AssetMapEntry::Token(1));
    }

    #[test]
    fn test_asset_map_combinations() {
        let a_contract_id = QualifiedContractIdentifier::local("a").unwrap();
        let b_contract_id = QualifiedContractIdentifier::local("b").unwrap();
        let c_contract_id = QualifiedContractIdentifier::local("c").unwrap();
        let d_contract_id = QualifiedContractIdentifier::local("d").unwrap();
        let e_contract_id = QualifiedContractIdentifier::local("e").unwrap();
        let f_contract_id = QualifiedContractIdentifier::local("f").unwrap();
        let g_contract_id = QualifiedContractIdentifier::local("g").unwrap();

        let p1 = PrincipalData::Contract(a_contract_id.clone());
        let p2 = PrincipalData::Contract(b_contract_id.clone());
        let p3 = PrincipalData::Contract(c_contract_id.clone());
        let _p4 = PrincipalData::Contract(d_contract_id.clone());
        let _p5 = PrincipalData::Contract(e_contract_id.clone());
        let _p6 = PrincipalData::Contract(f_contract_id.clone());
        let _p7 = PrincipalData::Contract(g_contract_id.clone());

        let t1 = AssetIdentifier {
            contract_identifier: a_contract_id.clone(),
            asset_name: "a".into(),
        };
        let t2 = AssetIdentifier {
            contract_identifier: b_contract_id.clone(),
            asset_name: "a".into(),
        };
        let t3 = AssetIdentifier {
            contract_identifier: c_contract_id.clone(),
            asset_name: "a".into(),
        };
        let t4 = AssetIdentifier {
            contract_identifier: d_contract_id.clone(),
            asset_name: "a".into(),
        };
        let t5 = AssetIdentifier {
            contract_identifier: e_contract_id.clone(),
            asset_name: "a".into(),
        };
        let t6 = AssetIdentifier::STX();
        let t7 = AssetIdentifier::STX_burned();

        let mut am1 = AssetMap::new();
        let mut am2 = AssetMap::new();

        am1.add_token_transfer(&p1, t1.clone(), 10).unwrap();
        am2.add_token_transfer(&p1, t1.clone(), 15).unwrap();

        am1.add_stx_transfer(&p1, 20).unwrap();
        am2.add_stx_transfer(&p2, 25).unwrap();

        am1.add_stx_burn(&p1, 30).unwrap();
        am2.add_stx_burn(&p2, 35).unwrap();

        // test merging in a token that _didn't_ have an entry in the parent
        am2.add_token_transfer(&p1, t4.clone(), 1).unwrap();

        // test merging in a principal that _didn't_ have an entry in the parent
        am2.add_token_transfer(&p2, t2.clone(), 10).unwrap();
        am2.add_token_transfer(&p2, t2.clone(), 1).unwrap();

        // test merging in a principal that _didn't_ have an entry in the parent
        am2.add_asset_transfer(&p3, t3.clone(), Value::Int(10));

        // test merging in an asset that _didn't_ have an entry in the parent
        am1.add_asset_transfer(&p1, t5.clone(), Value::Int(0));
        am2.add_asset_transfer(&p1, t3.clone(), Value::Int(1));
        am2.add_asset_transfer(&p1, t3.clone(), Value::Int(0));

        // test merging in an asset that _does_ have an entry in the parent
        am1.add_asset_transfer(&p2, t3.clone(), Value::Int(2));
        am1.add_asset_transfer(&p2, t3.clone(), Value::Int(5));
        am2.add_asset_transfer(&p2, t3.clone(), Value::Int(3));
        am2.add_asset_transfer(&p2, t3.clone(), Value::Int(4));

        // test merging in STX transfers
        am1.add_stx_transfer(&p1, 21).unwrap();
        am2.add_stx_transfer(&p2, 26).unwrap();

        // test merging in STX burns
        am1.add_stx_burn(&p1, 31).unwrap();
        am2.add_stx_burn(&p2, 36).unwrap();

        am1.commit_other(am2).unwrap();

        let table = am1.to_table();

        // 3 Principals
        assert_eq!(table.len(), 3);

        assert_eq!(table[&p1][&t1], AssetMapEntry::Token(25));
        assert_eq!(table[&p1][&t4], AssetMapEntry::Token(1));

        assert_eq!(table[&p2][&t2], AssetMapEntry::Token(11));

        assert_eq!(
            table[&p2][&t3],
            AssetMapEntry::Asset(vec![
                Value::Int(2),
                Value::Int(5),
                Value::Int(3),
                Value::Int(4)
            ])
        );

        assert_eq!(
            table[&p1][&t3],
            AssetMapEntry::Asset(vec![Value::Int(1), Value::Int(0)])
        );
        assert_eq!(table[&p1][&t5], AssetMapEntry::Asset(vec![Value::Int(0)]));

        assert_eq!(table[&p3][&t3], AssetMapEntry::Asset(vec![Value::Int(10)]));

        assert_eq!(table[&p1][&t6], AssetMapEntry::STX(20 + 21));
        assert_eq!(table[&p2][&t6], AssetMapEntry::STX(25 + 26));

        assert_eq!(table[&p1][&t7], AssetMapEntry::Burn(30 + 31));
        assert_eq!(table[&p2][&t7], AssetMapEntry::Burn(35 + 36));
    }
}<|MERGE_RESOLUTION|>--- conflicted
+++ resolved
@@ -26,7 +26,6 @@
 use vm::database::ClarityDatabase;
 use vm::errors::{CheckErrors, InterpreterError, InterpreterResult as Result, RuntimeErrorType};
 use vm::functions::handle_contract_call_special_cases;
-use vm::functions::handle_poison_microblock;
 use vm::representations::{ClarityName, ContractName, SymbolicExpression};
 use vm::stx_transfer_consolidated;
 use vm::types::signatures::FunctionSignature;
@@ -544,11 +543,7 @@
         sender: &PrincipalData,
         mblock_hdr_1: &StacksMicroblockHeader,
         mblock_hdr_2: &StacksMicroblockHeader,
-<<<<<<< HEAD
-    ) -> Result<(Value, AssetMap, Vec<StacksTransactionEvent>)> {
-=======
     ) -> std::result::Result<(Value, AssetMap, Vec<StacksTransactionEvent>), ChainstateError> {
->>>>>>> 17ae855c
         self.execute_in_env(Value::Principal(sender.clone()), |exec_env| {
             exec_env.handle_poison_microblock(mblock_hdr_1, mblock_hdr_2)
         })
@@ -556,11 +551,7 @@
 
     #[cfg(test)]
     pub fn stx_faucet(&mut self, recipient: &PrincipalData, amount: u128) {
-<<<<<<< HEAD
-        self.execute_in_env(recipient.clone().into(), |env| {
-=======
         self.execute_in_env::<_, _, ()>(recipient.clone().into(), |env| {
->>>>>>> 17ae855c
             let mut snapshot = env
                 .global_context
                 .database
@@ -986,16 +977,10 @@
         &mut self,
         mblock_header_1: &StacksMicroblockHeader,
         mblock_header_2: &StacksMicroblockHeader,
-<<<<<<< HEAD
-    ) -> Result<Value> {
-        self.global_context.begin();
-        let result = handle_poison_microblock(self, mblock_header_1, mblock_header_2);
-=======
     ) -> std::result::Result<Value, ChainstateError> {
         self.global_context.begin();
         let result =
             StacksChainState::handle_poison_microblock(self, mblock_header_1, mblock_header_2);
->>>>>>> 17ae855c
         match result {
             Ok(ret) => {
                 self.global_context.commit()?;

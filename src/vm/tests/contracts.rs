use vm::execute as vm_execute;
use chainstate::burn::BlockHeaderHash;
use vm::errors::{Error, CheckErrors, RuntimeErrorType};
use vm::types::{Value, OptionalData, StandardPrincipalData, ResponseData,
                TypeSignature, PrincipalData, QualifiedContractIdentifier};
use vm::contexts::{OwnedEnvironment,GlobalContext, Environment};
use vm::representations::SymbolicExpression;
use vm::contracts::Contract;
use util::hash::hex_bytes;
use vm::database::marf::temporary_marf;
use vm::database::ClarityDatabase;

use vm::tests::{with_memory_environment, with_marfed_environment, execute, symbols_from_values};

const FACTORIAL_CONTRACT: &str = "(define-map factorials ((id int)) ((current int) (index int)))
         (define-private (init-factorial (id int) (factorial int))
           (print (map-insert factorials (tuple (id id)) (tuple (current 1) (index factorial)))))
         (define-public (compute (id int))
<<<<<<< HEAD
           (let ((entry (unwrap! (map-get factorials (tuple (id id)))
=======
           (let ((entry (expects! (map-get? factorials (tuple (id id)))
>>>>>>> a29df2ff
                                 (err 'false))))
                    (let ((current (get current entry))
                          (index   (get index entry)))
                         (if (<= index 1)
                             (ok 'true)
                             (begin
                               (map-set factorials (tuple (id id))
                                                      (tuple (current (* current index))
                                                             (index (- index 1))))
                               (ok 'false))))))
        (begin (init-factorial 1337 3)
               (init-factorial 8008 5))";

const SIMPLE_TOKENS: &str = "(define-map tokens ((account principal)) ((balance uint)))
         (define-read-only (my-get-token-balance (account principal))
            (default-to u0 (get balance (map-get? tokens (tuple (account account))))))
         (define-read-only (explode (account principal))
             (map-delete tokens (tuple (account account))))
         (define-private (token-credit! (account principal) (amount uint))
            (if (<= amount u0)
                (err \"must be positive\")
                (let ((current-amount (my-get-token-balance account)))
                  (begin
                    (map-set tokens (tuple (account account))
                                       (tuple (balance (+ amount current-amount))))
                    (ok 0)))))
         (define-public (token-transfer (to principal) (amount uint))
          (let ((balance (my-get-token-balance tx-sender)))
             (if (or (> amount balance) (<= amount u0))
                 (err \"not enough balance\")
                 (begin
                   (map-set tokens (tuple (account tx-sender))
                                      (tuple (balance (- balance amount))))
                   (token-credit! to amount)))))
         (define-public (faucet)
           (let ((original-sender tx-sender))
             (as-contract (print (token-transfer (print original-sender) u1)))))                     
         (define-public (mint-after (block-to-release uint))
           (if (>= block-height block-to-release)
               (faucet)
               (err \"must be in the future\")))
         (begin (token-credit! 'SZ2J6ZY48GV1EZ5V2V5RB9MP66SW86PYKKQ9H6DPR u10000)
                (token-credit! 'SM2J6ZY48GV1EZ5V2V5RB9MP66SW86PYKKQVX8X0G u200)
                (token-credit! .tokens u4))";


fn get_principal() -> Value {
    StandardPrincipalData::transient().into()
}

#[test]
fn test_get_block_info_eval() {

    let contracts = [
        "(define-private (test-func) (get-block-info? time u1))",
        "(define-private (test-func) (get-block-info? time block-height))",
        "(define-private (test-func) (get-block-info? time u100000))",
        "(define-private (test-func) (get-block-info? time (- 1)))",
        "(define-private (test-func) (get-block-info? time 'true))",
        "(define-private (test-func) (get-block-info? header-hash u1))",
        "(define-private (test-func) (get-block-info? burnchain-header-hash u1))",
        "(define-private (test-func) (get-block-info? vrf-seed u1))",
    ];

    let expected = [
        Ok(Value::UInt(0)),
        Ok(Value::none()),
        Ok(Value::none()),
        Err(CheckErrors::TypeValueError(TypeSignature::UIntType, Value::Int(-1)).into()),
        Err(CheckErrors::TypeValueError(TypeSignature::UIntType, Value::Bool(true)).into()),
        Ok(Value::some(
            Value::buff_from(hex_bytes("0200000000000000000000000000000000000000000000000000000000000001").unwrap()).unwrap())),
        Ok(Value::some(
            Value::buff_from(hex_bytes("0300000000000000000000000000000000000000000000000000000000000001").unwrap()).unwrap())),
        Ok(Value::some(
            Value::buff_from(hex_bytes("0100000000000000000000000000000000000000000000000000000000000001").unwrap()).unwrap())),
    ];

    for i in 0..contracts.len() {
        let mut owned_env = OwnedEnvironment::memory();
        let contract_identifier = QualifiedContractIdentifier::local("test-contract").unwrap();
        owned_env.initialize_contract(contract_identifier.clone(), contracts[i]).unwrap();

        let mut env = owned_env.get_exec_environment(None);

        let eval_result = env.eval_read_only(&contract_identifier, "(test-func)");
        match expected[i] {
            // any (some UINT) is okay for checking get-block-info? time
            Ok(Value::UInt(0)) => {
                assert!(
                    if let Ok(Value::Optional(OptionalData { data: Some(x) })) = eval_result {
                        if let Value::UInt(_) = *x {
                            true
                        } else {
                            false
                        }
                    } else {
                        false
                    }
                );
            },
            _ => assert_eq!(expected[i], eval_result)
        }
    }
}

fn is_committed(v: &Value) -> bool {
    match v {
        Value::Response(ref data) => data.committed,
        _ => false
    }
}

fn is_err_code(v: &Value, e: i128) -> bool {
    match v {
        Value::Response(ref data) => {
            !data.committed &&
                *data.data == Value::Int(e)
        },
        _ => false
    }
}

fn test_simple_token_system(owned_env: &mut OwnedEnvironment) {
    let tokens_contract = SIMPLE_TOKENS;

    let p1 = execute("'SZ2J6ZY48GV1EZ5V2V5RB9MP66SW86PYKKQ9H6DPR");
    let p2 = execute("'SM2J6ZY48GV1EZ5V2V5RB9MP66SW86PYKKQVX8X0G");

    {
        let mut env = owned_env.get_exec_environment(None);

        let contract_identifier = QualifiedContractIdentifier::local("tokens").unwrap();
        env.initialize_contract(contract_identifier, tokens_contract).unwrap();
    }

    {
        let mut env = owned_env.get_exec_environment(Some(p2.clone()));
        assert!(!is_committed(&env.execute_contract(&QualifiedContractIdentifier::local("tokens").unwrap(), 
                                                    "token-transfer",
                                                    &symbols_from_values(vec![p1.clone(), Value::UInt(210)])).unwrap()));
    }

    {
        let mut env = owned_env.get_exec_environment(Some(p1.clone()));
        assert!(is_committed(&
                             env.execute_contract(&QualifiedContractIdentifier::local("tokens").unwrap(), 
                                                  "token-transfer",
                                                  &symbols_from_values(vec![p2.clone(), Value::UInt(9000)])).unwrap()));

        assert!(!is_committed(&
                              env.execute_contract(&QualifiedContractIdentifier::local("tokens").unwrap(), 
                                                   "token-transfer",
                                                   &symbols_from_values(vec![p2.clone(), Value::UInt(1001)])).unwrap()));
        assert!(is_committed(& // send to self!
                             env.execute_contract(&QualifiedContractIdentifier::local("tokens").unwrap(), "token-transfer",
                                                  &symbols_from_values(vec![p1.clone(), Value::UInt(1000)])).unwrap()));
        
        assert_eq!(
            env.eval_read_only(&QualifiedContractIdentifier::local("tokens").unwrap(),
                               "(my-get-token-balance 'SZ2J6ZY48GV1EZ5V2V5RB9MP66SW86PYKKQ9H6DPR)").unwrap(),
            Value::UInt(1000));
        assert_eq!(
            env.eval_read_only(&QualifiedContractIdentifier::local("tokens").unwrap(),
                               "(my-get-token-balance 'SM2J6ZY48GV1EZ5V2V5RB9MP66SW86PYKKQVX8X0G)").unwrap(),
            Value::UInt(9200));
        assert!(is_committed(&env.execute_contract(&QualifiedContractIdentifier::local("tokens").unwrap(), 
                             "faucet", 
                             &vec![]).unwrap()));
        
        assert!(is_committed(&env.execute_contract(&QualifiedContractIdentifier::local("tokens").unwrap(), 
                             "faucet", 
                             &vec![]).unwrap()));
        
        assert!(is_committed(&env.execute_contract(&QualifiedContractIdentifier::local("tokens").unwrap(), 
                             "faucet", 
                             &vec![]).unwrap()));
        
        assert_eq!(
            env.eval_read_only(&QualifiedContractIdentifier::local("tokens").unwrap(),
                               "(my-get-token-balance 'SZ2J6ZY48GV1EZ5V2V5RB9MP66SW86PYKKQ9H6DPR)").unwrap(),
                               Value::UInt(1003));

        assert!(!is_committed(&env.execute_contract(&QualifiedContractIdentifier::local("tokens").unwrap(), 
                              "mint-after", 
                              &symbols_from_values(vec![Value::UInt(25)])).unwrap()));
        
        env.global_context.database.sim_mine_blocks(10);
        assert!(is_committed(&env.execute_contract(&QualifiedContractIdentifier::local("tokens").unwrap(), 
                             "mint-after", 
                             &symbols_from_values(vec![Value::UInt(25)])).unwrap()));
        
        assert!(!is_committed(&
                              env.execute_contract(&QualifiedContractIdentifier::local("tokens").unwrap(), "faucet", &vec![]).unwrap()));
        
        assert_eq!(
            env.eval_read_only(&QualifiedContractIdentifier::local("tokens").unwrap(),
                               "(my-get-token-balance 'SZ2J6ZY48GV1EZ5V2V5RB9MP66SW86PYKKQ9H6DPR)").unwrap(),
            Value::UInt(1004));
        assert_eq!(
            env.execute_contract(&QualifiedContractIdentifier::local("tokens").unwrap(), "my-get-token-balance", &symbols_from_values(vec![p1.clone()])).unwrap(),
            Value::UInt(1004));
    }
}

fn test_contract_caller(owned_env: &mut OwnedEnvironment) {
    let contract_a =
        "(define-read-only (get-caller)
           (list contract-caller tx-sender))";
    let contract_b =
        "(define-read-only (get-caller)
           (list contract-caller tx-sender))
         (define-read-only (as-contract-get-caller)
           (as-contract (get-caller)))
         (define-read-only (cc-get-caller)
           (contract-call? .contract-a get-caller))
         (define-read-only (as-contract-cc-get-caller)
           (as-contract (contract-call? .contract-a get-caller)))";

    let p1 = execute("'SZ2J6ZY48GV1EZ5V2V5RB9MP66SW86PYKKQ9H6DPR");

    {
        let mut env = owned_env.get_exec_environment(None);
        env.initialize_contract(QualifiedContractIdentifier::local("contract-a").unwrap(), contract_a).unwrap();
        env.initialize_contract(QualifiedContractIdentifier::local("contract-b").unwrap(), contract_b).unwrap();
    }

    {
        let c_b = Value::from(PrincipalData::Contract(QualifiedContractIdentifier::local("contract-b").unwrap()));
        let mut env = owned_env.get_exec_environment(Some(p1.clone()));
        assert_eq!(
            env.execute_contract(&QualifiedContractIdentifier::local("contract-a").unwrap(), "get-caller", &vec![]).unwrap(),
            Value::list_from(vec![p1.clone(), p1.clone()]).unwrap());
        assert_eq!(
            env.execute_contract(&QualifiedContractIdentifier::local("contract-b").unwrap(), "as-contract-get-caller", &vec![]).unwrap(),
            Value::list_from(vec![c_b.clone(), c_b.clone()]).unwrap());
        assert_eq!(
            env.execute_contract(&QualifiedContractIdentifier::local("contract-b").unwrap(), "cc-get-caller", &vec![]).unwrap(),
            Value::list_from(vec![c_b.clone(), p1.clone()]).unwrap());
        assert_eq!(
            env.execute_contract(&QualifiedContractIdentifier::local("contract-b").unwrap(), "as-contract-cc-get-caller", &vec![]).unwrap(),
            Value::list_from(vec![c_b.clone(), c_b.clone()]).unwrap());
    }
}

fn test_fully_qualified_contract_call(owned_env: &mut OwnedEnvironment) {
    let contract_a =
        "(define-read-only (get-caller)
           (list contract-caller tx-sender))";
    let contract_b =
        "(define-read-only (get-caller)
           (list contract-caller tx-sender))
         (define-read-only (as-contract-get-caller)
           (as-contract (get-caller)))
         (define-read-only (cc-get-caller)
           (contract-call? 'S1G2081040G2081040G2081040G208105NK8PE5.contract-a get-caller))
         (define-read-only (as-contract-cc-get-caller)
           (as-contract (contract-call? .contract-a get-caller)))";

    let p1 = execute("'SZ2J6ZY48GV1EZ5V2V5RB9MP66SW86PYKKQ9H6DPR");

    {
        let mut env = owned_env.get_exec_environment(None);
        env.initialize_contract(QualifiedContractIdentifier::local("contract-a").unwrap(), contract_a).unwrap();
        env.initialize_contract(QualifiedContractIdentifier::local("contract-b").unwrap(), contract_b).unwrap();
    }

    {
        let c_b = Value::from(PrincipalData::Contract(QualifiedContractIdentifier::local("contract-b").unwrap()));
        let mut env = owned_env.get_exec_environment(Some(p1.clone()));
        assert_eq!(
            env.execute_contract(&QualifiedContractIdentifier::local("contract-a").unwrap(), "get-caller", &vec![]).unwrap(),
            Value::list_from(vec![p1.clone(), p1.clone()]).unwrap());
        assert_eq!(
            env.execute_contract(&QualifiedContractIdentifier::local("contract-b").unwrap(), "as-contract-get-caller", &vec![]).unwrap(),
            Value::list_from(vec![c_b.clone(), c_b.clone()]).unwrap());
        assert_eq!(
            env.execute_contract(&QualifiedContractIdentifier::local("contract-b").unwrap(), "cc-get-caller", &vec![]).unwrap(),
            Value::list_from(vec![c_b.clone(), p1.clone()]).unwrap());
        assert_eq!(
            env.execute_contract(&QualifiedContractIdentifier::local("contract-b").unwrap(), "as-contract-cc-get-caller", &vec![]).unwrap(),
            Value::list_from(vec![c_b.clone(), c_b.clone()]).unwrap());
    }
}

fn test_simple_naming_system(owned_env: &mut OwnedEnvironment) {
    let tokens_contract = SIMPLE_TOKENS;

    let names_contract =
        "(define-constant burn-address 'SP000000000000000000002Q6VF78)
         (define-private (price-function (name int))
           (if (< name 100000) u1000 u100))
         
         (define-map name-map 
           ((name int)) ((owner principal)))
         (define-map preorder-map
           ((name-hash (buff 20)))
           ((buyer principal) (paid uint)))
         
         (define-public (preorder 
                        (name-hash (buff 20))
                        (name-price uint))
           (let ((xfer-result (contract-call? .tokens token-transfer
                                  burn-address name-price)))
            (if (is-ok xfer-result)
               (if
                 (map-insert preorder-map
                   (tuple (name-hash name-hash))
                   (tuple (paid name-price)
                          (buyer tx-sender)))
                 (ok 0) (err 2))
<<<<<<< HEAD
               (if (eq? (unwrap-err! xfer-result (err (- 1)))
=======
               (if (is-eq (expects-err! xfer-result (err (- 1)))
>>>>>>> a29df2ff
                        \"not enough balance\")
                   (err 1) (err 3)))))

         (define-public (register 
                        (recipient-principal principal)
                        (name int)
                        (salt int))
           (let ((preorder-entry
                   ;; preorder entry must exist!
<<<<<<< HEAD
                   (unwrap! (map-get preorder-map
=======
                   (expects! (map-get? preorder-map
>>>>>>> a29df2ff
                                  (tuple (name-hash (hash160 (xor name salt))))) (err 5)))
                 (name-entry 
                   (map-get? name-map (tuple (name name)))))
             (if (and
                  (is-none name-entry)
                  ;; preorder must have paid enough
                  (<= (price-function name) 
                      (get paid preorder-entry))
                  ;; preorder must have been the current principal
                  (is-eq tx-sender
                       (get buyer preorder-entry)))
                  (if (and
                    (map-insert name-map
                      (tuple (name name))
                      (tuple (owner recipient-principal)))
                    (map-delete preorder-map
                      (tuple (name-hash (hash160 (xor name salt))))))
                    (ok 0)
                    (err 3))
                  (err 4))))";

    let p1 = execute("'SZ2J6ZY48GV1EZ5V2V5RB9MP66SW86PYKKQ9H6DPR");
    let p2 = execute("'SM2J6ZY48GV1EZ5V2V5RB9MP66SW86PYKKQVX8X0G");

    let name_hash_expensive_0 = execute("(hash160 1)");
    let name_hash_expensive_1 = execute("(hash160 2)");
    let name_hash_cheap_0 = execute("(hash160 100001)");

    {
        let mut env = owned_env.get_exec_environment(None);

        let contract_identifier = QualifiedContractIdentifier::local("tokens").unwrap();
        env.initialize_contract(contract_identifier, tokens_contract).unwrap();
        
        let contract_identifier = QualifiedContractIdentifier::local("names").unwrap();
        env.initialize_contract(contract_identifier, names_contract).unwrap();
    }

    {
        let mut env = owned_env.get_exec_environment(Some(p2.clone()));

        assert!(is_err_code(&
                            env.execute_contract(&QualifiedContractIdentifier::local("names").unwrap(), "preorder",
                                                 &symbols_from_values(vec![name_hash_expensive_0.clone(), Value::UInt(1000)])).unwrap(), 1));
    }

    {
        let mut env = owned_env.get_exec_environment(Some(p1.clone()));
        assert!(is_committed(&
                             env.execute_contract(&QualifiedContractIdentifier::local("names").unwrap(), "preorder",
                                                  &symbols_from_values(vec![name_hash_expensive_0.clone(), Value::UInt(1000)])).unwrap()));
        assert!(is_err_code(&
                            env.execute_contract(&QualifiedContractIdentifier::local("names").unwrap(), "preorder",
                                                 &symbols_from_values(vec![name_hash_expensive_0.clone(), Value::UInt(1000)])).unwrap(), 2));
    }

    {
        // shouldn't be able to register a name you didn't preorder!
        let mut env = owned_env.get_exec_environment(Some(p2.clone()));
        assert!(is_err_code(&
                            env.execute_contract(&QualifiedContractIdentifier::local("names").unwrap(), "register",
                                                 &symbols_from_values(vec![p2.clone(), Value::Int(1) , Value::Int(0)])).unwrap(), 4));
    }

    {
        // should work!
        let mut env = owned_env.get_exec_environment(Some(p1.clone()));
        assert!(is_committed(&
                             env.execute_contract(&QualifiedContractIdentifier::local("names").unwrap(), "register",
                                                  &symbols_from_values(vec![p2.clone(), Value::Int(1) , Value::Int(0)])).unwrap()));
        
    }

    {
        // try to underpay!
        let mut env = owned_env.get_exec_environment(Some(p2.clone()));
        assert!(is_committed(&
                             env.execute_contract(&QualifiedContractIdentifier::local("names").unwrap(), "preorder",
                                                  &symbols_from_values(vec![name_hash_expensive_1.clone(), Value::UInt(100)])).unwrap()));
        assert!(is_err_code(&
                            env.execute_contract(&QualifiedContractIdentifier::local("names").unwrap(), "register",
                                                 &symbols_from_values(vec![p2.clone(), Value::Int(2) , Value::Int(0)])).unwrap(), 4));
        
        // register a cheap name!
        assert!(is_committed(&
                             env.execute_contract(&QualifiedContractIdentifier::local("names").unwrap(), "preorder",
                             &symbols_from_values(vec![name_hash_cheap_0.clone(), Value::UInt(100)])).unwrap()));
        assert!(is_committed(&
                             env.execute_contract(&QualifiedContractIdentifier::local("names").unwrap(), "register",
                             &symbols_from_values(vec![p2.clone(), Value::Int(100001) , Value::Int(0)])).unwrap()));
        
        // preorder must exist!
        assert!(is_err_code(&
                            env.execute_contract(&QualifiedContractIdentifier::local("names").unwrap(), "register",
                                                 &symbols_from_values(vec![p2.clone(), Value::Int(100001) , Value::Int(0)])).unwrap(), 5));
    }
}

fn test_simple_contract_call(owned_env: &mut OwnedEnvironment) {
    let contract_1 = FACTORIAL_CONTRACT;
    let contract_2 =
        "(define-public (proxy-compute)
            (contract-call? .factorial-contract compute 8008))
        ";

    let mut env = owned_env.get_exec_environment(Some(get_principal()));

    let contract_identifier = QualifiedContractIdentifier::local("factorial-contract").unwrap();
    env.initialize_contract(contract_identifier, contract_1).unwrap();

    let contract_identifier = QualifiedContractIdentifier::local("proxy-compute").unwrap();
    env.initialize_contract(contract_identifier, contract_2).unwrap();
    
    let args = symbols_from_values(vec![]);

    let expected = [Value::Int(5),
                    Value::Int(20),
                    Value::Int(60),
                    Value::Int(120),
                    Value::Int(120),
                    Value::Int(120)];
    for expected_result in &expected {
        env.execute_contract(&QualifiedContractIdentifier::local("proxy-compute").unwrap(), "proxy-compute", &args).unwrap();
        assert_eq!(
            env.eval_read_only(&QualifiedContractIdentifier::local("factorial-contract").unwrap(),
<<<<<<< HEAD
                               "(get current (unwrap! (map-get factorials (tuple (id 8008))) 'false))").unwrap(),
=======
                               "(get current (expects! (map-get? factorials (tuple (id 8008))) 'false))").unwrap(),
>>>>>>> a29df2ff
            *expected_result);
    }
}

fn test_aborts(owned_env: &mut OwnedEnvironment) {
    let contract_1 ="
(define-map data ((id int)) ((value int)))

;; this will return false if id != value,
;;   which _aborts_ any data that is modified during
;;   the routine.
(define-public (modify-data
                 (id int)
                 (value int))
   (begin
     (map-set data (tuple (id id))
                      (tuple (value value)))
     (if (is-eq id value)
         (ok 1)
         (err 1))))


(define-private (get-data (id int))
  (default-to 0
    (get value 
     (map-get? data (tuple (id id))))))
";

    let contract_2 ="
(define-public (fail-in-other)
  (begin
    (contract-call? .contract-1 modify-data 100 101)
    (ok 1)))

(define-public (fail-in-self)
  (begin
    (contract-call? .contract-1 modify-data 105 105)
    (err 1)))
";
    let mut env = owned_env.get_exec_environment(None);

    let contract_identifier = QualifiedContractIdentifier::local("contract-1").unwrap();
    env.initialize_contract(contract_identifier, contract_1).unwrap();

    let contract_identifier = QualifiedContractIdentifier::local("contract-2").unwrap();
    env.initialize_contract(contract_identifier, contract_2).unwrap();

    env.sender = Some(get_principal());

    assert_eq!(
        env.execute_contract(&QualifiedContractIdentifier::local("contract-1").unwrap(), "modify-data",
                             &symbols_from_values(vec![Value::Int(10), Value::Int(10)])).unwrap(),
        Value::Response(ResponseData{ committed: true, data: Box::new(Value::Int(1)) }));

    assert_eq!(
        env.execute_contract(&QualifiedContractIdentifier::local("contract-1").unwrap(), "modify-data",
                             &symbols_from_values(vec![Value::Int(20), Value::Int(10)])).unwrap(),
        Value::Response(ResponseData{ committed: false, data: Box::new(Value::Int(1)) }));
    
    assert_eq!(
        env.eval_read_only(&QualifiedContractIdentifier::local("contract-1").unwrap(), 
                                                               "(get-data 20)").unwrap(),
        Value::Int(0));

    assert_eq!(
        env.eval_read_only(&QualifiedContractIdentifier::local("contract-1").unwrap(), 
                                                               "(get-data 10)").unwrap(),
        Value::Int(10));

    assert_eq!(
        env.execute_contract(&QualifiedContractIdentifier::local("contract-2").unwrap(), "fail-in-other",
                             &symbols_from_values(vec![])).unwrap(),
        Value::Response(ResponseData{ committed: true, data: Box::new(Value::Int(1)) }));

    assert_eq!(
        env.execute_contract(&QualifiedContractIdentifier::local("contract-2").unwrap(), "fail-in-self",
                             &symbols_from_values(vec![])).unwrap(),
        Value::Response(ResponseData{ committed: false, data: Box::new(Value::Int(1)) }));

    assert_eq!(
        env.eval_read_only(&QualifiedContractIdentifier::local("contract-1").unwrap(), 
                                                               "(get-data 105)").unwrap(),
        Value::Int(0));


    assert_eq!(
        env.eval_read_only(&QualifiedContractIdentifier::local("contract-1").unwrap(), 
                                                               "(get-data 100)").unwrap(),
        Value::Int(0));

    
}

fn test_factorial_contract(owned_env: &mut OwnedEnvironment) {
    let mut env = owned_env.get_exec_environment(None);

    let contract_identifier = QualifiedContractIdentifier::local("factorial").unwrap();
    env.initialize_contract(contract_identifier, FACTORIAL_CONTRACT).unwrap();

    let tx_name = "compute";
    let arguments_to_test = [symbols_from_values(vec![Value::Int(1337)]),  
                             symbols_from_values(vec![Value::Int(1337)]),
                             symbols_from_values(vec![Value::Int(1337)]),
                             symbols_from_values(vec![Value::Int(1337)]),
                             symbols_from_values(vec![Value::Int(1337)]),
                             symbols_from_values(vec![Value::Int(8008)]),
                             symbols_from_values(vec![Value::Int(8008)]),
                             symbols_from_values(vec![Value::Int(8008)]),
                             symbols_from_values(vec![Value::Int(8008)]),
                             symbols_from_values(vec![Value::Int(8008)]),
                             symbols_from_values(vec![Value::Int(8008)])];


    let expected = vec![
        Value::Int(3),
        Value::Int(6),
        Value::Int(6),
        Value::Int(6),
        Value::Int(6),
        Value::Int(5),
        Value::Int(20),
        Value::Int(60),
        Value::Int(120),
        Value::Int(120),
        Value::Int(120),
    ];
        
    env.sender = Some(get_principal());

    for (arguments, expectation) in arguments_to_test.iter().zip(expected.iter()) {
        env.execute_contract(&QualifiedContractIdentifier::local("factorial").unwrap(), &tx_name, arguments).unwrap();

        assert_eq!(*expectation,
                   env.eval_read_only(&QualifiedContractIdentifier::local("factorial").unwrap(),
<<<<<<< HEAD
                                      &format!("(unwrap! (get current (map-get factorials (tuple (id {})))) 'false)", arguments[0]))
=======
                                      &format!("(expects! (get current (map-get? factorials (tuple (id {})))) 'false)", arguments[0]))
>>>>>>> a29df2ff
                   .unwrap());
    }

    let err_result = env.execute_contract(&QualifiedContractIdentifier::local("factorial").unwrap(), "init-factorial",
                                          &symbols_from_values(vec![Value::Int(9000),
                                                                    Value::Int(15)])).unwrap_err();
    match err_result {
        Error::Unchecked(CheckErrors::NoSuchPublicFunction(_, _)) => {},
        _ => {
            println!("{:?}", err_result);
            panic!("Attempt to call init-factorial should fail!")
        }
    }

    let err_result = env.execute_contract(&QualifiedContractIdentifier::local("factorial").unwrap(), "compute",
                                          &symbols_from_values(vec![Value::Bool(true)])).unwrap_err();
    match err_result {
        Error::Unchecked(CheckErrors::TypeValueError(_, _)) => {},
        _ => {
            println!("{:?}", err_result);
            assert!(false, "Attempt to call compute with void type should fail!")
        }
    }

}

#[test]
fn test_at_unknown_block() {
    fn test(owned_env: &mut OwnedEnvironment) {
        let contract = "(define-data-var foo int 3)
                        (at-block 0x0202020202020202020202020202020202020202020202020202020202020202
                          (+ 1 2))";
        let err = owned_env.initialize_contract(QualifiedContractIdentifier::local("contract").unwrap(), &contract).unwrap_err();
        eprintln!("{}", err);
        match err {
            Error::Runtime(x, _) =>
                assert_eq!(x, RuntimeErrorType::UnknownBlockHeaderHash(BlockHeaderHash::from(vec![2 as u8; 32].as_slice()))),
            _ => panic!("Unexpected error")
        }
    }

    with_marfed_environment(test, true);
}

#[test]
fn test_all() {
    let to_test = [ test_factorial_contract,
                    test_aborts,
                    test_contract_caller,
                    test_fully_qualified_contract_call,
                    test_simple_naming_system,
                    test_simple_token_system,
                    test_simple_contract_call ];
    for test in to_test.iter() {
        with_memory_environment(test, false);
        with_marfed_environment(test, false);
    }
}<|MERGE_RESOLUTION|>--- conflicted
+++ resolved
@@ -16,11 +16,7 @@
          (define-private (init-factorial (id int) (factorial int))
            (print (map-insert factorials (tuple (id id)) (tuple (current 1) (index factorial)))))
          (define-public (compute (id int))
-<<<<<<< HEAD
-           (let ((entry (unwrap! (map-get factorials (tuple (id id)))
-=======
-           (let ((entry (expects! (map-get? factorials (tuple (id id)))
->>>>>>> a29df2ff
+           (let ((entry (unwrap! (map-get? factorials (tuple (id id)))
                                  (err 'false))))
                     (let ((current (get current entry))
                           (index   (get index entry)))
@@ -332,11 +328,7 @@
                    (tuple (paid name-price)
                           (buyer tx-sender)))
                  (ok 0) (err 2))
-<<<<<<< HEAD
-               (if (eq? (unwrap-err! xfer-result (err (- 1)))
-=======
-               (if (is-eq (expects-err! xfer-result (err (- 1)))
->>>>>>> a29df2ff
+               (if (is-eq (unwrap-err! xfer-result (err (- 1)))
                         \"not enough balance\")
                    (err 1) (err 3)))))
 
@@ -346,11 +338,7 @@
                         (salt int))
            (let ((preorder-entry
                    ;; preorder entry must exist!
-<<<<<<< HEAD
-                   (unwrap! (map-get preorder-map
-=======
-                   (expects! (map-get? preorder-map
->>>>>>> a29df2ff
+                   (unwrap! (map-get? preorder-map
                                   (tuple (name-hash (hash160 (xor name salt))))) (err 5)))
                  (name-entry 
                    (map-get? name-map (tuple (name name)))))
@@ -476,11 +464,7 @@
         env.execute_contract(&QualifiedContractIdentifier::local("proxy-compute").unwrap(), "proxy-compute", &args).unwrap();
         assert_eq!(
             env.eval_read_only(&QualifiedContractIdentifier::local("factorial-contract").unwrap(),
-<<<<<<< HEAD
-                               "(get current (unwrap! (map-get factorials (tuple (id 8008))) 'false))").unwrap(),
-=======
-                               "(get current (expects! (map-get? factorials (tuple (id 8008))) 'false))").unwrap(),
->>>>>>> a29df2ff
+                               "(get current (unwrap! (map-get? factorials (tuple (id 8008))) 'false))").unwrap(),
             *expected_result);
     }
 }
@@ -615,11 +599,7 @@
 
         assert_eq!(*expectation,
                    env.eval_read_only(&QualifiedContractIdentifier::local("factorial").unwrap(),
-<<<<<<< HEAD
-                                      &format!("(unwrap! (get current (map-get factorials (tuple (id {})))) 'false)", arguments[0]))
-=======
-                                      &format!("(expects! (get current (map-get? factorials (tuple (id {})))) 'false)", arguments[0]))
->>>>>>> a29df2ff
+                                      &format!("(unwrap! (get current (map-get? factorials (tuple (id {})))) 'false)", arguments[0]))
                    .unwrap());
     }
 

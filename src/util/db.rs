// Copyright (C) 2013-2020 Blockstack PBC, a public benefit corporation
// Copyright (C) 2020 Stacks Open Internet Foundation
//
// This program is free software: you can redistribute it and/or modify
// it under the terms of the GNU General Public License as published by
// the Free Software Foundation, either version 3 of the License, or
// (at your option) any later version.
//
// This program is distributed in the hope that it will be useful,
// but WITHOUT ANY WARRANTY; without even the implied warranty of
// MERCHANTABILITY or FITNESS FOR A PARTICULAR PURPOSE.  See the
// GNU General Public License for more details.
//
// You should have received a copy of the GNU General Public License
// along with this program.  If not, see <http://www.gnu.org/licenses/>.

use chainstate::stacks::index::storage::TrieStorageConnection;
use std::convert::TryInto;
use std::error;
use std::fmt;
use std::fs;
use std::io;
use std::io::Error as IOError;
use std::ops::Deref;
use std::ops::DerefMut;
use std::path::Path;
use std::path::PathBuf;

use util::hash::to_hex;
use util::sleep_ms;

use types::chainstate::BlockHeaderHash;
use vm::types::QualifiedContractIdentifier;

use rusqlite::types::{
    FromSql, FromSqlError, FromSqlResult, ToSql, ToSqlOutput, Value as RusqliteValue,
    ValueRef as RusqliteValueRef,
};
use rusqlite::Connection;
use rusqlite::Error as sqlite_error;
use rusqlite::OpenFlags;
<<<<<<< HEAD
=======
use rusqlite::OptionalExtension;
>>>>>>> 8ceb0c05
use rusqlite::Row;
use rusqlite::Transaction;
use rusqlite::TransactionBehavior;
use rusqlite::NO_PARAMS;

use crate::types::chainstate::MARFValue;
use crate::types::proof::TrieHash;
use chainstate::stacks::index::marf::MarfConnection;
use chainstate::stacks::index::marf::MarfTransaction;
use chainstate::stacks::index::marf::MARF;
use chainstate::stacks::index::storage::TrieStorageTransaction;
use chainstate::stacks::index::Error as MARFError;
use chainstate::stacks::index::MarfTrieId;

use rand::thread_rng;
use rand::Rng;
use rand::RngCore;

use serde_json::Error as serde_error;

pub type DBConn = rusqlite::Connection;
pub type DBTx<'a> = rusqlite::Transaction<'a>;

// 256MB
pub const SQLITE_MMAP_SIZE: i64 = 256 * 1024 * 1024;

#[derive(Debug)]
pub enum Error {
    /// Not implemented
    NotImplemented,
    /// Database doesn't exist
    NoDBError,
    /// Read-only and tried to write
    ReadOnly,
    /// Type error -- can't represent the given data in the database
    TypeError,
    /// Database is corrupt -- we got data that shouldn't be there, or didn't get data when we
    /// should have
    Corruption,
    /// Serialization error -- can't serialize data
    SerializationError(serde_error),
    /// Parse error -- failed to load data we stored directly
    ParseError,
    /// Operation would overflow
    Overflow,
    /// Data not found
    NotFoundError,
    /// Data already exists
    ExistsError,
    /// Data corresponds to a non-canonical PoX sortition
    InvalidPoxSortition,
    /// Sqlite3 error
    SqliteError(sqlite_error),
    /// I/O error
    IOError(IOError),
    /// MARF index error
    IndexError(MARFError),
    /// Other error
    Other(String),
}

impl fmt::Display for Error {
    fn fmt(&self, f: &mut fmt::Formatter) -> fmt::Result {
        match *self {
            Error::NotImplemented => write!(f, "Not implemented"),
            Error::NoDBError => write!(f, "Database does not exist"),
            Error::ReadOnly => write!(f, "Database is opened read-only"),
            Error::TypeError => write!(f, "Invalid or unrepresentable database type"),
            Error::Corruption => write!(f, "Database is corrupt"),
            Error::SerializationError(ref e) => fmt::Display::fmt(e, f),
            Error::ParseError => write!(f, "Parse error"),
            Error::Overflow => write!(f, "Numeric overflow"),
            Error::NotFoundError => write!(f, "Not found"),
            Error::ExistsError => write!(f, "Already exists"),
            Error::InvalidPoxSortition => write!(f, "Invalid PoX sortition"),
            Error::IOError(ref e) => fmt::Display::fmt(e, f),
            Error::SqliteError(ref e) => fmt::Display::fmt(e, f),
            Error::IndexError(ref e) => fmt::Display::fmt(e, f),
            Error::Other(ref s) => fmt::Display::fmt(s, f),
        }
    }
}

impl error::Error for Error {
    fn cause(&self) -> Option<&dyn error::Error> {
        match *self {
            Error::NotImplemented => None,
            Error::NoDBError => None,
            Error::ReadOnly => None,
            Error::TypeError => None,
            Error::Corruption => None,
            Error::SerializationError(ref e) => Some(e),
            Error::ParseError => None,
            Error::Overflow => None,
            Error::NotFoundError => None,
            Error::ExistsError => None,
            Error::InvalidPoxSortition => None,
            Error::SqliteError(ref e) => Some(e),
            Error::IOError(ref e) => Some(e),
            Error::IndexError(ref e) => Some(e),
            Error::Other(ref _s) => None,
        }
    }
}

impl From<sqlite_error> for Error {
    fn from(e: sqlite_error) -> Error {
        Error::SqliteError(e)
    }
}

impl From<MARFError> for Error {
    fn from(e: MARFError) -> Error {
        Error::IndexError(e)
    }
}

pub trait FromRow<T> {
    fn from_row<'a>(row: &'a Row) -> Result<T, Error>;
}

pub trait FromColumn<T> {
    fn from_column<'a>(row: &'a Row, column_name: &str) -> Result<T, Error>;
}

impl FromRow<u64> for u64 {
    fn from_row<'a>(row: &'a Row) -> Result<u64, Error> {
        let x: i64 = row.get_unwrap(0);
        if x < 0 {
            return Err(Error::ParseError);
        }
        Ok(x as u64)
    }
}

impl FromColumn<u64> for u64 {
    fn from_column<'a>(row: &'a Row, column_name: &str) -> Result<u64, Error> {
        let x: i64 = row.get_unwrap(column_name);
        if x < 0 {
            return Err(Error::ParseError);
        }
        Ok(x as u64)
    }
}

impl FromColumn<Option<u64>> for u64 {
    fn from_column<'a>(row: &'a Row, column_name: &str) -> Result<Option<u64>, Error> {
        let x: Option<i64> = row.get_unwrap(column_name);
        match x {
            Some(x) => {
                if x < 0 {
                    return Err(Error::ParseError);
                }
                Ok(Some(x as u64))
            }
            None => Ok(None),
        }
    }
}

impl FromRow<i64> for i64 {
    fn from_row<'a>(row: &'a Row) -> Result<i64, Error> {
        let x: i64 = row.get_unwrap(0);
        Ok(x)
    }
}

impl FromColumn<i64> for i64 {
    fn from_column<'a>(row: &'a Row, column_name: &str) -> Result<i64, Error> {
        let x: i64 = row.get_unwrap(column_name);
        Ok(x)
    }
}

impl FromColumn<QualifiedContractIdentifier> for QualifiedContractIdentifier {
    fn from_column<'a>(
        row: &'a Row,
        column_name: &str,
    ) -> Result<QualifiedContractIdentifier, Error> {
        let value: String = row.get_unwrap(column_name);
        QualifiedContractIdentifier::parse(&value).map_err(|_| Error::ParseError)
    }
}

pub fn u64_to_sql(x: u64) -> Result<i64, Error> {
    if x > (i64::MAX as u64) {
        return Err(Error::ParseError);
    }
    Ok(x as i64)
}

macro_rules! impl_byte_array_from_column {
    ($thing:ident) => {
        impl rusqlite::types::FromSql for $thing {
            fn column_result(
                value: rusqlite::types::ValueRef,
            ) -> rusqlite::types::FromSqlResult<Self> {
                let hex_str = value.as_str()?;
                let byte_str = ::util::hash::hex_bytes(hex_str)
                    .map_err(|_e| rusqlite::types::FromSqlError::InvalidType)?;
                let inst = $thing::from_bytes(&byte_str)
                    .ok_or(rusqlite::types::FromSqlError::InvalidType)?;
                Ok(inst)
            }
        }

        impl ::util::db::FromColumn<$thing> for $thing {
            fn from_column(
                row: &rusqlite::Row,
                column_name: &str,
            ) -> Result<Self, ::util::db::Error> {
                Ok(row.get_unwrap::<_, Self>(column_name))
            }
        }

        impl rusqlite::types::ToSql for $thing {
            fn to_sql(&self) -> rusqlite::Result<rusqlite::types::ToSqlOutput> {
                let hex_str = self.to_hex();
                Ok(hex_str.into())
            }
        }
    };
}

/// boilerplate code for querying rows
pub fn query_rows<T, P>(conn: &Connection, sql_query: &str, sql_args: P) -> Result<Vec<T>, Error>
where
    P: IntoIterator,
    P::Item: ToSql,
    T: FromRow<T>,
{
    let mut stmt = conn.prepare(sql_query)?;
    let result = stmt.query_and_then(sql_args, |row| T::from_row(row))?;

    result.collect()
}

/// boilerplate code for querying a single row
///   if more than 1 row is returned, excess rows are ignored.
pub fn query_row<T, P>(conn: &Connection, sql_query: &str, sql_args: P) -> Result<Option<T>, Error>
where
    P: IntoIterator,
    P::Item: ToSql,
    T: FromRow<T>,
{
    let query_result = conn.query_row_and_then(sql_query, sql_args, |row| T::from_row(row));
    match query_result {
        Ok(x) => Ok(Some(x)),
        Err(Error::SqliteError(sqlite_error::QueryReturnedNoRows)) => Ok(None),
        Err(e) => Err(e),
    }
}

/// boilerplate code for querying a single row
///   if more than 1 row is returned, panic
pub fn query_expect_row<T, P>(
    conn: &Connection,
    sql_query: &str,
    sql_args: P,
) -> Result<Option<T>, Error>
where
    P: IntoIterator,
    P::Item: ToSql,
    T: FromRow<T>,
{
    let mut stmt = conn.prepare(sql_query)?;
    let mut result = stmt.query_and_then(sql_args, |row| T::from_row(row))?;
    let mut return_value = None;
    if let Some(value) = result.next() {
        return_value = Some(value?);
    }
    assert!(
        result.next().is_none(),
        "FATAL: Multiple values returned for query that expected a single result:\n {}",
        sql_query
    );
    Ok(return_value)
}

pub fn query_row_panic<T, P, F>(
    conn: &Connection,
    sql_query: &str,
    sql_args: P,
    panic_message: F,
) -> Result<Option<T>, Error>
where
    P: IntoIterator,
    P::Item: ToSql,
    T: FromRow<T>,
    F: FnOnce() -> String,
{
    let mut stmt = conn.prepare(sql_query)?;
    let mut result = stmt.query_and_then(sql_args, |row| T::from_row(row))?;
    let mut return_value = None;
    if let Some(value) = result.next() {
        return_value = Some(value?);
    }
    if result.next().is_some() {
        panic!("{}", &panic_message());
    }
    Ok(return_value)
}

/// boilerplate code for querying a column out of a sequence of rows
pub fn query_row_columns<T, P>(
    conn: &Connection,
    sql_query: &str,
    sql_args: P,
    column_name: &str,
) -> Result<Vec<T>, Error>
where
    P: IntoIterator,
    P::Item: ToSql,
    T: FromColumn<T>,
{
    let mut stmt = conn.prepare(sql_query)?;

    let mut rows = stmt.query(sql_args)?;

    // gather
    let mut row_data = vec![];
    while let Some(row) = rows.next().map_err(|e| Error::SqliteError(e))? {
        let next_row = T::from_column(&row, column_name)?;
        row_data.push(next_row);
    }

    Ok(row_data)
}

/// Boilerplate for querying a single integer (first and only item of the query must be an int)
pub fn query_int<P>(conn: &Connection, sql_query: &str, sql_args: P) -> Result<i64, Error>
where
    P: IntoIterator,
    P::Item: ToSql,
{
    let mut stmt = conn.prepare(sql_query)?;

    let mut rows = stmt.query(sql_args)?;

    let mut row_data = vec![];
    while let Some(row) = rows.next().map_err(|e| Error::SqliteError(e))? {
        if row_data.len() > 0 {
            return Err(Error::Overflow);
        }
        let i: i64 = row.get_unwrap(0);
        row_data.push(i);
    }

    if row_data.len() == 0 {
        return Err(Error::NotFoundError);
    }

    Ok(row_data[0])
}

pub fn query_count<P>(conn: &Connection, sql_query: &str, sql_args: P) -> Result<i64, Error>
where
    P: IntoIterator,
    P::Item: ToSql,
{
    query_int(conn, sql_query, sql_args)
}

/// Run a PRAGMA statement.  This can't always be done via execute(), because it may return a result (and
/// rusqlite does not like this).
pub fn sql_pragma(
    conn: &Connection,
    pragma_name: &str,
    pragma_value: &dyn ToSql,
) -> Result<(), Error> {
    inner_sql_pragma(conn, pragma_name, pragma_value).map_err(|e| Error::SqliteError(e))
}

fn inner_sql_pragma(
    conn: &Connection,
    pragma_name: &str,
    pragma_value: &dyn ToSql,
) -> Result<(), sqlite_error> {
    conn.pragma_update(None, pragma_name, pragma_value)
<<<<<<< HEAD
=======
}

/// Returns true if the database table `table_name` exists in the active
///  database of the provided SQLite connection.
pub fn table_exists(conn: &Connection, table_name: &str) -> Result<bool, sqlite_error> {
    let sql = "SELECT name FROM sqlite_master WHERE type='table' AND name=?";
    conn.query_row(sql, &[table_name], |row| row.get::<_, String>(0))
        .optional()
        .map(|r| r.is_some())
>>>>>>> 8ceb0c05
}

/// Set up an on-disk database with a MARF index if they don't exist yet.
/// Either way, returns the MARF path
pub fn db_mkdirs(path_str: &str) -> Result<String, Error> {
    let mut path = PathBuf::from(path_str);
    match fs::metadata(path_str) {
        Ok(md) => {
            if !md.is_dir() {
                error!("Not a directory: {:?}", path);
                return Err(Error::ExistsError);
            }
        }
        Err(e) => {
            if e.kind() != io::ErrorKind::NotFound {
                return Err(Error::IOError(e));
            }
            fs::create_dir_all(path_str).map_err(Error::IOError)?;
        }
    }

    path.push("marf.sqlite");
    let marf_path = path.to_str().ok_or_else(|| Error::ParseError)?.to_string();

    Ok(marf_path)
}

/// Read-only connection to a MARF-indexed DB
pub struct IndexDBConn<'a, C, T: MarfTrieId> {
    pub index: &'a MARF<T>,
    pub context: C,
}

impl<'a, C, T: MarfTrieId> IndexDBConn<'a, C, T> {
    pub fn new(index: &'a MARF<T>, context: C) -> IndexDBConn<'a, C, T> {
        IndexDBConn { index, context }
    }

    /// Get the ancestor block hash of a block of a given height, given a descendent block hash.
    pub fn get_ancestor_block_hash(
        &self,
        block_height: u64,
        tip_block_hash: &T,
    ) -> Result<Option<T>, Error> {
        get_ancestor_block_hash(self.index, block_height, tip_block_hash)
    }

    /// Get the height of an ancestor block, if it is indeed the ancestor.
    pub fn get_ancestor_block_height(
        &self,
        ancestor_block_hash: &T,
        tip_block_hash: &T,
    ) -> Result<Option<u64>, Error> {
        get_ancestor_block_height(self.index, ancestor_block_hash, tip_block_hash)
    }

    /// Get a value from the fork index
    pub fn get_indexed(&self, header_hash: &T, key: &str) -> Result<Option<String>, Error> {
        let mut ro_index = self.index.reopen_readonly()?;
        get_indexed(&mut ro_index, header_hash, key)
    }

    pub fn conn(&self) -> &DBConn {
        self.index.sqlite_conn()
    }
}

impl<'a, C, T: MarfTrieId> Deref for IndexDBConn<'a, C, T> {
    type Target = DBConn;
    fn deref(&self) -> &DBConn {
        self.conn()
    }
}

pub struct IndexDBTx<'a, C: Clone, T: MarfTrieId> {
    _index: Option<MarfTransaction<'a, T>>,
    pub context: C,
    block_linkage: Option<(T, T)>,
}

impl<'a, C: Clone, T: MarfTrieId> Deref for IndexDBTx<'a, C, T> {
    type Target = DBTx<'a>;
    fn deref(&self) -> &DBTx<'a> {
        self.tx()
    }
}

impl<'a, C: Clone, T: MarfTrieId> DerefMut for IndexDBTx<'a, C, T> {
    fn deref_mut(&mut self) -> &mut DBTx<'a> {
        self.tx_mut()
    }
}

pub fn tx_busy_handler(run_count: i32) -> bool {
    let mut sleep_count = 10;
    if run_count > 0 {
        sleep_count = 2u64.saturating_pow(run_count as u32);
    }
    sleep_count = sleep_count.saturating_add(thread_rng().gen::<u64>() % sleep_count);

    if sleep_count > 5000 {
        sleep_count = 5000;
    }

    debug!(
        "Database is locked; sleeping {}ms and trying again",
        &sleep_count
    );

    sleep_ms(sleep_count);
    true
}

/// Begin an immediate-mode transaction, and handle busy errors with exponential backoff.
/// Handling busy errors when the tx begins is preferable to doing it when the tx commits, since
/// then we don't have to worry about any extra rollback logic.
pub fn tx_begin_immediate<'a>(conn: &'a mut Connection) -> Result<DBTx<'a>, Error> {
    tx_begin_immediate_sqlite(conn).map_err(Error::from)
}

/// Begin an immediate-mode transaction, and handle busy errors with exponential backoff.
/// Handling busy errors when the tx begins is preferable to doing it when the tx commits, since
/// then we don't have to worry about any extra rollback logic.
/// Sames as `tx_begin_immediate` except that it returns a rusqlite error.
pub fn tx_begin_immediate_sqlite<'a>(conn: &'a mut Connection) -> Result<DBTx<'a>, sqlite_error> {
    conn.busy_handler(Some(tx_busy_handler))?;
    let tx = Transaction::new(conn, TransactionBehavior::Immediate)?;
    Ok(tx)
}

/// Open a database connection and set some typically-used pragmas
pub fn sqlite_open<P: AsRef<Path>>(
    path: P,
    flags: OpenFlags,
    foreign_keys: bool,
) -> Result<Connection, sqlite_error> {
    let db = Connection::open_with_flags(path, flags)?;
    db.busy_handler(Some(tx_busy_handler))?;
    inner_sql_pragma(&db, "journal_mode", &"WAL")?;
    if foreign_keys {
        inner_sql_pragma(&db, "foreign_keys", &true)?;
    }
    Ok(db)
}

/// Get the ancestor block hash of a block of a given height, given a descendent block hash.
pub fn get_ancestor_block_hash<T: MarfTrieId>(
    index: &MARF<T>,
    block_height: u64,
    tip_block_hash: &T,
) -> Result<Option<T>, Error> {
    assert!(block_height < u32::MAX as u64);
    let mut read_only = index.reopen_readonly()?;
    let bh = read_only.get_block_at_height(block_height as u32, tip_block_hash)?;
    Ok(bh)
}

/// Get the height of an ancestor block, if it is indeed the ancestor.
pub fn get_ancestor_block_height<T: MarfTrieId>(
    index: &MARF<T>,
    ancestor_block_hash: &T,
    tip_block_hash: &T,
) -> Result<Option<u64>, Error> {
    let mut read_only = index.reopen_readonly()?;
    let height_opt = read_only
        .get_block_height(ancestor_block_hash, tip_block_hash)?
        .map(|height| height as u64);
    Ok(height_opt)
}

/// Load some index data
fn load_indexed(conn: &DBConn, marf_value: &MARFValue) -> Result<Option<String>, Error> {
    let mut stmt = conn
        .prepare("SELECT value FROM __fork_storage WHERE value_hash = ?1 LIMIT 2")
        .map_err(Error::SqliteError)?;
    let mut rows = stmt
        .query(&[&marf_value.to_hex() as &dyn ToSql])
        .map_err(Error::SqliteError)?;
    let mut value = None;

    while let Some(row) = rows.next().expect("FATAL: Failed to read row from Sqlite") {
        let value_str: String = row.get_unwrap(0);
        if value.is_some() {
            // should be impossible
            panic!(
                "FATAL: two or more values for {}",
                &to_hex(&marf_value.to_vec())
            );
        }
        value = Some(value_str);
    }

    Ok(value)
}

/// Get a value from the fork index
fn get_indexed<T: MarfTrieId, M: MarfConnection<T>>(
    index: &mut M,
    header_hash: &T,
    key: &str,
) -> Result<Option<String>, Error> {
    match index.get(header_hash, key) {
        Ok(Some(marf_value)) => {
            let value = load_indexed(index.sqlite_conn(), &marf_value)?
                .expect(&format!("FATAL: corrupt index: key '{}' from {} is present in the index but missing a value in the DB", &key, &header_hash));
            Ok(Some(value))
        }
        Ok(None) => Ok(None),
        Err(MARFError::NotFoundError) => Ok(None),
        Err(e) => {
            error!(
                "Failed to fetch '{}' off of {}: {:?}",
                key, &header_hash, &e
            );
            Err(Error::Corruption)
        }
    }
}

impl<'a, C: Clone, T: MarfTrieId> IndexDBTx<'a, C, T> {
    pub fn new(index: &'a mut MARF<T>, context: C) -> IndexDBTx<'a, C, T> {
        let tx = index
            .begin_tx()
            .expect("BUG: failure to begin MARF transaction");
        IndexDBTx {
            _index: Some(tx),
            block_linkage: None,
            context: context,
        }
    }

    pub fn index(&self) -> &MarfTransaction<'a, T> {
        self._index
            .as_ref()
            .expect("BUG: MarfTransaction lost, but IndexDBTx still exists")
    }

    fn index_mut(&mut self) -> &mut MarfTransaction<'a, T> {
        self._index
            .as_mut()
            .expect("BUG: MarfTransaction lost, but IndexDBTx still exists")
    }

    pub fn tx(&self) -> &DBTx<'a> {
        self.index().sqlite_tx()
    }

    pub fn tx_mut(&mut self) -> &mut DBTx<'a> {
        self.index_mut().sqlite_tx_mut()
    }

    pub fn instantiate_index(&mut self) -> Result<(), Error> {
        self.tx()
            .execute(
                r#"
        -- fork-specific key/value storage, indexed via a MARF.
        -- each row is guaranteed to be unique
        CREATE TABLE IF NOT EXISTS __fork_storage(
            value_hash TEXT NOT NULL,
            value TEXT NOT NULL,

            PRIMARY KEY(value_hash)
        );
        "#,
                NO_PARAMS,
            )
            .map_err(Error::SqliteError)?;
        Ok(())
    }

    /// Get the ancestor block hash of a block of a given height, given a descendent block hash.
    pub fn get_ancestor_block_hash(
        &mut self,
        block_height: u64,
        tip_block_hash: &T,
    ) -> Result<Option<T>, Error> {
        self.index_mut()
            .get_block_at_height(
                block_height.try_into().expect("Height > u32::max()"),
                tip_block_hash,
            )
            .map_err(Error::from)
    }

    /// Get the height of an ancestor block, if it is indeed the ancestor.
    pub fn get_ancestor_block_height(
        &mut self,
        ancestor_block_hash: &T,
        tip_block_hash: &T,
    ) -> Result<Option<u64>, Error> {
        let height_opt = self
            .index_mut()
            .get_block_height(ancestor_block_hash, tip_block_hash)?
            .map(|height| height as u64);
        Ok(height_opt)
    }

    /// Store some data to the index storage.
    fn store_indexed(&mut self, value: &String) -> Result<MARFValue, Error> {
        let marf_value = MARFValue::from_value(value);
        self.tx().execute(
            "INSERT OR REPLACE INTO __fork_storage (value_hash, value) VALUES (?1, ?2)",
            &[&to_hex(&marf_value.to_vec()), value],
        )?;
        Ok(marf_value)
    }

    /// Get a value from the fork index
    pub fn get_indexed(&mut self, header_hash: &T, key: &str) -> Result<Option<String>, Error> {
        get_indexed(self.index_mut(), header_hash, key)
    }

    pub fn put_indexed_begin(
        &mut self,
        parent_header_hash: &T,
        header_hash: &T,
    ) -> Result<(), Error> {
        match self.block_linkage {
            None => {
                self.index_mut().begin(parent_header_hash, header_hash)?;
                self.block_linkage = Some((parent_header_hash.clone(), header_hash.clone()));
                Ok(())
            }
            Some(_) => panic!("Tried to put_indexed_begin twice!"),
        }
    }

    /// Put all keys and values in a single MARF transaction.
    /// No other MARF transactions will be permitted in the lifetime of this transaction.
    pub fn put_indexed_all(
        &mut self,
        keys: &Vec<String>,
        values: &Vec<String>,
    ) -> Result<TrieHash, Error> {
        assert_eq!(keys.len(), values.len());
        assert!(self.block_linkage.is_some());

        let mut marf_values = Vec::with_capacity(values.len());
        for i in 0..values.len() {
            let marf_value = self.store_indexed(&values[i])?;
            marf_values.push(marf_value);
        }

        self.index_mut().insert_batch(&keys, marf_values)?;
        let root_hash = self.index_mut().get_root_hash()?;
        Ok(root_hash)
    }

    /// Commit the tx
    pub fn commit(mut self) -> Result<(), Error> {
        self.block_linkage = None;
        debug!("Indexed-commit: MARF index");
        let index_tx = self
            ._index
            .take()
            .expect("BUG: MarfTransaction lost, but IndexDBTx still exists");
        index_tx.commit()?;
        Ok(())
    }

    /// Get the root hash
    pub fn get_root_hash_at(&mut self, bhh: &T) -> Result<TrieHash, Error> {
        let root_hash = self.index_mut().get_root_hash_at(bhh)?;
        Ok(root_hash)
    }
}

impl<'a, C: Clone, T: MarfTrieId> Drop for IndexDBTx<'a, C, T> {
    fn drop(&mut self) {
        if let Some((ref parent, ref child)) = self.block_linkage {
            let index_tx = self
                ._index
                .take()
                .expect("BUG: MarfTransaction lost, but IndexDBTx still exists");
            debug!("Dropping MARF linkage ({},{})", parent, child);
            index_tx.drop_current();
        }
    }
}

#[cfg(test)]
mod tests {
    use super::*;
    use std::fs;

    #[test]
    fn test_pragma() {
        let path = "/tmp/blockstack_db_test_pragma.db";
        if fs::metadata(path).is_ok() {
            fs::remove_file(path).unwrap();
        }

        // calls pragma_update with both journal_mode and foreign_keys
        let db = sqlite_open(
            path,
            OpenFlags::SQLITE_OPEN_CREATE | OpenFlags::SQLITE_OPEN_READ_WRITE,
            true,
        )
        .unwrap();

        // journal mode must be WAL
        db.pragma_query(None, "journal_mode", |row| {
            let value: String = row.get(0)?;
            assert_eq!(value, "wal");
            Ok(())
        })
        .unwrap();

        // foreign keys must be on
        db.pragma_query(None, "foreign_keys", |row| {
            let value: i64 = row.get(0)?;
            assert_eq!(value, 1);
            Ok(())
        })
        .unwrap();
    }
}<|MERGE_RESOLUTION|>--- conflicted
+++ resolved
@@ -39,10 +39,7 @@
 use rusqlite::Connection;
 use rusqlite::Error as sqlite_error;
 use rusqlite::OpenFlags;
-<<<<<<< HEAD
-=======
 use rusqlite::OptionalExtension;
->>>>>>> 8ceb0c05
 use rusqlite::Row;
 use rusqlite::Transaction;
 use rusqlite::TransactionBehavior;
@@ -422,8 +419,6 @@
     pragma_value: &dyn ToSql,
 ) -> Result<(), sqlite_error> {
     conn.pragma_update(None, pragma_name, pragma_value)
-<<<<<<< HEAD
-=======
 }
 
 /// Returns true if the database table `table_name` exists in the active
@@ -433,7 +428,6 @@
     conn.query_row(sql, &[table_name], |row| row.get::<_, String>(0))
         .optional()
         .map(|r| r.is_some())
->>>>>>> 8ceb0c05
 }
 
 /// Set up an on-disk database with a MARF index if they don't exist yet.

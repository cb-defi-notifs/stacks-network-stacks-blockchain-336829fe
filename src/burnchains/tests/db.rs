--- conflicted
+++ resolved
@@ -509,9 +509,6 @@
     let first_height = 1;
 
     let mut burnchain = Burnchain::regtest(":memory");
-<<<<<<< HEAD
-    burnchain.pox_constants = PoxConstants::new(5, 3, 2, 3, 0, u64::MAX - 1, u64::MAX, u32::MAX);
-=======
     burnchain.pox_constants = PoxConstants::new(
         5,
         3,
@@ -524,7 +521,6 @@
         u32::MAX,
         u32::MAX,
     );
->>>>>>> b80dde40
     burnchain.first_block_height = first_height;
     burnchain.first_block_hash = first_bhh.clone();
     burnchain.first_block_timestamp = first_timestamp;
@@ -638,9 +634,6 @@
     let first_height = 1;
 
     let mut burnchain = Burnchain::regtest(":memory:");
-<<<<<<< HEAD
-    burnchain.pox_constants = PoxConstants::new(5, 3, 2, 3, 0, u64::MAX - 1, u64::MAX, u32::MAX);
-=======
     burnchain.pox_constants = PoxConstants::new(
         5,
         3,
@@ -653,7 +646,6 @@
         u32::MAX,
         u32::MAX,
     );
->>>>>>> b80dde40
     burnchain.first_block_height = first_height;
     burnchain.first_block_hash = first_bhh.clone();
     burnchain.first_block_timestamp = first_timestamp;
@@ -737,9 +729,6 @@
     let first_height = 1;
 
     let mut burnchain = Burnchain::regtest(":memory:");
-<<<<<<< HEAD
-    burnchain.pox_constants = PoxConstants::new(5, 3, 2, 3, 0, u64::MAX - 1, u64::MAX, u32::MAX);
-=======
     burnchain.pox_constants = PoxConstants::new(
         5,
         3,
@@ -752,7 +741,6 @@
         u32::MAX,
         u32::MAX,
     );
->>>>>>> b80dde40
     burnchain.first_block_height = first_height;
     burnchain.first_block_hash = first_bhh.clone();
     burnchain.first_block_timestamp = first_timestamp;
@@ -870,9 +858,6 @@
     let first_height = 1;
 
     let mut burnchain = Burnchain::regtest(":memory:");
-<<<<<<< HEAD
-    burnchain.pox_constants = PoxConstants::new(5, 3, 2, 3, 0, u64::MAX - 1, u64::MAX, u32::MAX);
-=======
     burnchain.pox_constants = PoxConstants::new(
         5,
         3,
@@ -885,7 +870,6 @@
         u32::MAX,
         u32::MAX,
     );
->>>>>>> b80dde40
     burnchain.first_block_height = first_height;
     burnchain.first_block_hash = first_bhh.clone();
     burnchain.first_block_timestamp = first_timestamp;

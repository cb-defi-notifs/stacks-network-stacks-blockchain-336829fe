--- conflicted
+++ resolved
@@ -244,15 +244,9 @@
         new_tenure_callback.map(|cb| cb(round_index, tenure));
     }
 
-<<<<<<< HEAD
-    fn handle_burnchain_state_cb(burn_callback: &Option<fn(u64, &BurnchainTip)>,
-                                 round_index: u64, state: &BurnchainTip) {
-        info_yellow!("Burnchain block #{} ({}) was produced with sortition #{}", state.block_snapshot.block_height, state.block_snapshot.burn_header_hash, state.block_snapshot.sortition_hash);
-=======
     fn handle_burnchain_state_cb(burn_callback: &Option<fn(u64, &BurnchainState)>,
                                  round_index: u64, state: &BurnchainState) {
         info_blue!("Burnchain block #{} ({}) was produced with sortition #{}", state.chain_tip.block_height, state.chain_tip.burn_header_hash, state.chain_tip.sortition_hash);
->>>>>>> b0a90008
         burn_callback.map(|cb| cb(round_index, state));
     }
 

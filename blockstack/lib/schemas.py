--- conflicted
+++ resolved
@@ -341,8 +341,6 @@
                 },
             ],
         },
-<<<<<<< HEAD
-=======
         'token_fee': {
             'type': 'string',
             'pattern': '^[0-9]+$',
@@ -351,7 +349,6 @@
             'type': 'string',
             'pattern': '^{}$|^BTC$|{}'.format(TOKEN_TYPE_STACKS, OP_NAMESPACE_PATTERN)
         },
->>>>>>> 16138de1
         'txid': {
             'type': 'string',
             'pattern': OP_TXID_PATTERN,
@@ -587,8 +584,6 @@
     'txid',
     'value_hash',
 ]
-<<<<<<< HEAD
-=======
 
 ACCOUNT_SCHEMA_REQUIRED = [
     'address',
@@ -703,4 +698,3 @@
         'rows',
     ],
 }
->>>>>>> 16138de1
